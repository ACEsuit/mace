###########################################################################################
# Elementary Block for Building O(3) Equivariant Higher Order Message Passing Neural Network
# Authors: Ilyes Batatia, Gregor Simm
# This program is distributed under the ASL License (see ASL.md)
###########################################################################################

from abc import abstractmethod
from typing import Callable, Optional, Tuple, Union

import numpy as np
import torch.nn.functional
from e3nn import nn, o3
from e3nn.util.jit import compile_mode

from mace.tools.scatter import scatter_sum

from .irreps_tools import (
    linear_out_irreps,
    reshape_irreps,
    tp_out_irreps_with_instructions,
)
from .radial import BesselBasis, PolynomialCutoff
from .symmetric_contraction import SymmetricContraction


@compile_mode("script")
class LinearNodeEmbeddingBlock(torch.nn.Module):
    def __init__(self, irreps_in: o3.Irreps, irreps_out: o3.Irreps):
        super().__init__()
        self.linear = o3.Linear(irreps_in=irreps_in, irreps_out=irreps_out)

    def forward(
        self,
        node_attrs: torch.Tensor,
    ) -> torch.Tensor:  # [n_nodes, irreps]
        return self.linear(node_attrs)


@compile_mode("script")
class LinearReadoutBlock(torch.nn.Module):
    def __init__(self, irreps_in: o3.Irreps):
        super().__init__()
        self.linear = o3.Linear(irreps_in=irreps_in, irreps_out=o3.Irreps("0e"))

    def forward(self, x: torch.Tensor) -> torch.Tensor:  # [n_nodes, irreps]  # [..., ]
        return self.linear(x)  # [n_nodes, 1]


@compile_mode("script")
class NonLinearReadoutBlock(torch.nn.Module):
    def __init__(
        self, irreps_in: o3.Irreps, MLP_irreps: o3.Irreps, gate: Optional[Callable]
    ):
        super().__init__()
        self.hidden_irreps = MLP_irreps
        self.linear_1 = o3.Linear(irreps_in=irreps_in, irreps_out=self.hidden_irreps)
        self.non_linearity = nn.Activation(irreps_in=self.hidden_irreps, acts=[gate])
        self.linear_2 = o3.Linear(
            irreps_in=self.hidden_irreps, irreps_out=o3.Irreps("0e")
        )

    def forward(self, x: torch.Tensor) -> torch.Tensor:  # [n_nodes, irreps]  # [..., ]
        x = self.non_linearity(self.linear_1(x))
        return self.linear_2(x)  # [n_nodes, 1]


<<<<<<< HEAD
@compile_mode("script")
=======
class LinearDipoleReadoutBlock(torch.nn.Module):
    def __init__(self, irreps_in: o3.Irreps, dipole_only: bool = False):
        super().__init__()
        if dipole_only:
            self.irreps_out = o3.Irreps("1x1o")
        else:
            self.irreps_out = o3.Irreps("1x0e + 1x1o")
        self.linear = o3.Linear(irreps_in=irreps_in, irreps_out=self.irreps_out)

    def forward(self, x: torch.Tensor) -> torch.Tensor:  # [n_nodes, irreps]  # [..., ]
        return self.linear(x)  # [n_nodes, 1]


class NonLinearDipoleReadoutBlock(torch.nn.Module):
    def __init__(
        self,
        irreps_in: o3.Irreps,
        MLP_irreps: o3.Irreps,
        gate: Callable,
        dipole_only: bool = False,
    ):
        super().__init__()
        self.hidden_irreps = MLP_irreps
        if dipole_only:
            self.irreps_out = o3.Irreps("1x1o")
        else:
            self.irreps_out = o3.Irreps("1x0e + 1x1o")
        irreps_scalars = o3.Irreps(
            [(mul, ir) for mul, ir in MLP_irreps if ir.l == 0 and ir in self.irreps_out]
        )
        irreps_gated = o3.Irreps(
            [(mul, ir) for mul, ir in MLP_irreps if ir.l > 0 and ir in self.irreps_out]
        )
        irreps_gates = o3.Irreps([mul, "0e"] for mul, _ in irreps_gated)
        self.equivariant_nonlin = nn.Gate(
            irreps_scalars=irreps_scalars,
            act_scalars=[gate for _, ir in irreps_scalars],
            irreps_gates=irreps_gates,
            act_gates=[gate] * len(irreps_gates),
            irreps_gated=irreps_gated,
        )
        self.irreps_nonlin = self.equivariant_nonlin.irreps_in.simplify()
        self.linear_1 = o3.Linear(irreps_in=irreps_in, irreps_out=self.irreps_nonlin)
        self.linear_2 = o3.Linear(
            irreps_in=self.hidden_irreps, irreps_out=self.irreps_out
        )

    def forward(self, x: torch.Tensor) -> torch.Tensor:  # [n_nodes, irreps]  # [..., ]
        x = self.equivariant_nonlin(self.linear_1(x))
        return self.linear_2(x)  # [n_nodes, 1]


>>>>>>> 70d2f66b
class AtomicEnergiesBlock(torch.nn.Module):
    atomic_energies: torch.Tensor

    def __init__(self, atomic_energies: Union[np.ndarray, torch.Tensor]):
        super().__init__()
        assert len(atomic_energies.shape) == 1

        self.register_buffer(
            "atomic_energies",
            torch.tensor(atomic_energies, dtype=torch.get_default_dtype()),
        )  # [n_elements, ]

    def forward(
        self, x: torch.Tensor  # one-hot of elements [..., n_elements]
    ) -> torch.Tensor:  # [..., ]
        return torch.matmul(x, self.atomic_energies)

    def __repr__(self):
        formatted_energies = ", ".join([f"{x:.4f}" for x in self.atomic_energies])
        return f"{self.__class__.__name__}(energies=[{formatted_energies}])"


@compile_mode("script")
class RadialEmbeddingBlock(torch.nn.Module):
    def __init__(self, r_max: float, num_bessel: int, num_polynomial_cutoff: int):
        super().__init__()
        self.bessel_fn = BesselBasis(r_max=r_max, num_basis=num_bessel)
        self.cutoff_fn = PolynomialCutoff(r_max=r_max, p=num_polynomial_cutoff)
        self.out_dim = num_bessel

    def forward(
        self,
        edge_lengths: torch.Tensor,  # [n_edges, 1]
    ):
        bessel = self.bessel_fn(edge_lengths)  # [n_edges, n_basis]
        cutoff = self.cutoff_fn(edge_lengths)  # [n_edges, 1]
        return bessel * cutoff  # [n_edges, n_basis]


@compile_mode("script")
class EquivariantProductBasisBlock(torch.nn.Module):
    def __init__(
        self,
        node_feats_irreps: o3.Irreps,
        target_irreps: o3.Irreps,
        correlation: int,
        use_sc: bool = True,
        num_elements: Optional[int] = None,
    ) -> None:
        super().__init__()

        self.use_sc = use_sc
        self.symmetric_contractions = SymmetricContraction(
            irreps_in=node_feats_irreps,
            irreps_out=target_irreps,
            correlation=correlation,
            num_elements=num_elements,
        )
        # Update linear
        self.linear = o3.Linear(
            target_irreps,
            target_irreps,
            internal_weights=True,
            shared_weights=True,
        )

    def forward(
        self,
        node_feats: torch.Tensor,
        sc: Optional[torch.Tensor],
        node_attrs: torch.Tensor,
    ) -> torch.Tensor:
        node_feats = self.symmetric_contractions(node_feats, node_attrs)
        if self.use_sc and sc is not None:
            return self.linear(node_feats) + sc

        return self.linear(node_feats)


@compile_mode("script")
class InteractionBlock(torch.nn.Module):
    def __init__(
        self,
        node_attrs_irreps: o3.Irreps,
        node_feats_irreps: o3.Irreps,
        edge_attrs_irreps: o3.Irreps,
        edge_feats_irreps: o3.Irreps,
        target_irreps: o3.Irreps,
        hidden_irreps: o3.Irreps,
        avg_num_neighbors: float,
    ) -> None:
        super().__init__()
        self.node_attrs_irreps = node_attrs_irreps
        self.node_feats_irreps = node_feats_irreps
        self.edge_attrs_irreps = edge_attrs_irreps
        self.edge_feats_irreps = edge_feats_irreps
        self.target_irreps = target_irreps
        self.hidden_irreps = hidden_irreps
        self.avg_num_neighbors = avg_num_neighbors

        self._setup()

    @abstractmethod
    def _setup(self) -> None:
        raise NotImplementedError

    @abstractmethod
    def forward(
        self,
        node_attrs: torch.Tensor,
        node_feats: torch.Tensor,
        edge_attrs: torch.Tensor,
        edge_feats: torch.Tensor,
        edge_index: torch.Tensor,
    ) -> torch.Tensor:
        raise NotImplementedError


nonlinearities = {1: torch.nn.functional.silu, -1: torch.tanh}


@compile_mode("script")
class TensorProductWeightsBlock(torch.nn.Module):
    def __init__(self, num_elements: int, num_edge_feats: int, num_feats_out: int):
        super().__init__()

        weights = torch.empty(
            (num_elements, num_edge_feats, num_feats_out),
            dtype=torch.get_default_dtype(),
        )
        torch.nn.init.xavier_uniform_(weights)
        self.weights = torch.nn.Parameter(weights)

    def forward(
        self,
        sender_or_receiver_node_attrs: torch.Tensor,  # assumes that the node attributes are one-hot encoded
        edge_feats: torch.Tensor,
    ):
        return torch.einsum(
            "be, ba, aek -> bk", edge_feats, sender_or_receiver_node_attrs, self.weights
        )

    def __repr__(self):
        return (
            f'{self.__class__.__name__}(shape=({", ".join(str(s) for s in self.weights.shape)}), '
            f"weights={np.prod(self.weights.shape)})"
        )


@compile_mode("script")
class ResidualElementDependentInteractionBlock(InteractionBlock):
    def _setup(self) -> None:
        self.linear_up = o3.Linear(
            self.node_feats_irreps,
            self.node_feats_irreps,
            internal_weights=True,
            shared_weights=True,
        )
        # TensorProduct
        irreps_mid, instructions = tp_out_irreps_with_instructions(
            self.node_feats_irreps, self.edge_attrs_irreps, self.target_irreps
        )
        self.conv_tp = o3.TensorProduct(
            self.node_feats_irreps,
            self.edge_attrs_irreps,
            irreps_mid,
            instructions=instructions,
            shared_weights=False,
            internal_weights=False,
        )
        self.conv_tp_weights = TensorProductWeightsBlock(
            num_elements=self.node_attrs_irreps.num_irreps,
            num_edge_feats=self.edge_feats_irreps.num_irreps,
            num_feats_out=self.conv_tp.weight_numel,
        )

        # Linear
        irreps_mid = irreps_mid.simplify()
        self.irreps_out = linear_out_irreps(irreps_mid, self.target_irreps)
        self.irreps_out = self.irreps_out.simplify()
        self.linear = o3.Linear(
            irreps_mid, self.irreps_out, internal_weights=True, shared_weights=True
        )

        # Selector TensorProduct
        self.skip_tp = o3.FullyConnectedTensorProduct(
            self.node_feats_irreps, self.node_attrs_irreps, self.irreps_out
        )

    def forward(
        self,
        node_attrs: torch.Tensor,
        node_feats: torch.Tensor,
        edge_attrs: torch.Tensor,
        edge_feats: torch.Tensor,
        edge_index: torch.Tensor,
    ) -> torch.Tensor:
        sender = edge_index[0]
        receiver = edge_index[1]
        num_nodes = node_feats.shape[0]
        sc = self.skip_tp(node_feats, node_attrs)
        node_feats = self.linear_up(node_feats)
        tp_weights = self.conv_tp_weights(node_attrs[sender], edge_feats)
        mji = self.conv_tp(
            node_feats[sender], edge_attrs, tp_weights
        )  # [n_edges, irreps]
        message = scatter_sum(
            src=mji, index=receiver, dim=0, dim_size=num_nodes
        )  # [n_nodes, irreps]
        message = self.linear(message) / self.avg_num_neighbors
        return message + sc  # [n_nodes, irreps]


@compile_mode("script")
class AgnosticNonlinearInteractionBlock(InteractionBlock):
    def _setup(self) -> None:
        self.linear_up = o3.Linear(
            self.node_feats_irreps,
            self.node_feats_irreps,
            internal_weights=True,
            shared_weights=True,
        )
        # TensorProduct
        irreps_mid, instructions = tp_out_irreps_with_instructions(
            self.node_feats_irreps, self.edge_attrs_irreps, self.target_irreps
        )
        self.conv_tp = o3.TensorProduct(
            self.node_feats_irreps,
            self.edge_attrs_irreps,
            irreps_mid,
            instructions=instructions,
            shared_weights=False,
            internal_weights=False,
        )

        # Convolution weights
        input_dim = self.edge_feats_irreps.num_irreps
        self.conv_tp_weights = nn.FullyConnectedNet(
            [input_dim] + 3 * [64] + [self.conv_tp.weight_numel],
            torch.nn.functional.silu,
        )

        # Linear
        irreps_mid = irreps_mid.simplify()
        self.irreps_out = linear_out_irreps(irreps_mid, self.target_irreps)
        self.irreps_out = self.irreps_out.simplify()
        self.linear = o3.Linear(
            irreps_mid, self.irreps_out, internal_weights=True, shared_weights=True
        )

        # Selector TensorProduct
        self.skip_tp = o3.FullyConnectedTensorProduct(
            self.irreps_out, self.node_attrs_irreps, self.irreps_out
        )

    def forward(
        self,
        node_attrs: torch.Tensor,
        node_feats: torch.Tensor,
        edge_attrs: torch.Tensor,
        edge_feats: torch.Tensor,
        edge_index: torch.Tensor,
    ) -> torch.Tensor:
        sender = edge_index[0]
        receiver = edge_index[1]
        num_nodes = node_feats.shape[0]
        tp_weights = self.conv_tp_weights(edge_feats)
        node_feats = self.linear_up(node_feats)
        mji = self.conv_tp(
            node_feats[sender], edge_attrs, tp_weights
        )  # [n_edges, irreps]
        message = scatter_sum(
            src=mji, index=receiver, dim=0, dim_size=num_nodes
        )  # [n_nodes, irreps]
        message = self.linear(message) / self.avg_num_neighbors
        message = self.skip_tp(message, node_attrs)
        return message  # [n_nodes, irreps]


@compile_mode("script")
class AgnosticResidualNonlinearInteractionBlock(InteractionBlock):
    def _setup(self) -> None:
        # First linear
        self.linear_up = o3.Linear(
            self.node_feats_irreps,
            self.node_feats_irreps,
            internal_weights=True,
            shared_weights=True,
        )
        # TensorProduct
        irreps_mid, instructions = tp_out_irreps_with_instructions(
            self.node_feats_irreps, self.edge_attrs_irreps, self.target_irreps
        )
        self.conv_tp = o3.TensorProduct(
            self.node_feats_irreps,
            self.edge_attrs_irreps,
            irreps_mid,
            instructions=instructions,
            shared_weights=False,
            internal_weights=False,
        )

        # Convolution weights
        input_dim = self.edge_feats_irreps.num_irreps
        self.conv_tp_weights = nn.FullyConnectedNet(
            [input_dim] + 3 * [64] + [self.conv_tp.weight_numel],
            torch.nn.functional.silu,
        )

        # Linear
        irreps_mid = irreps_mid.simplify()
        self.irreps_out = linear_out_irreps(irreps_mid, self.target_irreps)
        self.irreps_out = self.irreps_out.simplify()
        self.linear = o3.Linear(
            irreps_mid, self.irreps_out, internal_weights=True, shared_weights=True
        )

        # Selector TensorProduct
        self.skip_tp = o3.FullyConnectedTensorProduct(
            self.node_feats_irreps, self.node_attrs_irreps, self.irreps_out
        )

    def forward(
        self,
        node_attrs: torch.Tensor,
        node_feats: torch.Tensor,
        edge_attrs: torch.Tensor,
        edge_feats: torch.Tensor,
        edge_index: torch.Tensor,
    ) -> torch.Tensor:
        sender = edge_index[0]
        receiver = edge_index[1]
        num_nodes = node_feats.shape[0]
        sc = self.skip_tp(node_feats, node_attrs)
        node_feats = self.linear_up(node_feats)
        tp_weights = self.conv_tp_weights(edge_feats)
        mji = self.conv_tp(
            node_feats[sender], edge_attrs, tp_weights
        )  # [n_edges, irreps]
        message = scatter_sum(
            src=mji, index=receiver, dim=0, dim_size=num_nodes
        )  # [n_nodes, irreps]
        message = self.linear(message) / self.avg_num_neighbors
        message = message + sc
        return message  # [n_nodes, irreps]


@compile_mode("script")
class RealAgnosticInteractionBlock(InteractionBlock):
    def _setup(self) -> None:
        # First linear
        self.linear_up = o3.Linear(
            self.node_feats_irreps,
            self.node_feats_irreps,
            internal_weights=True,
            shared_weights=True,
        )
        # TensorProduct
        irreps_mid, instructions = tp_out_irreps_with_instructions(
            self.node_feats_irreps,
            self.edge_attrs_irreps,
            self.target_irreps,
        )
        self.conv_tp = o3.TensorProduct(
            self.node_feats_irreps,
            self.edge_attrs_irreps,
            irreps_mid,
            instructions=instructions,
            shared_weights=False,
            internal_weights=False,
        )

        # Convolution weights
        input_dim = self.edge_feats_irreps.num_irreps
        self.conv_tp_weights = nn.FullyConnectedNet(
            [input_dim] + 3 * [64] + [self.conv_tp.weight_numel],
            torch.nn.functional.silu,
        )

        # Linear
        irreps_mid = irreps_mid.simplify()
        self.irreps_out = self.target_irreps
        self.linear = o3.Linear(
            irreps_mid, self.irreps_out, internal_weights=True, shared_weights=True
        )

        # Selector TensorProduct
        self.skip_tp = o3.FullyConnectedTensorProduct(
            self.irreps_out, self.node_attrs_irreps, self.irreps_out
        )
        self.reshape = reshape_irreps(self.irreps_out)

    def forward(
        self,
        node_attrs: torch.Tensor,
        node_feats: torch.Tensor,
        edge_attrs: torch.Tensor,
        edge_feats: torch.Tensor,
        edge_index: torch.Tensor,
    ) -> Tuple[torch.Tensor, None]:
        sender = edge_index[0]
        receiver = edge_index[1]
        num_nodes = node_feats.shape[0]
        node_feats = self.linear_up(node_feats)
        tp_weights = self.conv_tp_weights(edge_feats)
        mji = self.conv_tp(
            node_feats[sender], edge_attrs, tp_weights
        )  # [n_edges, irreps]
        message = scatter_sum(
            src=mji, index=receiver, dim=0, dim_size=num_nodes
        )  # [n_nodes, irreps]
        message = self.linear(message) / self.avg_num_neighbors
        message = self.skip_tp(message, node_attrs)
        return (
            self.reshape(message),
            None,
        )  # [n_nodes, channels, (lmax + 1)**2]


@compile_mode("script")
class RealAgnosticResidualInteractionBlock(InteractionBlock):
    def _setup(self) -> None:

        # First linear
        self.linear_up = o3.Linear(
            self.node_feats_irreps,
            self.node_feats_irreps,
            internal_weights=True,
            shared_weights=True,
        )
        # TensorProduct
        irreps_mid, instructions = tp_out_irreps_with_instructions(
            self.node_feats_irreps,
            self.edge_attrs_irreps,
            self.target_irreps,
        )
        self.conv_tp = o3.TensorProduct(
            self.node_feats_irreps,
            self.edge_attrs_irreps,
            irreps_mid,
            instructions=instructions,
            shared_weights=False,
            internal_weights=False,
        )

        # Convolution weights
        input_dim = self.edge_feats_irreps.num_irreps
        self.conv_tp_weights = nn.FullyConnectedNet(
            [input_dim] + 3 * [64] + [self.conv_tp.weight_numel],
            torch.nn.functional.silu,
        )

        # Linear
        irreps_mid = irreps_mid.simplify()
        self.irreps_out = self.target_irreps
        self.linear = o3.Linear(
            irreps_mid, self.irreps_out, internal_weights=True, shared_weights=True
        )

        # Selector TensorProduct
        self.skip_tp = o3.FullyConnectedTensorProduct(
            self.node_feats_irreps, self.node_attrs_irreps, self.hidden_irreps
        )
        self.reshape = reshape_irreps(self.irreps_out)

    def forward(
        self,
        node_attrs: torch.Tensor,
        node_feats: torch.Tensor,
        edge_attrs: torch.Tensor,
        edge_feats: torch.Tensor,
        edge_index: torch.Tensor,
    ) -> Tuple[torch.Tensor, torch.Tensor]:
        sender = edge_index[0]
        receiver = edge_index[1]
        num_nodes = node_feats.shape[0]
        sc = self.skip_tp(node_feats, node_attrs)
        node_feats = self.linear_up(node_feats)
        tp_weights = self.conv_tp_weights(edge_feats)
        mji = self.conv_tp(
            node_feats[sender], edge_attrs, tp_weights
        )  # [n_edges, irreps]
        message = scatter_sum(
            src=mji, index=receiver, dim=0, dim_size=num_nodes
        )  # [n_nodes, irreps]
        message = self.linear(message) / self.avg_num_neighbors
        return (
            self.reshape(message),
            sc,
        )  # [n_nodes, channels, (lmax + 1)**2]


@compile_mode("script")
class ScaleShiftBlock(torch.nn.Module):
    def __init__(self, scale: float, shift: float):
        super().__init__()
        self.register_buffer(
            "scale", torch.tensor(scale, dtype=torch.get_default_dtype())
        )
        self.register_buffer(
            "shift", torch.tensor(shift, dtype=torch.get_default_dtype())
        )

    def forward(self, x: torch.Tensor) -> torch.Tensor:
        return self.scale * x + self.shift

    def __repr__(self):
        return (
            f"{self.__class__.__name__}(scale={self.scale:.6f}, shift={self.shift:.6f})"
        )<|MERGE_RESOLUTION|>--- conflicted
+++ resolved
@@ -64,9 +64,8 @@
         return self.linear_2(x)  # [n_nodes, 1]
 
 
-<<<<<<< HEAD
-@compile_mode("script")
-=======
+
+@compile_mode("script")
 class LinearDipoleReadoutBlock(torch.nn.Module):
     def __init__(self, irreps_in: o3.Irreps, dipole_only: bool = False):
         super().__init__()
@@ -79,7 +78,7 @@
     def forward(self, x: torch.Tensor) -> torch.Tensor:  # [n_nodes, irreps]  # [..., ]
         return self.linear(x)  # [n_nodes, 1]
 
-
+@compile_mode("script")
 class NonLinearDipoleReadoutBlock(torch.nn.Module):
     def __init__(
         self,
@@ -119,7 +118,7 @@
         return self.linear_2(x)  # [n_nodes, 1]
 
 
->>>>>>> 70d2f66b
+@compile_mode("script")
 class AtomicEnergiesBlock(torch.nn.Module):
     atomic_energies: torch.Tensor
 
