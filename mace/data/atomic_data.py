###########################################################################################
# Atomic Data Class for handling molecules as graphs
# Authors: Ilyes Batatia, Gregor Simm
# This program is distributed under the MIT License (see MIT.md)
###########################################################################################

from copy import deepcopy
from typing import Optional, Sequence

import torch.utils.data

from mace.tools import (
    AtomicNumberTable,
    atomic_numbers_to_indices,
    to_one_hot,
    torch_geometric,
    voigt_to_matrix,
)

from .neighborhood import get_neighborhood
from .utils import Configuration


class AtomicData(torch_geometric.data.Data):
    num_graphs: torch.Tensor
    batch: torch.Tensor
    edge_index: torch.Tensor
    node_attrs: torch.Tensor
    edge_vectors: torch.Tensor
    edge_lengths: torch.Tensor
    positions: torch.Tensor
    shifts: torch.Tensor
    unit_shifts: torch.Tensor
    cell: torch.Tensor
    forces: torch.Tensor
    energy: torch.Tensor
    stress: torch.Tensor
    virials: torch.Tensor
    dipole: torch.Tensor
    charges: torch.Tensor
    electric_field: torch.Tensor
    polarization: torch.Tensor
    becs: torch.Tensor
    polarizability: torch.Tensor
    total_charge: torch.Tensor
    total_spin: torch.Tensor
    weight: torch.Tensor
    energy_weight: torch.Tensor
    forces_weight: torch.Tensor
    stress_weight: torch.Tensor
    virials_weight: torch.Tensor
    dipole_weight: torch.Tensor
    charges_weight: torch.Tensor
    polarization_weight: torch.Tensor
    becs_weight: torch.Tensor
    polarizability_weight: torch.Tensor

    def __init__(
        self,
        edge_index: torch.Tensor,  # [2, n_edges]
        node_attrs: torch.Tensor,  # [n_nodes, n_node_feats]
        positions: torch.Tensor,  # [n_nodes, 3]
        shifts: torch.Tensor,  # [n_edges, 3],
        unit_shifts: torch.Tensor,  # [n_edges, 3]
        cell: Optional[torch.Tensor],  # [3,3]
        weight: Optional[torch.Tensor],  # [,]
        head: Optional[torch.Tensor],  # [,]
        energy_weight: Optional[torch.Tensor],  # [,]
        forces_weight: Optional[torch.Tensor],  # [,]
        stress_weight: Optional[torch.Tensor],  # [,]
        virials_weight: Optional[torch.Tensor],  # [,]
        dipole_weight: Optional[torch.Tensor],  # [,]
        charges_weight: Optional[torch.Tensor],  # [,]
        polarization_weight: Optional[torch.Tensor],  # [,]
        becs_weight: Optional[torch.Tensor],  # [,]
        polarizability_weight: Optional[torch.Tensor],  # [,]
        forces: Optional[torch.Tensor],  # [n_nodes, 3]
        energy: Optional[torch.Tensor],  # [, ]
        stress: Optional[torch.Tensor],  # [1,3,3]
        virials: Optional[torch.Tensor],  # [1,3,3]
        dipole: Optional[torch.Tensor],  # [, 3]
        charges: Optional[torch.Tensor],  # [n_nodes, ]
        electric_field: Optional[torch.Tensor],  # [1, 3]
        polarization: Optional[torch.Tensor],  # [1, 3]
        becs: Optional[torch.Tensor],  # [n_nodes, 3, 3]
        polarizability: Optional[torch.Tensor],  # [1, 3, 3]
        elec_temp: Optional[torch.Tensor],  # [,]
        total_charge: Optional[torch.Tensor] = None,  # [,]
        total_spin: Optional[torch.Tensor] = None,  # [,]
        pbc: Optional[torch.Tensor] = None,  # [, 3]
<<<<<<< HEAD
=======
        **extra_data,  # additional properties that aren't hard-coded and therefore not
        # for correct shape, etc
>>>>>>> 100a2914
    ):
        # Check shapes
        num_nodes = node_attrs.shape[0]

        assert edge_index.shape[0] == 2 and len(edge_index.shape) == 2
        assert positions.shape == (num_nodes, 3)
        assert shifts.shape[1] == 3
        assert unit_shifts.shape[1] == 3
        assert len(node_attrs.shape) == 2
        assert weight is None or len(weight.shape) == 0
        assert head is None or len(head.shape) == 0
        assert energy_weight is None or len(energy_weight.shape) == 0
        assert forces_weight is None or len(forces_weight.shape) == 0
        assert stress_weight is None or len(stress_weight.shape) == 0
        assert virials_weight is None or len(virials_weight.shape) == 0
        assert dipole_weight is None or dipole_weight.shape == (1, 3), dipole_weight
        assert charges_weight is None or len(charges_weight.shape) == 0
        assert cell is None or cell.shape == (3, 3)
        assert forces is None or forces.shape == (num_nodes, 3)
        assert energy is None or len(energy.shape) == 0
        assert stress is None or stress.shape == (1, 3, 3)
        assert virials is None or virials.shape == (1, 3, 3)
        assert dipole is None or dipole.shape[-1] == 3
        assert charges is None or charges.shape == (num_nodes,)
        assert electric_field is None or electric_field.shape[-1] == 3
        assert polarization is None or polarization.shape[-1] == 3
        assert becs is None or becs.shape == (num_nodes, 3, 3)
        assert polarizability is None or polarizability.shape == (1, 3, 3)
        assert elec_temp is None or len(elec_temp.shape) == 0
        assert total_charge is None or len(total_charge.shape) == 0
        assert total_spin is None or len(total_spin.shape) == 0
        assert pbc is None or (pbc.shape[-1] == 3 and pbc.dtype == torch.bool)

        # Aggregate data
        data = {
            "num_nodes": num_nodes,
            "edge_index": edge_index,
            "positions": positions,
            "shifts": shifts,
            "unit_shifts": unit_shifts,
            "cell": cell,
            "node_attrs": node_attrs,
            "weight": weight,
            "head": head,
            "energy_weight": energy_weight,
            "forces_weight": forces_weight,
            "stress_weight": stress_weight,
            "virials_weight": virials_weight,
            "dipole_weight": dipole_weight,
            "charges_weight": charges_weight,
            "polarization_weight": polarization_weight,
            "becs_weight": becs_weight,
            "polarizability_weight": polarizability_weight,
            "forces": forces,
            "energy": energy,
            "stress": stress,
            "virials": virials,
            "dipole": dipole,
            "charges": charges,
            "electric_field": electric_field,
            "polarization": polarization,
            "becs": becs,
            "polarizability": polarizability,
            "elec_temp": elec_temp,
            "total_charge": total_charge,
            "total_spin": total_spin,
            "pbc": pbc,
        }
        super().__init__(**data, **extra_data)

    @classmethod
    def from_config(
        cls,
        config: Configuration,
        z_table: AtomicNumberTable,
        cutoff: float,
        heads: Optional[list] = None,
        **kwargs,  # pylint: disable=unused-argument
    ) -> "AtomicData":
        if heads is None:
            heads = ["Default"]
        edge_index, shifts, unit_shifts, cell = get_neighborhood(
            positions=config.positions,
            cutoff=cutoff,
            pbc=deepcopy(config.pbc),
            cell=deepcopy(config.cell),
        )
        indices = atomic_numbers_to_indices(config.atomic_numbers, z_table=z_table)
        one_hot = to_one_hot(
            torch.tensor(indices, dtype=torch.long).unsqueeze(-1),
            num_classes=len(z_table),
        )
        try:
            head = torch.tensor(heads.index(config.head), dtype=torch.long)
        except ValueError:
            head = torch.tensor(len(heads) - 1, dtype=torch.long)

        cell = (
            torch.tensor(cell, dtype=torch.get_default_dtype())
            if cell is not None
            else torch.tensor(
                3 * [0.0, 0.0, 0.0], dtype=torch.get_default_dtype()
            ).view(3, 3)
        )

        num_atoms = len(config.atomic_numbers)

        weight = (
            torch.tensor(config.weight, dtype=torch.get_default_dtype())
            if config.weight is not None
            else torch.tensor(1.0, dtype=torch.get_default_dtype())
        )

        energy_weight = (
            torch.tensor(
                config.property_weights.get("energy"), dtype=torch.get_default_dtype()
            )
            if config.property_weights.get("energy") is not None
            else torch.tensor(1.0, dtype=torch.get_default_dtype())
        )

        forces_weight = (
            torch.tensor(
                config.property_weights.get("forces"), dtype=torch.get_default_dtype()
            )
            if config.property_weights.get("forces") is not None
            else torch.tensor(1.0, dtype=torch.get_default_dtype())
        )

        stress_weight = (
            torch.tensor(
                config.property_weights.get("stress"), dtype=torch.get_default_dtype()
            )
            if config.property_weights.get("stress") is not None
            else torch.tensor(1.0, dtype=torch.get_default_dtype())
        )

        virials_weight = (
            torch.tensor(
                config.property_weights.get("virials"), dtype=torch.get_default_dtype()
            )
            if config.property_weights.get("virials") is not None
            else torch.tensor(1.0, dtype=torch.get_default_dtype())
        )

        dipole_weight = (
            torch.tensor(
                config.property_weights.get("dipole"), dtype=torch.get_default_dtype()
            )
            if config.property_weights.get("dipole") is not None
            else torch.tensor([[1.0, 1.0, 1.0]], dtype=torch.get_default_dtype())
        )
        if len(dipole_weight.shape) == 0:
            dipole_weight = dipole_weight * torch.tensor(
                [[1.0, 1.0, 1.0]], dtype=torch.get_default_dtype()
            )
        elif len(dipole_weight.shape) == 1:
            dipole_weight = dipole_weight.unsqueeze(0)

        charges_weight = (
            torch.tensor(
                config.property_weights.get("charges"), dtype=torch.get_default_dtype()
            )
            if config.property_weights.get("charges") is not None
            else torch.tensor(1.0, dtype=torch.get_default_dtype())
        )

        polarization_weight = (
            torch.tensor(
                config.property_weights.get("polarization"),
                dtype=torch.get_default_dtype(),
            )
            if config.property_weights.get("polarization") is not None
            else torch.tensor([[1.0, 1.0, 1.0]], dtype=torch.get_default_dtype())
        )
        if len(polarization_weight.shape) == 0:
            polarization_weight = polarization_weight * torch.tensor(
                [[1.0, 1.0, 1.0]], dtype=torch.get_default_dtype()
            )
        elif len(polarization_weight.shape) == 1:
            polarization_weight = polarization_weight.unsqueeze(0)

        becs_weight = (
            torch.tensor(
                config.property_weights.get("becs"),
                dtype=torch.get_default_dtype(),
            )
            if config.property_weights.get("becs") is not None
            else torch.tensor(
                [[[1.0, 1.0, 1.0], [1.0, 1.0, 1.0], [1.0, 1.0, 1.0]]],
                dtype=torch.get_default_dtype(),
            )
        )
        if len(becs_weight.shape) == 0:
            becs_weight = becs_weight * torch.tensor(
                [[[1.0, 1.0, 1.0], [1.0, 1.0, 1.0], [1.0, 1.0, 1.0]]],
                dtype=torch.get_default_dtype(),
            )
        elif len(becs_weight.shape) == 2:
            becs_weight = becs_weight.unsqueeze(0)

        polarizability_weight = (
            torch.tensor(
                config.property_weights.get("polarizability"),
                dtype=torch.get_default_dtype(),
            )
            if config.property_weights.get("polarizability") is not None
            else torch.tensor(
                [[[1.0, 1.0, 1.0], [1.0, 1.0, 1.0], [1.0, 1.0, 1.0]]],
                dtype=torch.get_default_dtype(),
            )
        )
        if len(polarizability_weight.shape) == 0:
            polarizability_weight = polarizability_weight * torch.tensor(
                [[[1.0, 1.0, 1.0], [1.0, 1.0, 1.0], [1.0, 1.0, 1.0]]],
                dtype=torch.get_default_dtype(),
            )
        elif len(polarizability_weight.shape) == 2:
            polarizability_weight = polarizability_weight.unsqueeze(0)

        forces = (
            torch.tensor(
                config.properties.get("forces"), dtype=torch.get_default_dtype()
            )
            if config.properties.get("forces") is not None
            else torch.zeros(num_atoms, 3, dtype=torch.get_default_dtype())
        )
        energy = (
            torch.tensor(
                config.properties.get("energy"), dtype=torch.get_default_dtype()
            )
            if config.properties.get("energy") is not None
            else torch.tensor(0.0, dtype=torch.get_default_dtype())
        )
        stress = (
            voigt_to_matrix(
                torch.tensor(
                    config.properties.get("stress"), dtype=torch.get_default_dtype()
                )
            ).unsqueeze(0)
            if config.properties.get("stress") is not None
            else torch.zeros(1, 3, 3, dtype=torch.get_default_dtype())
        )
        virials = (
            voigt_to_matrix(
                torch.tensor(
                    config.properties.get("virials"), dtype=torch.get_default_dtype()
                )
            ).unsqueeze(0)
            if config.properties.get("virials") is not None
            else torch.zeros(1, 3, 3, dtype=torch.get_default_dtype())
        )
        dipole = (
            torch.tensor(
                config.properties.get("dipole"), dtype=torch.get_default_dtype()
            ).unsqueeze(0)
            if config.properties.get("dipole") is not None
            else torch.zeros(1, 3, dtype=torch.get_default_dtype())
        )
        charges = (
            torch.tensor(
                config.properties.get("charges"), dtype=torch.get_default_dtype()
            )
            if config.properties.get("charges") is not None
            else torch.zeros(num_atoms, dtype=torch.get_default_dtype())
        )
        elec_temp = (
            torch.tensor(
                config.properties.get("elec_temp"),
                dtype=torch.get_default_dtype(),
            )
            if config.properties.get("elec_temp") is not None
            else torch.tensor(0.0, dtype=torch.get_default_dtype())
        )

        total_charge = (
            torch.tensor(
                config.properties.get("total_charge"), dtype=torch.get_default_dtype()
            )
            if config.properties.get("total_charge") is not None
            else torch.tensor(0.0, dtype=torch.get_default_dtype())
        )

        electric_field = (
            torch.tensor(
                config.properties.get("electric_field"), dtype=torch.get_default_dtype()
            )
            if config.properties.get("electric_field") is not None
            else torch.zeros(3, dtype=torch.get_default_dtype())
        )

        polarization = (
            torch.tensor(
                config.properties.get("polarization"), dtype=torch.get_default_dtype()
            ).view(-1, 3)
            if config.properties.get("polarization") is not None
            else torch.zeros(1, 3, dtype=torch.get_default_dtype())
        )

        becs = (
            torch.tensor(
                config.properties.get("becs"), dtype=torch.get_default_dtype()
            ).view(-1, 3, 3)
            if config.properties.get("becs") is not None
            else torch.zeros(num_atoms, 3, 3, dtype=torch.get_default_dtype())
        )

        polarizability = (
            torch.tensor(
                config.properties.get("polarizability"), dtype=torch.get_default_dtype()
            ).view(1, 3, 3)
            if config.properties.get("polarizability") is not None
            else torch.zeros(1, 3, 3, dtype=torch.get_default_dtype())
        )

        total_spin = (
            torch.tensor(
                config.properties.get("total_spin"), dtype=torch.get_default_dtype()
            )
            if config.properties.get("total_spin") is not None
            else torch.tensor(1.0, dtype=torch.get_default_dtype())
        )
        if config.pbc is not None:
            pbc = list(bool(pbc_) for pbc_ in config.pbc)
        else:
            pbc = None
        pbc = (
            torch.tensor([pbc], dtype=torch.bool)
            if pbc is not None
            else torch.tensor([[False, False, False]], dtype=torch.bool)
        )

        cls_kwargs = dict(
            edge_index=torch.tensor(edge_index, dtype=torch.long),
            positions=torch.tensor(config.positions, dtype=torch.get_default_dtype()),
            shifts=torch.tensor(shifts, dtype=torch.get_default_dtype()),
            unit_shifts=torch.tensor(unit_shifts, dtype=torch.get_default_dtype()),
            cell=cell,
            node_attrs=one_hot,
            weight=weight,
            head=head,
            energy_weight=energy_weight,
            forces_weight=forces_weight,
            stress_weight=stress_weight,
            virials_weight=virials_weight,
            dipole_weight=dipole_weight,
            charges_weight=charges_weight,
            polarization_weight=polarization_weight,
            becs_weight=becs_weight,
            polarizability_weight=polarizability_weight,
            forces=forces,
            energy=energy,
            stress=stress,
            virials=virials,
            dipole=dipole,
            charges=charges,
            elec_temp=elec_temp,
            total_charge=total_charge,
            electric_field=electric_field,
            polarization=polarization,
            becs=becs,
            polarizability=polarizability,
            total_spin=total_spin,
            pbc=pbc,
        )

        # Add other properties that aren't checked. WARNING: shape dependence
        # and unsqueeze(-1) call may implicitly be assuming that these are all
        # per-atom, not per-config.
        #
        # NOTE: might be able to simpligy a lot by adding most properties this
        # way, except a few that need to be special cased, e.g. are mandatory,
        # really need a default value (e.g. weight), or need shape conversion
        # (e.g. stress/virial). Getting the right shape might require some knowledge
        # of whether the property is per-config or per-atom
        for k, v in config.properties.items():
            if k not in cls_kwargs and v is not None:
                if len(v.shape) == 1:
                    # promote to n_atoms x 1
                    cls_kwargs[k] = torch.tensor(
                        v, dtype=torch.get_default_dtype()
                    ).unsqueeze(-1)
                elif len(v.shape) == 2:
                    cls_kwargs[k] = torch.tensor(v, dtype=torch.get_default_dtype())

        return cls(**cls_kwargs)


def get_data_loader(
    dataset: Sequence[AtomicData],
    batch_size: int,
    shuffle=True,
    drop_last=False,
) -> torch.utils.data.DataLoader:
    return torch_geometric.dataloader.DataLoader(
        dataset=dataset,
        batch_size=batch_size,
        shuffle=shuffle,
        drop_last=drop_last,
    )<|MERGE_RESOLUTION|>--- conflicted
+++ resolved
@@ -88,11 +88,8 @@
         total_charge: Optional[torch.Tensor] = None,  # [,]
         total_spin: Optional[torch.Tensor] = None,  # [,]
         pbc: Optional[torch.Tensor] = None,  # [, 3]
-<<<<<<< HEAD
-=======
         **extra_data,  # additional properties that aren't hard-coded and therefore not
         # for correct shape, etc
->>>>>>> 100a2914
     ):
         # Check shapes
         num_nodes = node_attrs.shape[0]
