###########################################################################################
# Elementary Block for Building O(3) Equivariant Higher Order Message Passing Neural Network
# Authors: Ilyes Batatia, Gregor Simm
# This program is distributed under the MIT License (see MIT.md)
###########################################################################################

from abc import abstractmethod
from typing import Callable, List, Optional, Tuple, Union

import numpy as np
import torch.nn.functional
from e3nn import nn, o3
from e3nn.util.jit import compile_mode

from mace.tools.torch_geometric.utils import to_dense_adj, to_dense_batch
from mace.tools.torch_tools import get_mask
from mace.tools.scatter import scatter_sum

from .irreps_tools import (
    linear_out_irreps,
    reshape_irreps,
    tp_out_irreps_with_instructions,
)
from .radial import BesselBasis, PolynomialCutoff
from .symmetric_contraction import SymmetricContraction


@compile_mode("script")
class LinearNodeEmbeddingBlock(torch.nn.Module):
    def __init__(self, irreps_in: o3.Irreps, irreps_out: o3.Irreps):
        super().__init__()
        self.linear = o3.Linear(irreps_in=irreps_in, irreps_out=irreps_out)

    def forward(
        self,
        node_attrs: torch.Tensor,
    ) -> torch.Tensor:  # [n_nodes, irreps]
        return self.linear(node_attrs)


@compile_mode("script")
class LinearReadoutBlock(torch.nn.Module):
    def __init__(self, irreps_in: o3.Irreps):
        super().__init__()
        self.linear = o3.Linear(irreps_in=irreps_in, irreps_out=o3.Irreps("0e"))

    def forward(self, x: torch.Tensor) -> torch.Tensor:  # [n_nodes, irreps]  # [..., ]
        return self.linear(x)  # [n_nodes, 1]


@compile_mode("script")
class NonLinearReadoutBlock(torch.nn.Module):
    def __init__(
        self, irreps_in: o3.Irreps, MLP_irreps: o3.Irreps, gate: Optional[Callable]
    ):
        super().__init__()
        self.hidden_irreps = MLP_irreps
        self.linear_1 = o3.Linear(irreps_in=irreps_in, irreps_out=self.hidden_irreps)
        self.non_linearity = nn.Activation(irreps_in=self.hidden_irreps, acts=[gate])
        self.linear_2 = o3.Linear(
            irreps_in=self.hidden_irreps, irreps_out=o3.Irreps("0e")
        )

    def forward(self, x: torch.Tensor) -> torch.Tensor:  # [n_nodes, irreps]  # [..., ]
        x = self.non_linearity(self.linear_1(x))
        return self.linear_2(x)  # [n_nodes, 1]


@compile_mode("script")
class LinearDipoleReadoutBlock(torch.nn.Module):
    def __init__(self, irreps_in: o3.Irreps, dipole_only: bool = False):
        super().__init__()
        if dipole_only:
            self.irreps_out = o3.Irreps("1x1o")
        else:
            self.irreps_out = o3.Irreps("1x0e + 1x1o")
        self.linear = o3.Linear(irreps_in=irreps_in, irreps_out=self.irreps_out)

    def forward(self, x: torch.Tensor) -> torch.Tensor:  # [n_nodes, irreps]  # [..., ]
        return self.linear(x)  # [n_nodes, 1]


@compile_mode("script")
class NonLinearDipoleReadoutBlock(torch.nn.Module):
    def __init__(
        self,
        irreps_in: o3.Irreps,
        MLP_irreps: o3.Irreps,
        gate: Callable,
        dipole_only: bool = False,
    ):
        super().__init__()
        self.hidden_irreps = MLP_irreps
        if dipole_only:
            self.irreps_out = o3.Irreps("1x1o")
        else:
            self.irreps_out = o3.Irreps("1x0e + 1x1o")
        irreps_scalars = o3.Irreps(
            [(mul, ir) for mul, ir in MLP_irreps if ir.l == 0 and ir in self.irreps_out]
        )
        irreps_gated = o3.Irreps(
            [(mul, ir) for mul, ir in MLP_irreps if ir.l > 0 and ir in self.irreps_out]
        )
        irreps_gates = o3.Irreps([mul, "0e"] for mul, _ in irreps_gated)
        self.equivariant_nonlin = nn.Gate(
            irreps_scalars=irreps_scalars,
            act_scalars=[gate for _, ir in irreps_scalars],
            irreps_gates=irreps_gates,
            act_gates=[gate] * len(irreps_gates),
            irreps_gated=irreps_gated,
        )
        self.irreps_nonlin = self.equivariant_nonlin.irreps_in.simplify()
        self.linear_1 = o3.Linear(irreps_in=irreps_in, irreps_out=self.irreps_nonlin)
        self.linear_2 = o3.Linear(
            irreps_in=self.hidden_irreps, irreps_out=self.irreps_out
        )

    def forward(self, x: torch.Tensor) -> torch.Tensor:  # [n_nodes, irreps]  # [..., ]
        x = self.equivariant_nonlin(self.linear_1(x))
        return self.linear_2(x)  # [n_nodes, 1]


@compile_mode("script")
class AtomicEnergiesBlock(torch.nn.Module):
    atomic_energies: torch.Tensor

    def __init__(self, atomic_energies: Union[np.ndarray, torch.Tensor]):
        super().__init__()
        assert len(atomic_energies.shape) == 1

        self.register_buffer(
            "atomic_energies",
            torch.tensor(atomic_energies, dtype=torch.get_default_dtype()),
        )  # [n_elements, ]

    def forward(
        self, x: torch.Tensor  # one-hot of elements [..., n_elements]
    ) -> torch.Tensor:  # [..., ]
        return torch.matmul(x, self.atomic_energies)

    def __repr__(self):
        formatted_energies = ", ".join([f"{x:.4f}" for x in self.atomic_energies])
        return f"{self.__class__.__name__}(energies=[{formatted_energies}])"


@compile_mode("script")
class RadialEmbeddingBlock(torch.nn.Module):
    def __init__(self, r_max: float, num_bessel: int, num_polynomial_cutoff: int):
        super().__init__()
        self.bessel_fn = BesselBasis(r_max=r_max, num_basis=num_bessel)
        self.cutoff_fn = PolynomialCutoff(r_max=r_max, p=num_polynomial_cutoff)
        self.out_dim = num_bessel

    def forward(
        self,
        edge_lengths: torch.Tensor,  # [n_edges, 1]
    ):
        bessel = self.bessel_fn(edge_lengths)  # [n_edges, n_basis]
        cutoff = self.cutoff_fn(edge_lengths)  # [n_edges, 1]
        return bessel * cutoff  # [n_edges, n_basis]


@compile_mode("script")
class EquivariantProductBasisBlock(torch.nn.Module):
    def __init__(
        self,
        node_feats_irreps: o3.Irreps,
        target_irreps: o3.Irreps,
        correlation: int,
        use_sc: bool = True,
        num_elements: Optional[int] = None,
    ) -> None:
        super().__init__()

        self.use_sc = use_sc
        self.symmetric_contractions = SymmetricContraction(
            irreps_in=node_feats_irreps,
            irreps_out=target_irreps,
            correlation=correlation,
            num_elements=num_elements,
        )
        # Update linear
        self.linear = o3.Linear(
            target_irreps,
            target_irreps,
            internal_weights=True,
            shared_weights=True,
        )

    def forward(
        self,
        node_feats: torch.Tensor,
        sc: Optional[torch.Tensor],
        node_attrs: torch.Tensor,
    ) -> torch.Tensor:
        node_feats = self.symmetric_contractions(node_feats, node_attrs)
        if self.use_sc and sc is not None:
            return self.linear(node_feats) + sc

        return self.linear(node_feats)


@compile_mode("script")
class InteractionBlock(torch.nn.Module):
    def __init__(
        self,
        node_attrs_irreps: o3.Irreps,
        node_feats_irreps: o3.Irreps,
        edge_attrs_irreps: o3.Irreps,
        edge_feats_irreps: o3.Irreps,
        target_irreps: o3.Irreps,
        hidden_irreps: o3.Irreps,
        avg_num_neighbors: float,
        radial_MLP: Optional[List[int]] = None,
    ) -> None:
        super().__init__()
        self.node_attrs_irreps = node_attrs_irreps
        self.node_feats_irreps = node_feats_irreps
        self.edge_attrs_irreps = edge_attrs_irreps
        self.edge_feats_irreps = edge_feats_irreps
        self.target_irreps = target_irreps
        self.hidden_irreps = hidden_irreps
        self.avg_num_neighbors = avg_num_neighbors
        if radial_MLP is None:
            radial_MLP = [64, 64, 64]
        self.radial_MLP = radial_MLP

        self._setup()

    @abstractmethod
    def _setup(self) -> None:
        raise NotImplementedError

    @abstractmethod
    def forward(
        self,
        node_attrs: torch.Tensor,
        node_feats: torch.Tensor,
        edge_attrs: torch.Tensor,
        edge_feats: torch.Tensor,
        edge_index: torch.Tensor,
    ) -> torch.Tensor:
        raise NotImplementedError


nonlinearities = {1: torch.nn.functional.silu, -1: torch.tanh}


@compile_mode("script")
class TensorProductWeightsBlock(torch.nn.Module):
    def __init__(self, num_elements: int, num_edge_feats: int, num_feats_out: int):
        super().__init__()

        weights = torch.empty(
            (num_elements, num_edge_feats, num_feats_out),
            dtype=torch.get_default_dtype(),
        )
        torch.nn.init.xavier_uniform_(weights)
        self.weights = torch.nn.Parameter(weights)

    def forward(
        self,
        sender_or_receiver_node_attrs: torch.Tensor,  # assumes that the node attributes are one-hot encoded
        edge_feats: torch.Tensor,
    ):
        return torch.einsum(
            "be, ba, aek -> bk", edge_feats, sender_or_receiver_node_attrs, self.weights
        )

    def __repr__(self):
        return (
            f'{self.__class__.__name__}(shape=({", ".join(str(s) for s in self.weights.shape)}), '
            f"weights={np.prod(self.weights.shape)})"
        )


@compile_mode("script")
class ResidualElementDependentInteractionBlock(InteractionBlock):
    def _setup(self) -> None:
        self.linear_up = o3.Linear(
            self.node_feats_irreps,
            self.node_feats_irreps,
            internal_weights=True,
            shared_weights=True,
        )
        # TensorProduct
        irreps_mid, instructions = tp_out_irreps_with_instructions(
            self.node_feats_irreps, self.edge_attrs_irreps, self.target_irreps
        )
        self.conv_tp = o3.TensorProduct(
            self.node_feats_irreps,
            self.edge_attrs_irreps,
            irreps_mid,
            instructions=instructions,
            shared_weights=False,
            internal_weights=False,
        )
        self.conv_tp_weights = TensorProductWeightsBlock(
            num_elements=self.node_attrs_irreps.num_irreps,
            num_edge_feats=self.edge_feats_irreps.num_irreps,
            num_feats_out=self.conv_tp.weight_numel,
        )

        # Linear
        irreps_mid = irreps_mid.simplify()
        self.irreps_out = linear_out_irreps(irreps_mid, self.target_irreps)
        self.irreps_out = self.irreps_out.simplify()
        self.linear = o3.Linear(
            irreps_mid, self.irreps_out, internal_weights=True, shared_weights=True
        )

        # Selector TensorProduct
        self.skip_tp = o3.FullyConnectedTensorProduct(
            self.node_feats_irreps, self.node_attrs_irreps, self.irreps_out
        )

    def forward(
        self,
        node_attrs: torch.Tensor,
        node_feats: torch.Tensor,
        edge_attrs: torch.Tensor,
        edge_feats: torch.Tensor,
        edge_index: torch.Tensor,
    ) -> torch.Tensor:
        sender = edge_index[0]
        receiver = edge_index[1]
        num_nodes = node_feats.shape[0]
        sc = self.skip_tp(node_feats, node_attrs)
        node_feats = self.linear_up(node_feats)
        tp_weights = self.conv_tp_weights(node_attrs[sender], edge_feats)
        mji = self.conv_tp(
            node_feats[sender], edge_attrs, tp_weights
        )  # [n_edges, irreps]
        message = scatter_sum(
            src=mji, index=receiver, dim=0, dim_size=num_nodes
        )  # [n_nodes, irreps]
        message = self.linear(message) / self.avg_num_neighbors
        return message + sc  # [n_nodes, irreps]


@compile_mode("script")
class AgnosticNonlinearInteractionBlock(InteractionBlock):
    def _setup(self) -> None:
        self.linear_up = o3.Linear(
            self.node_feats_irreps,
            self.node_feats_irreps,
            internal_weights=True,
            shared_weights=True,
        )
        # TensorProduct
        irreps_mid, instructions = tp_out_irreps_with_instructions(
            self.node_feats_irreps, self.edge_attrs_irreps, self.target_irreps
        )
        self.conv_tp = o3.TensorProduct(
            self.node_feats_irreps,
            self.edge_attrs_irreps,
            irreps_mid,
            instructions=instructions,
            shared_weights=False,
            internal_weights=False,
        )

        # Convolution weights
        input_dim = self.edge_feats_irreps.num_irreps
        self.conv_tp_weights = nn.FullyConnectedNet(
            [input_dim] + self.radial_MLP + [self.conv_tp.weight_numel],
            torch.nn.functional.silu,
        )

        # Linear
        irreps_mid = irreps_mid.simplify()
        self.irreps_out = linear_out_irreps(irreps_mid, self.target_irreps)
        self.irreps_out = self.irreps_out.simplify()
        self.linear = o3.Linear(
            irreps_mid, self.irreps_out, internal_weights=True, shared_weights=True
        )

        # Selector TensorProduct
        self.skip_tp = o3.FullyConnectedTensorProduct(
            self.irreps_out, self.node_attrs_irreps, self.irreps_out
        )

    def forward(
        self,
        node_attrs: torch.Tensor,
        node_feats: torch.Tensor,
        edge_attrs: torch.Tensor,
        edge_feats: torch.Tensor,
        edge_index: torch.Tensor,
    ) -> torch.Tensor:
        sender = edge_index[0]
        receiver = edge_index[1]
        num_nodes = node_feats.shape[0]
        tp_weights = self.conv_tp_weights(edge_feats)
        node_feats = self.linear_up(node_feats)
        mji = self.conv_tp(
            node_feats[sender], edge_attrs, tp_weights
        )  # [n_edges, irreps]
        message = scatter_sum(
            src=mji, index=receiver, dim=0, dim_size=num_nodes
        )  # [n_nodes, irreps]
        message = self.linear(message) / self.avg_num_neighbors
        message = self.skip_tp(message, node_attrs)
        return message  # [n_nodes, irreps]


@compile_mode("script")
class AgnosticResidualNonlinearInteractionBlock(InteractionBlock):
    def _setup(self) -> None:
        # First linear
        self.linear_up = o3.Linear(
            self.node_feats_irreps,
            self.node_feats_irreps,
            internal_weights=True,
            shared_weights=True,
        )
        # TensorProduct
        irreps_mid, instructions = tp_out_irreps_with_instructions(
            self.node_feats_irreps, self.edge_attrs_irreps, self.target_irreps
        )
        self.conv_tp = o3.TensorProduct(
            self.node_feats_irreps,
            self.edge_attrs_irreps,
            irreps_mid,
            instructions=instructions,
            shared_weights=False,
            internal_weights=False,
        )

        # Convolution weights
        input_dim = self.edge_feats_irreps.num_irreps
        self.conv_tp_weights = nn.FullyConnectedNet(
            [input_dim] + self.radial_MLP + [self.conv_tp.weight_numel],
            torch.nn.functional.silu,
        )

        # Linear
        irreps_mid = irreps_mid.simplify()
        self.irreps_out = linear_out_irreps(irreps_mid, self.target_irreps)
        self.irreps_out = self.irreps_out.simplify()
        self.linear = o3.Linear(
            irreps_mid, self.irreps_out, internal_weights=True, shared_weights=True
        )

        # Selector TensorProduct
        self.skip_tp = o3.FullyConnectedTensorProduct(
            self.node_feats_irreps, self.node_attrs_irreps, self.irreps_out
        )

    def forward(
        self,
        node_attrs: torch.Tensor,
        node_feats: torch.Tensor,
        edge_attrs: torch.Tensor,
        edge_feats: torch.Tensor,
        edge_index: torch.Tensor,
    ) -> torch.Tensor:
        sender = edge_index[0]
        receiver = edge_index[1]
        num_nodes = node_feats.shape[0]
        sc = self.skip_tp(node_feats, node_attrs)
        node_feats = self.linear_up(node_feats)
        tp_weights = self.conv_tp_weights(edge_feats)
        mji = self.conv_tp(
            node_feats[sender], edge_attrs, tp_weights
        )  # [n_edges, irreps]
        message = scatter_sum(
            src=mji, index=receiver, dim=0, dim_size=num_nodes
        )  # [n_nodes, irreps]
        message = self.linear(message) / self.avg_num_neighbors
        message = message + sc
        return message  # [n_nodes, irreps]


@compile_mode("script")
class RealAgnosticInteractionBlock(InteractionBlock):
    def _setup(self) -> None:
        # First linear
        self.linear_up = o3.Linear(
            self.node_feats_irreps,
            self.node_feats_irreps,
            internal_weights=True,
            shared_weights=True,
        )
        # TensorProduct
        irreps_mid, instructions = tp_out_irreps_with_instructions(
            self.node_feats_irreps,
            self.edge_attrs_irreps,
            self.target_irreps,
        )
        self.conv_tp = o3.TensorProduct(
            self.node_feats_irreps,
            self.edge_attrs_irreps,
            irreps_mid,
            instructions=instructions,
            shared_weights=False,
            internal_weights=False,
        )

        # Convolution weights
        input_dim = self.edge_feats_irreps.num_irreps
        self.conv_tp_weights = nn.FullyConnectedNet(
            [input_dim] + self.radial_MLP + [self.conv_tp.weight_numel],
            torch.nn.functional.silu,
        )

        # Linear
        irreps_mid = irreps_mid.simplify()
        self.irreps_out = self.target_irreps
        self.linear = o3.Linear(
            irreps_mid, self.irreps_out, internal_weights=True, shared_weights=True
        )

        # Selector TensorProduct
        self.skip_tp = o3.FullyConnectedTensorProduct(
            self.irreps_out, self.node_attrs_irreps, self.irreps_out
        )
        self.reshape = reshape_irreps(self.irreps_out)

    def forward(
        self,
        node_attrs: torch.Tensor,
        node_feats: torch.Tensor,
        edge_attrs: torch.Tensor,
        edge_feats: torch.Tensor,
        edge_index: torch.Tensor,
    ) -> Tuple[torch.Tensor, None]:
        sender = edge_index[0]
        receiver = edge_index[1]
        num_nodes = node_feats.shape[0]
        node_feats = self.linear_up(node_feats)
        tp_weights = self.conv_tp_weights(edge_feats)
        mji = self.conv_tp(
            node_feats[sender], edge_attrs, tp_weights
        )  # [n_edges, irreps]
        message = scatter_sum(
            src=mji, index=receiver, dim=0, dim_size=num_nodes
        )  # [n_nodes, irreps]
        message = self.linear(message) / self.avg_num_neighbors
        message = self.skip_tp(message, node_attrs)
        return (
            self.reshape(message),
            None,
        )  # [n_nodes, channels, (lmax + 1)**2]


@compile_mode("script")
class RealAgnosticResidualInteractionBlock(InteractionBlock):
    def _setup(self) -> None:
        # First linear
        self.linear_up = o3.Linear(
            self.node_feats_irreps,
            self.node_feats_irreps,
            internal_weights=True,
            shared_weights=True,
        )
        # TensorProduct
        irreps_mid, instructions = tp_out_irreps_with_instructions(
            self.node_feats_irreps,
            self.edge_attrs_irreps,
            self.target_irreps,
        )
        self.conv_tp = o3.TensorProduct(
            self.node_feats_irreps,
            self.edge_attrs_irreps,
            irreps_mid,
            instructions=instructions,
            shared_weights=False,
            internal_weights=False,
        )

        # Convolution weights
        input_dim = self.edge_feats_irreps.num_irreps
        self.conv_tp_weights = nn.FullyConnectedNet(
            [input_dim] + self.radial_MLP + [self.conv_tp.weight_numel],
            torch.nn.functional.silu,
        )

        # Linear
        irreps_mid = irreps_mid.simplify()
        self.irreps_out = self.target_irreps
        self.linear = o3.Linear(
            irreps_mid, self.irreps_out, internal_weights=True, shared_weights=True
        )

        # Selector TensorProduct
        self.skip_tp = o3.FullyConnectedTensorProduct(
            self.node_feats_irreps, self.node_attrs_irreps, self.hidden_irreps
        )
        self.reshape = reshape_irreps(self.irreps_out)

    def forward(
        self,
        node_attrs: torch.Tensor,
        node_feats: torch.Tensor,
        edge_attrs: torch.Tensor,
        edge_feats: torch.Tensor,
        edge_index: torch.Tensor,
    ) -> Tuple[torch.Tensor, torch.Tensor]:
        sender = edge_index[0]
        receiver = edge_index[1]
        num_nodes = node_feats.shape[0]
        sc = self.skip_tp(node_feats, node_attrs)
        node_feats = self.linear_up(node_feats)
        tp_weights = self.conv_tp_weights(edge_feats)
        mji = self.conv_tp(
            node_feats[sender], edge_attrs, tp_weights
        )  # [n_edges, irreps]
        message = scatter_sum(
            src=mji, index=receiver, dim=0, dim_size=num_nodes
        )  # [n_nodes, irreps]
        message = self.linear(message) / self.avg_num_neighbors
        return (
            self.reshape(message),
            sc,
        )  # [n_nodes, channels, (lmax + 1)**2]


class MatrixFunctionBlock(torch.nn.Module):
    def __init__(
        self,
        node_feats_irreps,
        num_features,
        num_basis,
        num_poles,
        avg_num_neighbors,
        g_scaling_expr="1",
        diagonal="laplacian",
        learnable_resolvent = False,
        skip_connection = False
    ):
        super().__init__()
        # First linear
        self.diagonal = diagonal
        self.g_scaling_expr = g_scaling_expr
        self.node_feats_irreps = node_feats_irreps
        self.avg_num_neighbors = avg_num_neighbors
        self.num_poles = num_poles
        self.learnable_resolvent = learnable_resolvent
        self.skip_connection     = skip_connection
        irreps_scalar = o3.Irreps(
            [(self.node_feats_irreps.count(o3.Irrep(0, 1)), (0, 1))]
        )
        self.linear_scalar = o3.Linear(
            self.node_feats_irreps,
            irreps_scalar,
            internal_weights=True,
            shared_weights=True,
            biases=True,  # TODO: check
        )
        
        # Edge features
        self.edge_feats_mlp = nn.FullyConnectedNet(
            [num_basis] + 3 * [64] + [irreps_scalar.num_irreps],
            torch.nn.functional.silu,
        )
        self.matrix_mlp = nn.FullyConnectedNet(
            [irreps_scalar.num_irreps] + [64] + [64] + [num_features],
            torch.nn.functional.silu,
        )
        if diagonal == "learnable":
            self.diag_matrix_mlp =  nn.FullyConnectedNet(
                [irreps_scalar.num_irreps] + [64] + [64] + [num_features],
                torch.nn.functional.silu,
            )
        if learnable_resolvent:
            z_k_real = (
                torch.randn(1, num_features * num_poles, 1, dtype=torch.get_default_dtype())
                * 1
            )  # TODO: for each feature, create several poles, think about initialization
            z_k_complex = (
                torch.randn(1, num_features * num_poles, 1, dtype=torch.get_default_dtype())
                * 1
            )  # TODO: HACK need to think about loss function a bit + initialization
            
            self.z_k_real = torch.nn.Parameter(z_k_real, requires_grad=True)
            self.z_k_complex = torch.nn.Parameter(z_k_complex, requires_grad=True)
        if skip_connection:
            self.normalize_out = nn.BatchNorm(node_feats_irreps,momentum = 0.003)
        self.matrix_norm = EigenvalueNorm(num_features * num_poles)
        self.normalize_real = SwitchNorm1d(num_features * num_poles)
        self.normalize_complex = SwitchNorm1d(num_features * num_poles)
        self.linear_out = o3.Linear(
            o3.Irreps(f"{2*num_features * num_poles}x0e"),  # 2* for real and imaginary
            self.node_feats_irreps,
            internal_weights=True,
            shared_weights=True,
        )

    def g_scaling(self, x):
        x = x
        return eval(self.g_scaling_expr)

    def forward(
        self,
        node_feats: torch.Tensor,
        edge_feats: torch.Tensor,
        matrix_feats: torch.Tensor,
        edge_index: torch.Tensor,
        batch: torch.Tensor,
        ptr: torch.Tensor,
    ) -> Tuple[torch.Tensor]:
        sender, receiver = edge_index
        mask = get_mask(ptr[1:] - ptr[:-1])
        mask_matrix = mask.reshape(
            (ptr[1:] - ptr[:-1]).shape[0],
            (ptr[1:] - ptr[:-1]).max())
        mask_matrix = mask_matrix.to(node_feats.device)
        node_feats_org = node_feats
        node_feats = self.linear_scalar(node_feats)
        edge_feats_weights = self.edge_feats_mlp(edge_feats)
        symmetric_node_feats = torch.cat(
            [node_feats[sender] * node_feats[receiver] * edge_feats_weights], dim=1
        )  # TODO: add cutoff function
        H = self.matrix_mlp(
            symmetric_node_feats
        )  # [n_edges, n_features]


        H_dense = to_dense_adj(edge_index=edge_index, batch=batch, edge_attr=H).permute(0, 3, 1, 2)  # [n_graphs, n_features, n_nodes, n_nodes]
        H_dense = H_dense.repeat(1, self.num_poles, 1, 1)

        # Set diagonal elemetns of matrix
        if self.diagonal == "learnable":
            diag_H = self.diag_matrix_mlp(node_feats)
            diag_H = to_dense_batch(diag_H, batch)[0].permute(0, 2, 1)
            diag_H = diag_H.repeat(1, self.num_poles, 1)
            H_dense = H_dense + torch.diag_embed(diag_H)
        elif self.diagonal == "laplacian":
            # Create Laplacian from weighted adjacency matrix
            degree = torch.sum(torch.abs(H_dense), axis=-1)
            H_dense = torch.diag_embed(degree) - H_dense
        elif self.diagonal == "normalised_laplacian":
            raise NotImplementedError()  # TODO: add normalised laplacian
            # Create Laplacian from weighted adjacency matrix
            degree = torch.sum(torch.abs(H_dense), axis=-1)
            degree_inv = (degree + 1e-9) ** (-0.5)[..., None]
            H_dense = (H_dense * degree_inv).T * degree_inv

        # Adding small number to diagonal to avoid padded regions to have zeros
        H_dense = (
            H_dense
            + torch.diag_embed(torch.ones(H_dense.shape[:-1]), dim1=-2, dim2=-1).to(
                H_dense.device
            )
            * 1e-9
        )

        # Add matrix features from previous layer
        
        if matrix_feats is not None:
            H_dense = H_dense + matrix_feats
        if self.learnable_resolvent:
            z_k = torch.view_as_complex(
                torch.stack([self.z_k_real, torch.exp(self.z_k_complex)], dim=-1)
            )
            z_k = z_k.expand(H_dense.shape[0], H_dense.shape[1], H_dense.shape[-1])
        else:
            z_k = torch.view_as_complex(
                torch.stack([torch.zeros_like(H_dense[...,0]), torch.ones_like(H_dense[...,0])], dim=-1) 
            ) 
        D_z = torch.diag_embed(z_k)
        H_dense = self.matrix_norm(H_dense,mask_matrix)
        R_dense = D_z - H_dense


        LUP = torch.linalg.lu_factor_ex(R_dense)
        LU, P = LUP.LU, LUP.pivots
        self.identity = (
            torch.eye(R_dense.shape[-1], dtype=D_z.dtype, device=D_z.device)
            .unsqueeze(0)
            .repeat(R_dense.shape[0], R_dense.shape[1], 1, 1)
        )
<<<<<<< HEAD
        features = torch.linalg.lu_solve(LU, P, self.identity) 
=======
        features = torch.linalg.lu_solve(LU, P, self.identity) # * self.g_scaling(z_k)
>>>>>>> 77318a56
        # [n_graphs, n_features, n_nodes, n_nodes]
        features = features.diagonal(dim1=-2, dim2=-1) * self.g_scaling(z_k)# * z_k.imag
        
        node_features_real = (
            features.real  # [n_graphs, n_features, n_nodes]
            .permute(0, 2, 1)  # [n_graphs, n_nodes, n_features]
            .reshape(
                features.real.shape[0] * features.real.shape[2], features.real.shape[1]
            )
            #  [n_graphs * n_nodes, n_features]
        )
        node_features_imag = (
            features.imag  # [n_graphs, n_features, n_nodes]
            .permute(0, 2, 1)  # [n_graphs, n_nodes, n_features]
            .reshape(
                features.imag.shape[0] * features.imag.shape[2], features.imag.shape[1]
            )
            #  [n_graphs * n_nodes, n_features]
        )

        # Normalise node features (imaginary/real separately)
        node_features_imag = (
            self.normalize_complex(node_features_imag[mask, :]) / self.avg_num_neighbors
        )
        node_features_real = (
            self.normalize_real(node_features_real[mask, :]) / self.avg_num_neighbors
        )

        node_features = torch.cat([node_features_real, node_features_imag], dim=1)
        #  [n_graphs * n_nodes, 2*n_features]
<<<<<<< HEAD
        out = self.linear_out(node_features)
        if self.skip_connection:
            out = self.normalize_out(out + node_feats_org)
        # breakpoint()
=======

>>>>>>> 77318a56
        if matrix_feats is None:
            return out, None  # [n_graphs * n_nodes, irreps]
        else:
            return (
                out,
                features.real,
            )  # [n_graphs * n_nodes, irreps]


class SwitchNorm1d(torch.nn.Module):
    def __init__(
        self, num_features, eps=1e-5, momentum=0.997, using_moving_average=True
    ):
        super(SwitchNorm1d, self).__init__()
        self.eps = eps
        self.momentum = momentum
        self.using_moving_average = using_moving_average
        self.weight = torch.nn.Parameter(torch.ones(1, num_features))
        self.bias = torch.nn.Parameter(torch.zeros(1, num_features))
        self.mean_weight = torch.nn.Parameter(torch.ones(2))
        self.var_weight = torch.nn.Parameter(torch.ones(2))
        self.register_buffer("running_mean", torch.zeros(1, num_features))
        self.register_buffer("running_var", torch.zeros(1, num_features))
        self.reset_parameters()

    def reset_parameters(self):
        self.running_mean.zero_()
        self.running_var.zero_()
        self.weight.data.fill_(1)
        self.bias.data.zero_()

    def _check_input_dim(self, input):
        if input.dim() != 2:
            raise ValueError("expected 2D input (got {}D input)".format(input.dim()))

    def forward(self, x):
        self._check_input_dim(x)
        mean_ln = x.mean(1, keepdim=True)
        var_ln = x.var(1, keepdim=True)

        if self.training:
            mean_bn = x.mean(0, keepdim=True)
            var_bn = x.var(0, keepdim=True)
            if self.using_moving_average:
                self.running_mean.mul_(self.momentum)
                self.running_mean.add_((1 - self.momentum) * mean_bn.data)
                self.running_var.mul_(self.momentum)
                self.running_var.add_((1 - self.momentum) * var_bn.data)
            else:
                self.running_mean.add_(mean_bn.data)
                self.running_var.add_(mean_bn.data**2 + var_bn.data)
        else:
            mean_bn = torch.autograd.Variable(self.running_mean)
            var_bn = torch.autograd.Variable(self.running_var)

        softmax = torch.nn.Softmax(0)
        mean_weight = softmax(self.mean_weight)
        var_weight = softmax(self.var_weight)

        mean = mean_weight[0] * mean_ln + mean_weight[1] * mean_bn
        var = var_weight[0] * var_ln + var_weight[1] * var_bn

        x = (x - mean) / (var + self.eps).sqrt()
        return x * self.weight + self.bias

# Eigenvalue normalization layer
class EigenvalueNorm(torch.nn.Module):
    def __init__(self,num_features, eps=1e-5, momentum=0.997, using_moving_average=True):
        super(EigenvalueNorm, self).__init__()
        self.eps = eps  # Small constant for numerical stability
        self.momentum = momentum  # Momentum for moving average
        self.using_moving_average = using_moving_average  # Whether to use moving average or not
        self.num_features = num_features  # Number of feature channels
        self.weight = torch.nn.Parameter(torch.ones(1, num_features,1,1))  # Learnable weight for scaling
        self.bias = torch.nn.Parameter(torch.zeros(1, num_features,1))  # Learnable bias for shifting
        self.register_buffer("running_mean", torch.zeros(num_features))  # Running mean of eigenvalues
        self.register_buffer("running_var", torch.ones(num_features))  # Running variance of eigenvalues
        self.reset_parameters()

    # Reset parameters (running mean and variance)
    def reset_parameters(self):
        self.running_mean.zero_()
        self.running_var.fill_(1)
        self.bias.data.zero_()
        self.weight.data.fill_(1)

    # Check the dimensions of the input tensor
    def _check_input_dim(self, input):
        if input.dim() != 4:
            raise ValueError("expected input 4 dimensions (got {}D input)".format(input.dim()))
        if input.shape[1] != self.num_features:
            raise ValueError(f"expected num_features to be {self.num_features}, got {input.shape[1]}")

    # Compute the mean and variance using the trace method
    def _mean_and_variance_trace(self,matrix,mask):
        n = torch.einsum('bfii->bf', mask)
        n2 = torch.clamp(n - 1,1)# Clamp at n - 1 = 1 to avoid division by zero
        matrix_squared = torch.linalg.matrix_power(matrix,2)*mask
        trace = torch.einsum('bfii->bf', matrix*mask)
        trace_square = torch.einsum('bfii->bf', matrix_squared*mask)
        mean = trace / n
        variance = trace_square / n2 - trace ** 2/ (n*n2)
        return mean.mean(0), variance.mean(0)

    # Reformat the mask tensor to match the input tensor shape
    def _reformat_mask(self,mask):
        mask = mask[:,None,:,None] * mask[:,None,None,:]
        mask = mask.expand(-1,self.num_features,-1,-1)
        return mask

    # Forward function for the normalization layer
    def forward(self, x,mask = None):
        # x: [batch_size, num_features, N, N]
        # mask: [batch_size, N]
        self._check_input_dim(x)  # Check input dimensions
        if mask is None:
            mask = torch.ones(x.shape)  # Create a mask with all ones if no mask is provided
        else:
            mask = self._reformat_mask(mask)  # Reformat the mask tensor to match the input tensor shape

        if self.training:
            mean, variance = self._mean_and_variance_trace(x, mask)  # Compute mean and variance using the trace method

            if self.using_moving_average:
                self.running_mean.mul_(self.momentum)  # Update running mean with momentum
                self.running_mean.add_((1 - self.momentum) * mean.data)  # Update running mean with new mean
                self.running_var.mul_(self.momentum)  # Update running variance with momentum
                self.running_var.add_((1 - self.momentum) * variance.data)  # Update running variance with new variance
            else:
                self.running_mean.add_(mean.data)  # Update running mean without momentum
                self.running_var.add_(variance.data)  # Update running variance without momentum

        m = torch.autograd.Variable(self.running_mean)  # Running mean variable
        v = torch.autograd.Variable(self.running_var)  # Running variance variable

        m_t = torch.diag_embed(m[None, :, None].expand_as(x[..., 0]), offset=0, dim1=-2, dim2=-1)  # Diagonal matrix of the running mean
        x_centered = (x - m_t) * mask  # Subtract the running mean from the input tensor
        x_normalized = x_centered / (v[None, :, None, None].expand_as(x) + self.eps).sqrt()  # Normalize the centered tensor

        return x_normalized * self.weight + torch.diag_embed(self.bias.expand_as(x[..., 0]), offset=0, dim1=-2, dim2=-1)  # Return the normalized tensor scaled by the learned weight and shifted by the learned bias

@compile_mode("script")
class ScaleShiftBlock(torch.nn.Module):
    def __init__(self, scale: float, shift: float):
        super().__init__()
        self.register_buffer(
            "scale", torch.tensor(scale, dtype=torch.get_default_dtype())
        )
        self.register_buffer(
            "shift", torch.tensor(shift, dtype=torch.get_default_dtype())
        )

    def forward(self, x: torch.Tensor) -> torch.Tensor:
        return self.scale * x + self.shift

    def __repr__(self):
        return (
            f"{self.__class__.__name__}(scale={self.scale:.6f}, shift={self.shift:.6f})"
        )<|MERGE_RESOLUTION|>--- conflicted
+++ resolved
@@ -624,7 +624,6 @@
         num_basis,
         num_poles,
         avg_num_neighbors,
-        g_scaling_expr="1",
         diagonal="laplacian",
         learnable_resolvent = False,
         skip_connection = False
@@ -632,7 +631,6 @@
         super().__init__()
         # First linear
         self.diagonal = diagonal
-        self.g_scaling_expr = g_scaling_expr
         self.node_feats_irreps = node_feats_irreps
         self.avg_num_neighbors = avg_num_neighbors
         self.num_poles = num_poles
@@ -687,10 +685,6 @@
             shared_weights=True,
         )
 
-    def g_scaling(self, x):
-        x = x
-        return eval(self.g_scaling_expr)
-
     def forward(
         self,
         node_feats: torch.Tensor,
@@ -771,13 +765,9 @@
             .unsqueeze(0)
             .repeat(R_dense.shape[0], R_dense.shape[1], 1, 1)
         )
-<<<<<<< HEAD
-        features = torch.linalg.lu_solve(LU, P, self.identity) 
-=======
-        features = torch.linalg.lu_solve(LU, P, self.identity) # * self.g_scaling(z_k)
->>>>>>> 77318a56
+        features = torch.linalg.lu_solve(LU, P, self.identity)
         # [n_graphs, n_features, n_nodes, n_nodes]
-        features = features.diagonal(dim1=-2, dim2=-1) * self.g_scaling(z_k)# * z_k.imag
+        features = features.diagonal(dim1=-2, dim2=-1) 
         
         node_features_real = (
             features.real  # [n_graphs, n_features, n_nodes]
@@ -806,14 +796,10 @@
 
         node_features = torch.cat([node_features_real, node_features_imag], dim=1)
         #  [n_graphs * n_nodes, 2*n_features]
-<<<<<<< HEAD
         out = self.linear_out(node_features)
         if self.skip_connection:
             out = self.normalize_out(out + node_feats_org)
         # breakpoint()
-=======
-
->>>>>>> 77318a56
         if matrix_feats is None:
             return out, None  # [n_graphs * n_nodes, irreps]
         else:
@@ -881,14 +867,22 @@
 
 # Eigenvalue normalization layer
 class EigenvalueNorm(torch.nn.Module):
-    def __init__(self,num_features, eps=1e-5, momentum=0.997, using_moving_average=True):
+    def __init__(self,num_features, eps=1e-5, momentum=0.997, using_moving_average=True,random_weights = True):
         super(EigenvalueNorm, self).__init__()
         self.eps = eps  # Small constant for numerical stability
         self.momentum = momentum  # Momentum for moving average
         self.using_moving_average = using_moving_average  # Whether to use moving average or not
         self.num_features = num_features  # Number of feature channels
-        self.weight = torch.nn.Parameter(torch.ones(1, num_features,1,1))  # Learnable weight for scaling
-        self.bias = torch.nn.Parameter(torch.zeros(1, num_features,1))  # Learnable bias for shifting
+
+        if random_weights:
+            weight = torch.randn(1, num_features,1,1)
+            bias   = torch.randn(1, num_features,1)
+        else:
+            weight = torch.ones(1, num_features,1,1)
+            bias   = torch.zeros(1, num_features,1)
+        
+        self.weight = torch.nn.Parameter(weight)# Learnable weight for scaling
+        self.bias = torch.nn.Parameter(bias) # Learnable bias for shifting
         self.register_buffer("running_mean", torch.zeros(num_features))  # Running mean of eigenvalues
         self.register_buffer("running_var", torch.ones(num_features))  # Running variance of eigenvalues
         self.reset_parameters()
@@ -897,8 +891,6 @@
     def reset_parameters(self):
         self.running_mean.zero_()
         self.running_var.fill_(1)
-        self.bias.data.zero_()
-        self.weight.data.fill_(1)
 
     # Check the dimensions of the input tensor
     def _check_input_dim(self, input):
