--- conflicted
+++ resolved
@@ -55,13 +55,11 @@
     setup_wandb,
 )
 from mace.tools.slurm_distributed import DistributedEnvironment
-<<<<<<< HEAD
 from mace.tools.mpi_distributed import MPIDistributedEnvironment
-=======
 from mace.tools.tables_utils import create_error_table
->>>>>>> 5a91b929
 from mace.tools.utils import AtomicNumberTable
 import datetime
+
 
 def main() -> None:
     """
@@ -89,23 +87,27 @@
         if args.use_mpi:
             try:
                 distr_env = MPIDistributedEnvironment()
-                print('MPI Environment set: ', distr_env)
-                print('World size: ', distr_env.world_size)
-                print('Rank: ', distr_env.rank)
-                print('Local rank: ', distr_env.local_rank)
+                print("MPI Environment set: ", distr_env)
+                print("World size: ", distr_env.world_size)
+                print("Rank: ", distr_env.rank)
+                print("Local rank: ", distr_env.local_rank)
 
             except Exception as e:  # pylint: disable=W0703
-                print('MPI Environment set: ', distr_env)
-                print('World size: ', distr_env.world_size)
-                print('Rank: ', distr_env.rank)
-                print('Local rank: ', distr_env.local_rank)
-                logging.error(f"Failed to initialize distributed environment with mpi: {e}")
+                print("MPI Environment set: ", distr_env)
+                print("World size: ", distr_env.world_size)
+                print("Rank: ", distr_env.rank)
+                print("Local rank: ", distr_env.local_rank)
+                logging.error(
+                    f"Failed to initialize distributed environment with mpi: {e}"
+                )
                 return
         else:
             try:
                 distr_env = DistributedEnvironment()
             except Exception as e:  # pylint: disable=W0703
-                logging.error(f"Failed to initialize distributed environment with slurm: {e}")
+                logging.error(
+                    f"Failed to initialize distributed environment with slurm: {e}"
+                )
                 return
         world_size = distr_env.world_size
         local_rank = distr_env.local_rank
@@ -113,19 +115,15 @@
         if rank == 0:
             print(distr_env)
         if args.use_mpi:
-            init_method = 'env://'
-            backend = 'nccl'
+            init_method = "env://"
+            backend = "nccl"
             torch.distributed.init_process_group(
-                backend     = backend,
-                init_method = init_method,
-                world_size  = world_size,
-                rank        = rank,
-                timeout     = datetime.timedelta(seconds=120)
-            )
-
-
-
-
+                backend=backend,
+                init_method=init_method,
+                world_size=world_size,
+                rank=rank,
+                timeout=datetime.timedelta(seconds=120),
+            )
 
         else:
             torch.distributed.init_process_group(backend="nccl")
@@ -724,33 +722,6 @@
         train_valid_data_loader[data_load_name] = valid_loader
 
     test_sets = {}
-<<<<<<< HEAD
-    if args.train_file.endswith(".xyz"):
-        for name, subset in collections.tests:
-            test_sets[name] = [
-                data.AtomicData.from_config(config, z_table=z_table, cutoff=args.r_max)
-                for config in subset
-            ]
-    elif not args.multi_processed_test:
-        test_files = get_files_with_suffix(args.test_dir, "_test.h5")
-        for test_file in test_files:
-            name = os.path.splitext(os.path.basename(test_file))[0]
-            test_sets[name] = data.HDF5Dataset(
-                test_file, r_max=args.r_max, z_table=z_table
-            )
-    else:
-        test_folders = glob(args.test_dir + "/*")
-        for folder in test_folders:
-            name = os.path.splitext(os.path.basename(test_file))[0]
-            test_sets[name] = data.dataset_from_sharded_hdf5(
-                folder, r_max=args.r_max, z_table=z_table
-            )
-
-    for test_name, test_set in test_sets.items():
-        test_sampler = None
-        if args.distributed or args.mpi_distributed:
-            test_sampler = torch.utils.data.distributed.DistributedSampler(
-=======
     stop_first_test = False
     test_data_loader = {}
     if all(
@@ -789,7 +760,7 @@
                     )
         for test_name, test_set in test_sets.items():
             test_sampler = None
-            if args.distributed:
+            if args.distributed or args.mpi_distributed:
                 test_sampler = torch.utils.data.distributed.DistributedSampler(
                     test_set,
                     num_replicas=world_size,
@@ -803,7 +774,6 @@
             except AttributeError as e:  # pylint: disable=W0612
                 drop_last = False
             test_loader = torch_geometric.dataloader.DataLoader(
->>>>>>> 5a91b929
                 test_set,
                 batch_size=args.valid_batch_size,
                 shuffle=(test_sampler is None),
