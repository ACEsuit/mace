--- conflicted
+++ resolved
@@ -28,7 +28,7 @@
         grad_outputs=grad_outputs,
         retain_graph=training,  # Make sure the graph is not destroyed during training
         create_graph=training,  # Create graph for second derivative
-        allow_unused=False,  # For complete dissociation turn to true
+        allow_unused=True,  # For complete dissociation turn to true
     )[
         0
     ]  # [n_nodes, 3]
@@ -54,13 +54,8 @@
         create_graph=training,  # Create graph for second derivative
         allow_unused=True,
     )
-<<<<<<< HEAD
     stress = torch.zeros_like(positions).expand(1, 1, 3)
     if compute_stress and cell is not None and virials is not None:
-=======
-    stress = None
-    if compute_stress and virials is not None:
->>>>>>> 89eef2b9
         cell = cell.view(-1, 3, 3)
         volume = torch.einsum(
             "zi,zi->z",
@@ -68,7 +63,6 @@
             torch.cross(cell[:, 1, :], cell[:, 2, :], dim=1),
         ).unsqueeze(-1)
         stress = virials / volume.view(-1, 1, 1)
-<<<<<<< HEAD
     if forces is not None and virials is None:
         return -1 * forces, torch.zeros_like(positions).expand(1, 1, 3), None
     if forces is None and virials is not None:
@@ -80,16 +74,6 @@
         torch.zeros_like(positions).expand(1, 1, 3),
         None,
     )
-=======
-    if forces is None:
-        logging.warning("Gradient is None, padded with zeros")
-        forces = torch.zeros_like(positions)
-    if virials is None:
-        logging.warning("Virial is None, padded with zeros")
-        virials = torch.zeros((1, 3, 3))
-
-    return -1 * forces, -1 * virials, stress
->>>>>>> 89eef2b9
 
 
 def get_symmetric_displacement(
@@ -140,12 +124,7 @@
     compute_virials: bool = True,
     compute_stress: bool = True,
 ) -> Tuple[Optional[torch.Tensor], Optional[torch.Tensor], Optional[torch.Tensor]]:
-<<<<<<< HEAD
     if compute_force and compute_virials and displacement is not None:
-=======
-    if compute_virials or compute_stress:
-        # forces come for free
->>>>>>> 89eef2b9
         forces, virials, stress = compute_forces_virials(
             energy=energy,
             positions=positions,
