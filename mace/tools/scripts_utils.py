###########################################################################################
# Training utils
# Authors: David Kovacs, Ilyes Batatia
# This program is distributed under the MIT License (see MIT.md)
###########################################################################################

import argparse
import ast
import dataclasses
import json
import logging
import os
from pathlib import Path
from typing import Any, Dict, List, Optional, Tuple, Union

import numpy as np
import torch
import torch.distributed
from e3nn import o3
from torch.optim.swa_utils import SWALR, AveragedModel

from mace import data, modules, tools
from mace.data import KeySpecification
from mace.tools.train import SWAContainer


@dataclasses.dataclass
class SubsetCollection:
    train: data.Configurations
    valid: data.Configurations
    tests: List[Tuple[str, data.Configurations]]


def log_dataset_contents(dataset: data.Configurations, dataset_name: str) -> None:
    log_string = f"{dataset_name} ["
    for prop_name in dataset[0].properties.keys():
        if prop_name == "dipole":
            log_string += f"{prop_name} components: {int(np.sum([np.sum(config.property_weights[prop_name]) for config in dataset]))}, "
        else:
            log_string += f"{prop_name}: {int(np.sum([config.property_weights[prop_name] for config in dataset]))}, "
    log_string = log_string[:-2] + "]"
    logging.info(log_string)


def get_dataset_from_xyz(
    work_dir: str,
    train_path: Union[str, List[str]],
    valid_path: Optional[Union[str, List[str]]],
    valid_fraction: float,
    key_specification: KeySpecification,
    config_type_weights: Optional[Dict] = None,
    test_path: Optional[Union[str, List[str]]] = None,
    seed: int = 1234,
    keep_isolated_atoms: bool = False,
    head_name: str = "Default",
    no_data_ok: bool = False,
) -> Tuple[SubsetCollection, Optional[Dict[int, float]]]:
    """
    Load training, validation, and test datasets from xyz files.

    Args:
        work_dir: Working directory for saving split information
        train_path: Path or list of paths to training xyz files
        valid_path: Path or list of paths to validation xyz files
        valid_fraction: Fraction of training data to use for validation if valid_path is None
        config_type_weights: Dictionary of weights for each configuration type
        key_specification: KeySpecification object for loading data
        test_path: Path or list of paths to test xyz files
        seed: Random seed for train/validation split
        keep_isolated_atoms: Whether to keep isolated atoms in the dataset
        head_name: Name of the head for multi-head models
        no_data_ok: accept files that have no energy/force/stress data

    Returns:
        Tuple containing:
            - SubsetCollection with train, valid, and test configurations
            - Dictionary of atomic energies (or None if not available)
    """
    # Convert input paths to lists if they're not already
    train_paths = [train_path] if isinstance(train_path, str) else train_path
    valid_paths = (
        [valid_path]
        if isinstance(valid_path, str) and valid_path is not None
        else valid_path
    )
    test_paths = (
        [test_path]
        if isinstance(test_path, str) and test_path is not None
        else test_path
    )

    # Initialize collections and atomic energies tracking
    all_train_configs = []
    all_valid_configs = []
    all_test_configs = []

    # For tracking atomic energies across files
    atomic_energies_values = {}  # Element Z -> list of energy values
    atomic_energies_counts = {}  # Element Z -> count of files with this element

    # Process training files
    for i, path in enumerate(train_paths):
        logging.debug(f"Loading training file: {path}")
        ae_dict, train_configs = data.load_from_xyz(
            file_path=path,
            config_type_weights=config_type_weights,
            key_specification=key_specification,
            extract_atomic_energies=True,  # Extract from all files to average
            keep_isolated_atoms=keep_isolated_atoms,
            head_name=head_name,
            no_data_ok=no_data_ok,
        )
        all_train_configs.extend(train_configs)

        # Track atomic energies from each file for averaging
        if ae_dict:
            for element, energy in ae_dict.items():
                if element not in atomic_energies_values:
                    atomic_energies_values[element] = []
                    atomic_energies_counts[element] = 0

                atomic_energies_values[element].append(energy)
                atomic_energies_counts[element] += 1

        log_dataset_contents(train_configs, f"Training set {i+1}/{len(train_paths)}")

    # Log total training set info
    log_dataset_contents(all_train_configs, "Total Training set")

    # Process validation files if provided
    if valid_paths:
        for i, path in enumerate(valid_paths):
            _, valid_configs = data.load_from_xyz(
                file_path=path,
                config_type_weights=config_type_weights,
                key_specification=key_specification,
                extract_atomic_energies=False,
                head_name=head_name,
            )
            all_valid_configs.extend(valid_configs)
            log_dataset_contents(
                valid_configs, f"Validation set {i+1}/{len(valid_paths)}"
            )

        # Log total validation set info
        log_dataset_contents(all_valid_configs, "Total Validation set")
        train_configs = all_train_configs
        valid_configs = all_valid_configs
    else:
        # Split training data if no validation files are provided
        logging.info("No validation set provided, splitting training data instead.")
        train_configs, valid_configs = data.random_train_valid_split(
            all_train_configs, valid_fraction, seed, work_dir
        )
        log_dataset_contents(train_configs, "Random Split Training set")
        log_dataset_contents(valid_configs, "Random Split Validation set")

    test_configs_by_type = []
    if test_paths:
        for i, path in enumerate(test_paths):
            _, test_configs = data.load_from_xyz(
                file_path=path,
                config_type_weights=config_type_weights,
                key_specification=key_specification,
                extract_atomic_energies=False,
                head_name=head_name,
            )
            all_test_configs.extend(test_configs)

            log_dataset_contents(test_configs, f"Test set {i+1}/{len(test_paths)}")

        # Create list of tuples (config_type, list(Atoms))
        test_configs_by_type = data.test_config_types(all_test_configs)
        log_dataset_contents(all_test_configs, "Total Test set")

    atomic_energies_dict = {}
    for element, values in atomic_energies_values.items():
        if atomic_energies_counts[element] > 1:
            atomic_energies_dict[element] = sum(values) / len(values)
            logging.debug(
                f"Element {element} found in {atomic_energies_counts[element]} files. Using average E0: {atomic_energies_dict[element]:.6f} eV"
            )
        else:
            atomic_energies_dict[element] = values[0]
            logging.debug(
                f"Element {element} found in 1 file. Using E0: {atomic_energies_dict[element]:.6f} eV"
            )

    return (
        SubsetCollection(
            train=train_configs, valid=valid_configs, tests=test_configs_by_type
        ),
        atomic_energies_dict if atomic_energies_dict else None,
    )


def get_config_type_weights(ct_weights):
    """
    Get config type weights from command line argument
    """
    try:
        config_type_weights = ast.literal_eval(ct_weights)
        assert isinstance(config_type_weights, dict)
    except Exception as e:  # pylint: disable=W0703
        logging.warning(
            f"Config type weights not specified correctly ({e}), using Default"
        )
        config_type_weights = {"Default": 1.0}
    return config_type_weights


def print_git_commit():
    try:
        import git

        repo = git.Repo(search_parent_directories=True)
        commit = repo.head.commit.hexsha
        logging.debug(f"Current Git commit: {commit}")
        return commit
    except Exception as e:  # pylint: disable=W0703
        logging.debug(f"Error accessing Git repository: {e}")
        return "None"


def extract_config_mace_model(model: torch.nn.Module) -> Dict[str, Any]:
<<<<<<< HEAD
    if model.__class__.__name__ not in ["ScaleShiftMACE", "MACELES", "MACEField"]:
        return {"error": "Model is not a ScaleShiftMACE, MACELES or MACEField model"}
=======
    if model.__class__.__name__ not in ["ScaleShiftMACE", "ScaleShiftFieldMACE"]:
        return {"error": "Model is not a ScaleShift(Field)MACE model"}
>>>>>>> 0886c7f1

    def radial_to_name(radial_type):
        if radial_type == "BesselBasis":
            return "bessel"
        if radial_type == "GaussianBasis":
            return "gaussian"
        if radial_type == "ChebychevBasis":
            return "chebyshev"
        return radial_type

    def radial_to_transform(radial):
        if not hasattr(radial, "distance_transform"):
            return None
        if radial.distance_transform.__class__.__name__ == "AgnesiTransform":
            return "Agnesi"
        if radial.distance_transform.__class__.__name__ == "SoftTransform":
            return "Soft"
        return radial.distance_transform.__class__.__name__

    scale = model.scale_shift.scale
    shift = model.scale_shift.shift
    heads = model.heads if hasattr(model, "heads") else ["default"]
    model_mlp_irreps = (
        o3.Irreps(str(model.readouts[-1].hidden_irreps))
        if model.num_interactions.item() > 1
        else [1]
    )
    try:
        correlation = (
            len(model.products[0].symmetric_contractions.contractions[0].weights) + 1
        )
    except AttributeError:
        correlation = model.products[0].symmetric_contractions.contraction_degree
    config = {
        "r_max": model.r_max.item(),
        "num_bessel": len(model.radial_embedding.bessel_fn.bessel_weights),
        "num_polynomial_cutoff": model.radial_embedding.cutoff_fn.p.item(),
        "max_ell": model.spherical_harmonics._lmax,  # pylint: disable=protected-access
        "interaction_cls": model.interactions[-1].__class__,
        "interaction_cls_first": model.interactions[0].__class__,
        "num_interactions": model.num_interactions.item(),
        "num_elements": len(model.atomic_numbers),
        "hidden_irreps": o3.Irreps(str(model.products[0].linear.irreps_out)),
        "edge_irreps": model.edge_irreps if hasattr(model, "edge_irreps") else None,
        "MLP_irreps": (
            o3.Irreps(f"{model_mlp_irreps.count((0, 1)) // len(heads)}x0e")
            if model.num_interactions.item() > 1
            else 1
        ),
        "gate": (
            model.readouts[-1]  # pylint: disable=protected-access
            .non_linearity._modules["acts"][0]
            .f
            if model.num_interactions.item() > 1
            else None
        ),
        "use_reduced_cg": (
            model.use_reduced_cg if hasattr(model, "use_reduced_cg") else False
        ),
        "use_so3": model.use_so3 if hasattr(model, "use_so3") else False,
        "use_agnostic_product": (
            model.use_agnostic_product
            if hasattr(model, "use_agnostic_product")
            else False
        ),
        "use_last_readout_only": (
            model.use_last_readout_only
            if hasattr(model, "use_last_readout_only")
            else False
        ),
        "use_embedding_readout": (hasattr(model, "embedding_readout")),
        "readout_cls": model.readouts[-1].__class__,
        "cueq_config": model.cueq_config if hasattr(model, "cueq_config") else None,
        "atomic_energies": model.atomic_energies_fn.atomic_energies.cpu().numpy(),
        "avg_num_neighbors": model.interactions[0].avg_num_neighbors,
        "atomic_numbers": model.atomic_numbers,
        "correlation": correlation,
        "radial_type": radial_to_name(
            model.radial_embedding.bessel_fn.__class__.__name__
        ),
        "embedding_specs": (
            model.embedding_specs if hasattr(model, "embedding_specs") else None
        ),
        "apply_cutoff": model.apply_cutoff if hasattr(model, "apply_cutoff") else True,
        "radial_MLP": model.interactions[0].conv_tp_weights.hs[1:-1],
        "pair_repulsion": hasattr(model, "pair_repulsion_fn"),
        "distance_transform": radial_to_transform(model.radial_embedding),
        "atomic_inter_scale": scale.cpu().numpy(),
        "atomic_inter_shift": shift.cpu().numpy(),
        "heads": heads,
    }
    if model.__class__.__name__ == "AtomicDielectricMACE":
        config["use_polarizability"] = model.use_polarizability
        config["only_dipole"] = False  # model.only_dipole
        config["gate"] = torch.nn.functional.silu
    return config


def extract_load(f: str, map_location: str = "cpu") -> torch.nn.Module:
    return extract_model(
        torch.load(f=f, map_location=map_location), map_location=map_location
    )


def remove_pt_head(
    model: torch.nn.Module, head_to_keep: Optional[str] = None
) -> torch.nn.Module:
    """Converts a multihead MACE model to a single head model by removing the pretraining head.

    Args:
        model (ScaleShiftMACE): The multihead MACE model to convert
        head_to_keep (Optional[str]): The name of the head to keep. If None, keeps the first non-PT head.

    Returns:
        ScaleShiftMACE: A new MACE model with only the specified head

    Raises:
        ValueError: If the model is not a multihead model or if the specified head is not found
    """
    if not hasattr(model, "heads") or len(model.heads) <= 1:
        raise ValueError("Model must be a multihead model with more than one head")

    # Get index of head to keep
    if head_to_keep is None:
        # Find first non-PT head
        try:
            head_idx = next(i for i, h in enumerate(model.heads) if h != "pt_head")
        except StopIteration as e:
            raise ValueError("No non-PT head found in model") from e
    else:
        try:
            head_idx = model.heads.index(head_to_keep)
        except ValueError as e:
            raise ValueError(f"Head {head_to_keep} not found in model") from e

    # Extract config and modify for single head
    model_config = extract_config_mace_model(model)
    model_config["heads"] = [model.heads[head_idx]]
    model_config["atomic_energies"] = (
        model.atomic_energies_fn.atomic_energies[head_idx]
        .unsqueeze(0)
        .detach()
        .cpu()
        .numpy()
    )
    model_config["atomic_inter_scale"] = model.scale_shift.scale[head_idx].item()
    model_config["atomic_inter_shift"] = model.scale_shift.shift[head_idx].item()
    mlp_count_irreps = model_config["MLP_irreps"].count((0, 1))
    # model_config["MLP_irreps"] = o3.Irreps(f"{mlp_count_irreps}x0e")

    new_model = model.__class__(**model_config)
    state_dict = model.state_dict()
    new_state_dict = {}

    for name, param in state_dict.items():
        if "atomic_energies" in name:
            new_state_dict[name] = param[head_idx : head_idx + 1]
        elif "scale" in name or "shift" in name:
            new_state_dict[name] = param[head_idx : head_idx + 1]
        elif "readouts" in name:
            channels_per_head = param.shape[0] // len(model.heads)
            start_idx = head_idx * channels_per_head
            end_idx = start_idx + channels_per_head
            if "linear_2.weight" in name:
                end_idx = start_idx + channels_per_head // 2
            # if (
            #     "readouts.0.linear.weight" in name
            #     or "readouts.1.linear_2.weight" in name
            # ):
            #     new_state_dict[name] = param[start_idx:end_idx] / (
            #         len(model.heads) ** 0.5
            #     )
            if "readouts.0.linear.weight" in name:
                new_state_dict[name] = param.reshape(-1, len(model.heads))[
                    :, head_idx
                ].flatten()
            elif "readouts.1.linear_1.weight" in name:
                new_state_dict[name] = param.reshape(
                    -1, len(model.heads), mlp_count_irreps
                )[:, head_idx, :].flatten()
            elif "readouts.1.linear_2.weight" in name:
                new_state_dict[name] = param.reshape(
                    len(model.heads), -1, len(model.heads)
                )[head_idx, :, head_idx].flatten() / (len(model.heads) ** 0.5)
            else:
                new_state_dict[name] = param[start_idx:end_idx]

        else:
            new_state_dict[name] = param

    # Load state dict into new model
    new_model.load_state_dict(new_state_dict)

    return new_model


def extract_model(model: torch.nn.Module, map_location: str = "cpu") -> torch.nn.Module:
    model_copy = model.__class__(**extract_config_mace_model(model))
    model_copy.load_state_dict(model.state_dict())
    return model_copy.to(map_location)


def convert_to_json_format(dict_input):
    for key, value in dict_input.items():
        if isinstance(value, (np.ndarray, torch.Tensor)):
            dict_input[key] = value.tolist()
        # # check if the value is a class and convert it to a string
        elif hasattr(value, "__class__"):
            dict_input[key] = str(value)
    return dict_input


def convert_from_json_format(dict_input):
    dict_output = dict_input.copy()
    if (
        dict_input["interaction_cls"]
        == "<class 'mace.modules.blocks.RealAgnosticResidualInteractionBlock'>"
    ):
        dict_output["interaction_cls"] = (
            modules.blocks.RealAgnosticResidualInteractionBlock
        )
    if (
        dict_input["interaction_cls"]
        == "<class 'mace.modules.blocks.RealAgnosticInteractionBlock'>"
    ):
        dict_output["interaction_cls"] = modules.blocks.RealAgnosticInteractionBlock
    if (
        dict_input["interaction_cls_first"]
        == "<class 'mace.modules.blocks.RealAgnosticResidualInteractionBlock'>"
    ):
        dict_output["interaction_cls_first"] = (
            modules.blocks.RealAgnosticResidualInteractionBlock
        )
    if (
        dict_input["interaction_cls_first"]
        == "<class 'mace.modules.blocks.RealAgnosticInteractionBlock'>"
    ):
        dict_output["interaction_cls_first"] = (
            modules.blocks.RealAgnosticInteractionBlock
        )
    dict_output["r_max"] = float(dict_input["r_max"])
    dict_output["num_bessel"] = int(dict_input["num_bessel"])
    dict_output["num_polynomial_cutoff"] = float(dict_input["num_polynomial_cutoff"])
    dict_output["max_ell"] = int(dict_input["max_ell"])
    dict_output["num_interactions"] = int(dict_input["num_interactions"])
    dict_output["num_elements"] = int(dict_input["num_elements"])
    dict_output["hidden_irreps"] = o3.Irreps(dict_input["hidden_irreps"])
    dict_output["MLP_irreps"] = o3.Irreps(dict_input["MLP_irreps"])
    dict_output["avg_num_neighbors"] = float(dict_input["avg_num_neighbors"])
    dict_output["gate"] = torch.nn.functional.silu
    dict_output["atomic_energies"] = np.array(dict_input["atomic_energies"])
    dict_output["atomic_numbers"] = dict_input["atomic_numbers"]
    dict_output["correlation"] = int(dict_input["correlation"])
    dict_output["radial_type"] = dict_input["radial_type"]
    dict_output["radial_MLP"] = ast.literal_eval(dict_input["radial_MLP"])
    dict_output["pair_repulsion"] = ast.literal_eval(dict_input["pair_repulsion"])
    dict_output["distance_transform"] = dict_input["distance_transform"]
    dict_output["atomic_inter_scale"] = float(dict_input["atomic_inter_scale"])
    dict_output["atomic_inter_shift"] = float(dict_input["atomic_inter_shift"])

    return dict_output


def load_from_json(f: str, map_location: str = "cpu") -> torch.nn.Module:
    extra_files_extract = {"commit.txt": None, "config.json": None}
    model_jit_load = torch.jit.load(
        f, _extra_files=extra_files_extract, map_location=map_location
    )
    model_load_yaml = modules.ScaleShiftFieldMACE(
        **convert_from_json_format(json.loads(extra_files_extract["config.json"]))
    )
    model_load_yaml.load_state_dict(model_jit_load.state_dict())
    return model_load_yaml.to(map_location)


def get_atomic_energies(E0s, train_collection, z_table) -> dict:
    if E0s is not None:
        logging.info(
            "Isolated Atomic Energies (E0s) not in training file, using command line argument"
        )
        if E0s.lower() == "average":
            logging.info(
                "Computing average Atomic Energies using least squares regression"
            )
            # catch if colections.train not defined above
            try:
                assert train_collection is not None
                atomic_energies_dict = data.compute_average_E0s(
                    train_collection, z_table
                )
                atomic_energies_dict = {
                    key:value 
                    if 
                        not np.isnan(value) 
                    else 
                        0.0 
                    for 
                        key, value in atomic_energies_dict.items()
                }
            except Exception as e:
                raise RuntimeError(
                    f"Could not compute average E0s if no training xyz given, error {e} occured"
                ) from e
        else:
            if E0s.endswith(".json"):
                logging.info(f"Loading atomic energies from {E0s}")
                with open(E0s, "r", encoding="utf-8") as f:
                    atomic_energies_dict = json.load(f)
                    atomic_energies_dict = {
                        int(key): value for key, value in atomic_energies_dict.items()
                    }
            else:
                try:
                    atomic_energies_eval = ast.literal_eval(E0s)
                    if not all(
                        isinstance(value, dict)
                        for value in atomic_energies_eval.values()
                    ):
                        atomic_energies_dict = atomic_energies_eval
                    else:
                        atomic_energies_dict = atomic_energies_eval
                    assert isinstance(atomic_energies_dict, dict)
                except Exception as e:
                    raise RuntimeError(
                        f"E0s specified invalidly, error {e} occured"
                    ) from e
    else:
        raise RuntimeError(
            "E0s not found in training file and not specified in command line"
        )
    return atomic_energies_dict


def get_avg_num_neighbors(head_configs, args, train_loader, device):
    if all(head_config.compute_avg_num_neighbors for head_config in head_configs):
        logging.info("Computing average number of neighbors")
        avg_num_neighbors = modules.compute_avg_num_neighbors(train_loader)
        if args.distributed:
            num_graphs = torch.tensor(len(train_loader.dataset)).to(device)
            num_neighbors = num_graphs * torch.tensor(avg_num_neighbors).to(device)
            torch.distributed.all_reduce(num_graphs, op=torch.distributed.ReduceOp.SUM)
            torch.distributed.all_reduce(
                num_neighbors, op=torch.distributed.ReduceOp.SUM
            )
            avg_num_neighbors_out = (num_neighbors / num_graphs).item()
        else:
            avg_num_neighbors_out = avg_num_neighbors
    else:
        assert any(
            head_config.avg_num_neighbors is not None for head_config in head_configs
        ), "Average number of neighbors must be provided in the configuration"
        avg_num_neighbors_out = max(
            head_config.avg_num_neighbors
            for head_config in head_configs
            if head_config.avg_num_neighbors is not None
        )
    if avg_num_neighbors_out < 2 or avg_num_neighbors_out > 100:
        logging.warning(
            f"Unusual average number of neighbors: {avg_num_neighbors_out:.1f}"
        )
    else:
        logging.info(f"Average number of neighbors: {avg_num_neighbors_out}")
    return avg_num_neighbors_out


def get_loss_fn(
    args: argparse.Namespace,
    dipole_only: bool,
    compute_dipole: bool,
) -> torch.nn.Module:
    if args.loss == "weighted":
        loss_fn = modules.WeightedEnergyForcesLoss(
            energy_weight=args.energy_weight, forces_weight=args.forces_weight
        )
    elif args.loss == "forces_only":
        loss_fn = modules.WeightedForcesLoss(forces_weight=args.forces_weight)
    elif args.loss == "virials":
        loss_fn = modules.WeightedEnergyForcesVirialsLoss(
            energy_weight=args.energy_weight,
            forces_weight=args.forces_weight,
            virials_weight=args.virials_weight,
        )
    elif args.loss == "stress":
        loss_fn = modules.WeightedEnergyForcesStressLoss(
            energy_weight=args.energy_weight,
            forces_weight=args.forces_weight,
            stress_weight=args.stress_weight,
        )
    elif args.loss == "huber":
        loss_fn = modules.WeightedHuberEnergyForcesStressLoss(
            energy_weight=args.energy_weight,
            forces_weight=args.forces_weight,
            stress_weight=args.stress_weight,
            huber_delta=args.huber_delta,
        )
    elif args.loss == "universal":
        loss_fn = modules.UniversalLoss(
            energy_weight=args.energy_weight,
            forces_weight=args.forces_weight,
            stress_weight=args.stress_weight,
            huber_delta=args.huber_delta,
        )
    elif args.loss == "l1l2energyforces":
        loss_fn = modules.WeightedEnergyForcesL1L2Loss(
            energy_weight=args.energy_weight,
            forces_weight=args.forces_weight,
        )
    elif args.loss == "universal_field":
        loss_fn = modules.UniversalFieldLoss(
            energy_weight=args.energy_weight,
            forces_weight=args.forces_weight,
            stress_weight=args.stress_weight,
            huber_delta=args.huber_delta,
            polarisation_weight=args.polarisation_weight,
            becs_weight=args.becs_weight,
            polarisability_weight=args.polarisability_weight,
        )
    elif args.loss == "dipole":
        assert (
            dipole_only is True
        ), "dipole loss can only be used with AtomicDipolesMACE model"
        loss_fn = modules.DipoleSingleLoss(
            dipole_weight=args.dipole_weight,
        )
    elif args.loss == "dipole_polar":
        loss_fn = modules.DipolePolarLoss(
            dipole_weight=args.dipole_weight,
            polarizability_weight=args.polarizability_weight,
        )
    elif args.loss == "energy_forces_dipole":
        assert dipole_only is False and compute_dipole is True
        loss_fn = modules.WeightedEnergyForcesDipoleLoss(
            energy_weight=args.energy_weight,
            forces_weight=args.forces_weight,
            dipole_weight=args.dipole_weight,
        )
    elif args.loss == "universal_field":
        loss_fn = modules.UniversalFieldLoss(
            energy_weight=args.energy_weight,
            forces_weight=args.forces_weight,
            stress_weight=args.stress_weight,
            huber_delta=args.huber_delta,
            polarization_weight=args.polarization_weight,
            becs_weight=args.becs_weight,
            polarizability_weight=args.polarizability_weight,
        )
    else:
        loss_fn = modules.WeightedEnergyForcesLoss(energy_weight=1.0, forces_weight=1.0)
    return loss_fn


def get_swa(
    args: argparse.Namespace,
    model: torch.nn.Module,
    optimizer: torch.optim.Optimizer,
    swas: List[bool],
    dipole_only: bool = False,
):
    assert dipole_only is False, "Stage Two for dipole fitting not implemented"
    swas.append(True)
    if args.start_swa is None:
        args.start_swa = max(1, args.max_num_epochs // 4 * 3)
    else:
        if args.start_swa >= args.max_num_epochs:
            logging.warning(
                f"Start Stage Two must be less than max_num_epochs, got {args.start_swa} > {args.max_num_epochs}"
            )
            swas[-1] = False
    if args.loss == "forces_only":
        raise ValueError("Can not select Stage Two with forces only loss.")
    if args.loss == "virials":
        loss_fn_energy = modules.WeightedEnergyForcesVirialsLoss(
            energy_weight=args.swa_energy_weight,
            forces_weight=args.swa_forces_weight,
            virials_weight=args.swa_virials_weight,
        )
        logging.info(
            f"Stage Two (after {args.start_swa} epochs) with loss function: {loss_fn_energy}, energy weight : {args.swa_energy_weight}, forces weight : {args.swa_forces_weight},  virials_weight: {args.swa_virials_weight} and learning rate : {args.swa_lr}"
        )
    elif args.loss == "stress":
        loss_fn_energy = modules.WeightedEnergyForcesStressLoss(
            energy_weight=args.swa_energy_weight,
            forces_weight=args.swa_forces_weight,
            stress_weight=args.swa_stress_weight,
        )
        logging.info(
            f"Stage Two (after {args.start_swa} epochs) with loss function: {loss_fn_energy}, energy weight : {args.swa_energy_weight}, forces weight : {args.swa_forces_weight}, stress weight : {args.swa_stress_weight} and learning rate : {args.swa_lr}"
        )
    elif args.loss == "dipole_polar":
        loss_fn_energy = modules.DipolePolarLoss(
            dipole_weight=args.swa_dipole_weight,
            polarizability_weight=args.swa_polarizability_weight,
        )
        logging.info(
            f"Stage Two (after {args.start_swa} epochs) with loss function: {loss_fn_energy}, dipole weight : {args.swa_dipole_weight}, polarizability weight : {args.swa_polarizability_weight}, and learning rate : {args.swa_lr}"
        )
    elif args.loss == "energy_forces_dipole":
        loss_fn_energy = modules.WeightedEnergyForcesDipoleLoss(
            args.swa_energy_weight,
            forces_weight=args.swa_forces_weight,
            dipole_weight=args.swa_dipole_weight,
        )
        logging.info(
            f"Stage Two (after {args.start_swa} epochs) with loss function: {loss_fn_energy}, with energy weight : {args.swa_energy_weight}, forces weight : {args.swa_forces_weight}, dipole weight : {args.swa_dipole_weight} and learning rate : {args.swa_lr}"
        )
    elif args.loss == "universal":
        loss_fn_energy = modules.UniversalLoss(
            energy_weight=args.swa_energy_weight,
            forces_weight=args.swa_forces_weight,
            stress_weight=args.swa_stress_weight,
            huber_delta=args.huber_delta,
        )
        logging.info(
            f"Stage Two (after {args.start_swa} epochs) with loss function: {loss_fn_energy}, with energy weight : {args.swa_energy_weight}, forces weight : {args.swa_forces_weight}, stress weight : {args.swa_stress_weight} and learning rate : {args.swa_lr}"
        )
    elif args.loss == "universal_field":
        loss_fn_energy = modules.UniversalFieldLoss(
            energy_weight=args.swa_energy_weight,
            forces_weight=args.swa_forces_weight,
            stress_weight=args.swa_stress_weight,
            huber_delta=args.huber_delta,
            polarisation_weight=args.swa_polarisation_weight,
            bec_weight=args.swa_bec_weight,
            polarisability_weight=args.swa_polarisability_weight,
        )
        logging.info(
            f"Stage Two (after {args.start_swa} epochs) with loss function: {loss_fn_energy}, with energy weight : {args.swa_energy_weight}, forces weight : {args.swa_forces_weight}, stress weight : {args.swa_stress_weight}, BEC weight : {args.swa_bec_weight}, polarisability weight : {args.swa_polarisability_weight} and learning rate : {args.swa_lr}"
        )
    else:
        loss_fn_energy = modules.WeightedEnergyForcesLoss(
            energy_weight=args.swa_energy_weight,
            forces_weight=args.swa_forces_weight,
        )
        logging.info(
            f"Stage Two (after {args.start_swa} epochs) with loss function: {loss_fn_energy}, with energy weight : {args.swa_energy_weight}, forces weight : {args.swa_forces_weight} and learning rate : {args.swa_lr}"
        )
    swa = SWAContainer(
        model=AveragedModel(model),
        scheduler=SWALR(
            optimizer=optimizer,
            swa_lr=args.swa_lr,
            anneal_epochs=1,
            anneal_strategy="linear",
        ),
        start=args.start_swa,
        loss_fn=loss_fn_energy,
    )
    return swa, swas


def get_params_options(
    args: argparse.Namespace, model: torch.nn.Module
) -> Dict[str, Any]:
    decay_interactions = {}
    no_decay_interactions = {}
    for name, param in model.interactions.named_parameters():
        if "linear.weight" in name or "skip_tp_full.weight" in name:
            decay_interactions[name] = param
        else:
            no_decay_interactions[name] = param
    param_options = dict(
        params=[
            {
                "name": "embedding",
                "params": model.node_embedding.parameters(),
                "weight_decay": 0.0,
            },
            {
                "name": "interactions_decay",
                "params": list(decay_interactions.values()),
                "weight_decay": args.weight_decay,
            },
            {
                "name": "interactions_no_decay",
                "params": list(no_decay_interactions.values()),
                "weight_decay": 0.0,
            },
            {
                "name": "products",
                "params": model.products.parameters(),
                "weight_decay": args.weight_decay,
            },
            {
                "name": "readouts",
                "params": model.readouts.parameters(),
                "weight_decay": 0.0,
            },
            {
                "name": "field_feats",
                "params": model.field_feats.parameters(),
                "weight_decay": args.weight_decay,
            },
            {
                "name": "field_linear",
                "params": model.field_linear.parameters(),
                "weight_decay": args.weight_decay,
            },
        ],
        lr=args.lr,
        amsgrad=args.amsgrad,
        betas=(args.beta, 0.999),
    )
    if hasattr(model, "joint_embedding") and model.joint_embedding is not None:
        param_options["params"].append(
            {
                "name": "joint_embedding",
                "params": model.joint_embedding.parameters(),
                "weight_decay": 0.0,
            }
        )
    if hasattr(model, "embedding_readout") and model.embedding_readout is not None:
        param_options["params"].append(
            {
                "name": "embedding_readout",
                "params": model.embedding_readout.parameters(),
                "weight_decay": 0.0,
            }
        )
    if hasattr(model, "les_readouts") and model.les_readouts is not None:
        param_options["params"].append(
            {
                "name": "les_readouts",
                "params": model.les_readouts.parameters(),
                "weight_decay": 0.0,
            }
        )
    if hasattr(model, "field_feats") and model.field_feats is not None:
        param_options["params"].append(
            {
                "name": "field_feats",
                "params": model.field_feats.parameters(),
                "weight_decay": args.weight_decay,
            }
        )
    if hasattr(model, "field_linear") and model.field_linear is not None:
        param_options["params"].append(
            {
                "name": "field_linear",
                "params": model.field_linear.parameters(),
                "weight_decay": args.weight_decay,
            }
        )
    return param_options


def get_optimizer(
    args: argparse.Namespace, param_options: Dict[str, Any]
) -> torch.optim.Optimizer:
    if args.optimizer == "adamw":
        optimizer = torch.optim.AdamW(**param_options)
    elif args.optimizer == "schedulefree":
        try:
            from schedulefree import adamw_schedulefree
        except ImportError as exc:
            raise ImportError(
                "`schedulefree` is not installed. Please install it via `pip install schedulefree` or `pip install mace-torch[schedulefree]`"
            ) from exc
        _param_options = {k: v for k, v in param_options.items() if k != "amsgrad"}
        optimizer = adamw_schedulefree.AdamWScheduleFree(**_param_options)
    else:
        optimizer = torch.optim.Adam(**param_options)
    return optimizer


def setup_wandb(args: argparse.Namespace):
    logging.info("Using Weights and Biases for logging")
    import wandb

    wandb_config = {}
    args_dict = vars(args)

    for key, value in args_dict.items():
        if isinstance(value, np.ndarray):
            args_dict[key] = value.tolist()

    class CustomEncoder(json.JSONEncoder):
        def default(self, o):
            if isinstance(o, KeySpecification):
                return o.__dict__
            return super().default(o)

    args_dict_json = json.dumps(args_dict, cls=CustomEncoder)
    for key in args.wandb_log_hypers:
        wandb_config[key] = args_dict[key]
    tools.init_wandb(
        project=args.wandb_project,
        entity=args.wandb_entity,
        name=args.wandb_name,
        config=wandb_config,
        directory=args.wandb_dir,
    )
    wandb.run.summary["params"] = args_dict_json


def get_files_with_suffix(dir_path: str, suffix: str) -> List[str]:
    return [
        os.path.join(dir_path, f) for f in os.listdir(dir_path) if f.endswith(suffix)
    ]


def dict_to_array(input_data, heads):
    if all(isinstance(value, np.ndarray) for value in input_data.values()):
        return np.array([input_data[head] for head in heads])
    if not all(isinstance(value, dict) for value in input_data.values()):
        return np.array([[input_data[head]] for head in heads])
    unique_keys = set()
    for inner_dict in input_data.values():
        unique_keys.update(inner_dict.keys())
    unique_keys = list(unique_keys)
    sorted_keys = sorted([int(key) for key in unique_keys])
    result_array = np.zeros((len(input_data), len(sorted_keys)))
    for _, (head_name, inner_dict) in enumerate(input_data.items()):
        for key, value in inner_dict.items():
            key_index = sorted_keys.index(int(key))
            head_index = heads.index(head_name)
            result_array[head_index][key_index] = value
    return result_array


class LRScheduler:
    def __init__(self, optimizer, args) -> None:
        self.scheduler = args.scheduler
        self._optimizer_type = (
            args.optimizer
        )  # Schedulefree does not need an optimizer but checkpoint handler does.
        if args.scheduler == "ExponentialLR":
            self.lr_scheduler = torch.optim.lr_scheduler.ExponentialLR(
                optimizer=optimizer, gamma=args.lr_scheduler_gamma
            )
        elif args.scheduler == "ReduceLROnPlateau":
            self.lr_scheduler = torch.optim.lr_scheduler.ReduceLROnPlateau(
                optimizer=optimizer,
                factor=args.lr_factor,
                patience=args.scheduler_patience,
            )
        else:
            raise RuntimeError(f"Unknown scheduler: '{args.scheduler}'")

    def step(self, metrics=None, epoch=None):  # pylint: disable=E1123
        if self._optimizer_type == "schedulefree":
            return  # In principle, schedulefree optimizer can be used with a scheduler but the paper suggests it's not necessary
        if self.scheduler == "ExponentialLR":
            self.lr_scheduler.step(epoch=epoch)
        elif self.scheduler == "ReduceLROnPlateau":
            self.lr_scheduler.step(  # pylint: disable=E1123
                metrics=metrics, epoch=epoch
            )

    def __getattr__(self, name):
        if name == "step":
            return self.step
        return getattr(self.lr_scheduler, name)


def check_folder_subfolder(folder_path):
    entries = os.listdir(folder_path)
    for entry in entries:
        full_path = os.path.join(folder_path, entry)
        if os.path.isdir(full_path):
            return True
    return False


def check_path_ase_read(filename: Optional[str]) -> bool:
    if filename is None:
        return False
    filepath = Path(filename)
    if filepath.is_dir():
        num_h5_files = len(list(filepath.glob("*.h5")))
        num_hdf5_files = len(list(filepath.glob("*.hdf5")))
        num_ldb_files = len(list(filepath.glob("*.lmdb")))
        num_aselmbd_files = len(list(filepath.glob("*.aselmdb")))
        num_mdb_files = len(list(filepath.glob("*.mdb")))
        if (
            num_h5_files
            + num_hdf5_files
            + num_ldb_files
            + num_aselmbd_files
            + num_mdb_files
            == 0
        ):
            # print all the files in the directory extension in the directory for debugging
            for file in os.listdir(filepath):
                print(file)
            raise RuntimeError(f"No supported files found in directory '{filename}'")
        return False
    if filepath.suffix in (".h5", ".hdf5", ".lmdb", ".aselmdb", ".mdb"):
        return False
    return True


def dict_to_namespace(dictionary):
    # Convert the dictionary into an argparse.Namespace
    namespace = argparse.Namespace()
    for key, value in dictionary.items():
        setattr(namespace, key, value)
    return namespace<|MERGE_RESOLUTION|>--- conflicted
+++ resolved
@@ -223,13 +223,8 @@
 
 
 def extract_config_mace_model(model: torch.nn.Module) -> Dict[str, Any]:
-<<<<<<< HEAD
     if model.__class__.__name__ not in ["ScaleShiftMACE", "MACELES", "MACEField"]:
         return {"error": "Model is not a ScaleShiftMACE, MACELES or MACEField model"}
-=======
-    if model.__class__.__name__ not in ["ScaleShiftMACE", "ScaleShiftFieldMACE"]:
-        return {"error": "Model is not a ScaleShift(Field)MACE model"}
->>>>>>> 0886c7f1
 
     def radial_to_name(radial_type):
         if radial_type == "BesselBasis":
