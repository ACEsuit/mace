import os
import urllib.request
import warnings
from pathlib import Path
from typing import Union

import torch
from ase import units
from ase.calculators.mixing import SumCalculator

from .mace import MACECalculator

module_dir = os.path.dirname(__file__)
local_model_path = os.path.join(
    module_dir, "foundations_models/2023-12-03-mace-mp.model"
)


def mace_mp(
    model: Union[str, Path] = None,
    device: str = "",
    dtype: str = "float32",
    dispersion: bool = False,
    dispersion_xc="pbe",
    dispersion_cutoff=40.0 * units.Bohr,
    **kwargs,
) -> MACECalculator:
    """
    Constructs a MACECalculator with a pretrained model based on the Materials Project (89 elements).
    The model is released under the MIT license.
    Note:
        If you are using this function, please cite the relevant paper for the Materials Project,
        any paper associated with the MACE model, and also the following:
        - MACE-Universal by Yuan Chiang, 2023, Hugging Face, Revision e5ebd9b,
            DOI: 10.57967/hf/1202, URL: https://huggingface.co/cyrusyc/mace-universal
        - Matbench Discovery by Janosh Riebesell, Rhys EA Goodall, Philipp Benner, Yuan Chiang,
            Alpha A Lee, Anubhav Jain, Kristin A Persson, 2023, arXiv:2308.14920

    Args:
        model (str, optional): Path to the model. Defaults to None which first checks for
            a local model and then downloads the default model from figshare. Specify "small",
            "medium" or "large" to download a smaller or larger model from figshare.
        device (str, optional): Device to use for the model. Defaults to "cuda".
        dtype (str, optional): Default dtype for the model. Defaults to "float32".
        dispersion (bool, optional): Whether to use D3 dispersion corrections. Defaults to False.
        dispersion_xc (str, optional): Exchange-correlation functional for D3 dispersion corrections.
        dispersion_cutoff (float, optional): Cutoff radius in Bhor for D3 dispersion corrections.
        **kwargs: Passed to MACECalculator and TorchDFTD3Calculator.

    Returns:
        MACECalculator: trained on the MPtrj dataset (unless model otherwise specified).
    """
    if "default_dtype" in kwargs:
        dtype = kwargs.pop("default_dtype")
        warnings.warn(
            "default_dtype is deprecated, use dtype instead!", DeprecationWarning
        )

    if model in (None, "medium") and os.path.isfile(local_model_path):
        model = local_model_path
        print(
            f"Using local medium Materials Project MACE model for MACECalculator {model}"
        )
    elif model in (None, "small", "medium", "large") or str(model).startswith("https:"):
        try:
            urls = dict(
                small="https://tinyurl.com/2jmmb8b7",  # 2023-12-10-mace-128-L0_energy_epoch-249.model
                medium="https://tinyurl.com/y7uhwpje",  # 2023-12-03-mace-128-L1_epoch-199.model
                large="https://figshare.com/ndownloader/files/43117273",
            )
            checkpoint_url = (
                urls.get(model, urls["medium"])
                if model in (None, "small", "medium", "large")
                else model
            )
            cache_dir = os.path.expanduser("~/.cache/mace")
            checkpoint_url_name = "".join(
                c for c in os.path.basename(checkpoint_url) if c.isalnum() or c in "_"
            )
            cached_model_path = f"{cache_dir}/{checkpoint_url_name}"
            if not os.path.isfile(cached_model_path):
                os.makedirs(cache_dir, exist_ok=True)
                # download and save to disk
                print(f"Downloading MACE model from {checkpoint_url!r}")
                urllib.request.urlretrieve(checkpoint_url, cached_model_path)
                print(f"Cached MACE model to {cached_model_path}")
            model = cached_model_path
            msg = f"Using Materials Project MACE for MACECalculator with {model}"
            print(msg)
        except Exception as exc:
            raise RuntimeError(
                "Model download failed and no local model found"
            ) from exc

    device = device or ("cuda" if torch.cuda.is_available() else "cpu")
<<<<<<< HEAD
    mace_calc = MACECalculator(model_paths=model, device=device, dtype=dtype, **kwargs)
=======
    if default_dtype == "float64":
        print(
            "Using float64 for MACECalculator, which is slower but more accurate. Recommended for geometry optimization."
        )
    if default_dtype == "float32":
        print(
            "Using float32 for MACECalculator, which is faster but less accurate. Recommended for MD. Use float64 for geometry optimization."
        )
    mace_calc = MACECalculator(
        model_paths=model, device=device, default_dtype=default_dtype, **kwargs
    )
>>>>>>> 16bca5e0
    if dispersion:
        gh_url = "https://github.com/pfnet-research/torch-dftd"
        try:
            from torch_dftd.torch_dftd3_calculator import TorchDFTD3Calculator
        except ImportError:
            raise RuntimeError(
                f"Please install torch-dftd to use dispersion corrections (see {gh_url})"
            )
        print(
            f"Using TorchDFTD3Calculator for D3 dispersion corrections (see {gh_url})"
        )
        d3_calc = TorchDFTD3Calculator(
            device=device,
            damping="bj",
            dtype=dtype,
            xc=dispersion_xc,
            cutoff=dispersion_cutoff,
            **kwargs,
        )
    calc = mace_calc if not dispersion else SumCalculator([mace_calc, d3_calc])
    return calc


def mace_off(
    model: Union[str, Path] = None,
    device: str = "",
    default_dtype: str = "float64",
    return_raw_model: bool = False,
    **kwargs,
) -> MACECalculator:
    """
    Constructs a MACECalculator with a pretrained model based on the MACE-OFF23 models.
    The model is released under the ASL license.
    Note:
        If you are using this function, please cite the relevant paper by Kovacs et.al., arXiv:2312.15211

    Args:
        model (str, optional): Path to the model. Defaults to None which first checks for
            a local model and then downloads the default medium model from https://github.com/ACEsuit/mace-off.
            Specify "small", "medium" or "large" to download a smaller or larger model.
        device (str, optional): Device to use for the model. Defaults to "cuda".
        default_dtype (str, optional): Default dtype for the model. Defaults to "float64".
        return_raw_model (bool, optional): Whether to return the raw model or an ASE calculator. Defaults to False.
        **kwargs: Passed to MACECalculator.

    Returns:
        MACECalculator: trained on the MACE-OFF23 dataset
    """
    try:
        urls = dict(
            small="https://github.com/ACEsuit/mace-off/blob/main/mace_off23/MACE-OFF23_small.model?raw=true",
            medium="https://github.com/ACEsuit/mace-off/raw/main/mace_off23/MACE-OFF23_medium.model?raw=true",
            large="https://github.com/ACEsuit/mace-off/blob/main/mace_off23/MACE-OFF23_large.model?raw=true",
        )
        checkpoint_url = (
            urls.get(model, urls["medium"])
            if model in (None, "small", "medium", "large")
            else model
        )
        cache_dir = os.path.expanduser("~/.cache/mace")
        checkpoint_url_name = os.path.basename(checkpoint_url).split("?")[0]
        cached_model_path = f"{cache_dir}/{checkpoint_url_name}"
        if not os.path.isfile(cached_model_path):
            os.makedirs(cache_dir, exist_ok=True)
            # download and save to disk
            print(f"Downloading MACE model from {checkpoint_url!r}")
            print(
                f"By downloading the model you accept the ASL license, see https://github.com/gabor1/ASL"
            )
            urllib.request.urlretrieve(checkpoint_url, cached_model_path)
            print(f"Cached MACE model to {cached_model_path}")
        model = cached_model_path
        msg = f"Using MACE-OFF23 MODEL for MACECalculator with {model}"
        print(msg)
    except Exception as exc:
        raise RuntimeError("Model download failed") from exc

    device = device or ("cuda" if torch.cuda.is_available() else "cpu")

    if return_raw_model:
        return torch.load(model, map_location=device)

    if default_dtype == "float64":
        print(
            "Using float64 for MACECalculator, which is slower but more accurate. Recommended for geometry optimization."
        )
    if default_dtype == "float32":
        print(
            "Using float32 for MACECalculator, which is faster but less accurate. Recommended for MD. Use float64 for geometry optimization."
        )
    mace_calc = MACECalculator(
        model_paths=model, device=device, default_dtype=default_dtype, **kwargs
    )
    return mace_calc


def mace_anicc(
    device="cuda",
    model_path=None,
) -> MACECalculator:
    """
    Constructs a MACECalculator with a pretrained model based on the ANI (H, C, N, O).
    The model is released under the MIT license.
    Note:
        If you are using this function, please cite the relevant paper associated with the MACE model, ANI dataset, and also the following:
        - "Evaluation of the MACE Force Field Architecture by Dávid Péter Kovács, Ilyes Batatia, Eszter Sára Arany, and Gábor Csányi, The Journal of Chemical Physics, 2023, URL: https://doi.org/10.1063/5.0155322
    """
    if model_path is None:
        model_path = os.path.join(
            module_dir, "foundations_models/ani500k_large_CC.model"
        )
        print(
            "Using ANI couple cluster model for MACECalculator, see https://doi.org/10.1063/5.0155322"
        )
    return MACECalculator(model_path, device=device, dtype="float64")<|MERGE_RESOLUTION|>--- conflicted
+++ resolved
@@ -93,21 +93,17 @@
             ) from exc
 
     device = device or ("cuda" if torch.cuda.is_available() else "cpu")
-<<<<<<< HEAD
-    mace_calc = MACECalculator(model_paths=model, device=device, dtype=dtype, **kwargs)
-=======
-    if default_dtype == "float64":
+    if dtype == "float64":
         print(
             "Using float64 for MACECalculator, which is slower but more accurate. Recommended for geometry optimization."
         )
-    if default_dtype == "float32":
+    if dtype == "float32":
         print(
             "Using float32 for MACECalculator, which is faster but less accurate. Recommended for MD. Use float64 for geometry optimization."
         )
     mace_calc = MACECalculator(
-        model_paths=model, device=device, default_dtype=default_dtype, **kwargs
+      model_paths=model, device=device, dtype=dtype, **kwargs
     )
->>>>>>> 16bca5e0
     if dispersion:
         gh_url = "https://github.com/pfnet-research/torch-dftd"
         try:
