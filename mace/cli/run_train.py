###########################################################################################
# Training script for MACE
# Authors: Ilyes Batatia, Gregor Simm, David Kovacs
# This program is distributed under the MIT License (see MIT.md)
###########################################################################################

import argparse
import ast
import json
import logging
import os
from copy import deepcopy
from glob import glob
from pathlib import Path
from typing import List, Optional

import torch.distributed
import torch.nn.functional
from e3nn.util import jit
from torch.nn.parallel import DistributedDataParallel as DDP
from torch.utils.data import ConcatDataset
from torch_ema import ExponentialMovingAverage

import mace
from mace import data, tools
from mace.calculators.foundations_models import mace_mp, mace_off
from mace.cli.convert_cueq_e3nn import run as run_cueq_to_e3nn
from mace.cli.convert_e3nn_cueq import run as run_e3nn_to_cueq
from mace.tools import torch_geometric
from mace.tools.model_script_utils import configure_model
from mace.tools.multihead_tools import (
    HeadConfig,
    assemble_mp_data,
    dict_head_to_dataclass,
    prepare_default_head,
)
from mace.tools.scripts_utils import (
    LRScheduler,
    check_path_ase_read,
    convert_to_json_format,
<<<<<<< HEAD
    create_error_tables,
=======
>>>>>>> c7c02299
    dict_to_array,
    extract_config_mace_model,
    get_atomic_energies,
    get_avg_num_neighbors,
    get_config_type_weights,
    get_dataset_from_xyz,
    get_files_with_suffix,
    get_loss_fn,
    get_optimizer,
    get_params_options,
    get_swa,
    print_git_commit,
    remove_pt_head,
    setup_wandb,
)
from mace.tools.slurm_distributed import DistributedEnvironment
from mace.tools.tables_utils import create_error_table
from mace.tools.utils import AtomicNumberTable


def main() -> None:
    """
    This script runs the training/fine tuning for mace
    """
    args = tools.build_default_arg_parser().parse_args()
    run(args)


def run(args: argparse.Namespace) -> None:
    """
    This script runs the training/fine tuning for mace
    """
    tag = tools.get_tag(name=args.name, seed=args.seed)
    args, input_log_messages = tools.check_args(args)

    if args.device == "xpu":
        try:
            import intel_extension_for_pytorch as ipex
        except ImportError as e:
            raise ImportError(
                "Error: Intel extension for PyTorch not found, but XPU device was specified"
            ) from e
    if args.distributed:
        try:
            distr_env = DistributedEnvironment()
        except Exception as e:  # pylint: disable=W0703
            logging.error(f"Failed to initialize distributed environment: {e}")
            return
        world_size = distr_env.world_size
        local_rank = distr_env.local_rank
        rank = distr_env.rank
        if rank == 0:
            print(distr_env)
        torch.distributed.init_process_group(backend="nccl")
    else:
        rank = int(0)

    # Setup
    tools.set_seeds(args.seed)
    tools.setup_logger(level=args.log_level, tag=tag, directory=args.log_dir, rank=rank)
    logging.info("===========VERIFYING SETTINGS===========")
    for message, loglevel in input_log_messages:
        logging.log(level=loglevel, msg=message)

    if args.distributed:
        torch.cuda.set_device(local_rank)
        logging.info(f"Process group initialized: {torch.distributed.is_initialized()}")
        logging.info(f"Processes: {world_size}")

    try:
        logging.info(f"MACE version: {mace.__version__}")
    except AttributeError:
        logging.info("Cannot find MACE version, please install MACE via pip")
    logging.debug(f"Configuration: {args}")

    tools.set_default_dtype(args.default_dtype)
    device = tools.init_device(args.device)
    commit = print_git_commit()
    model_foundation: Optional[torch.nn.Module] = None
    if args.foundation_model is not None:
        if args.foundation_model in ["small", "medium", "large"]:
            logging.info(
                f"Using foundation model mace-mp-0 {args.foundation_model} as initial checkpoint."
            )
            calc = mace_mp(
                model=args.foundation_model,
                device=args.device,
                default_dtype=args.default_dtype,
            )
            model_foundation = calc.models[0]
        elif args.foundation_model in ["small_off", "medium_off", "large_off"]:
            model_type = args.foundation_model.split("_")[0]
            logging.info(
                f"Using foundation model mace-off-2023 {model_type} as initial checkpoint. ASL license."
            )
            calc = mace_off(
                model=model_type,
                device=args.device,
                default_dtype=args.default_dtype,
            )
            model_foundation = calc.models[0]
        else:
            model_foundation = torch.load(
                args.foundation_model, map_location=args.device
            )
            logging.info(
                f"Using foundation model {args.foundation_model} as initial checkpoint."
            )
        args.r_max = model_foundation.r_max.item()
        if (
            args.foundation_model not in ["small", "medium", "large"]
            and args.pt_train_file is None
        ):
            logging.warning(
                "Using multiheads finetuning with a foundation model that is not a Materials Project model, need to provied a path to a pretraining file with --pt_train_file."
            )
            args.multiheads_finetuning = False
        if args.multiheads_finetuning:
            assert (
                args.E0s != "average"
            ), "average atomic energies cannot be used for multiheads finetuning"
            # check that the foundation model has a single head, if not, use the first head
            if not args.force_mh_ft_lr:
                logging.info(
                    "Multihead finetuning mode, setting learning rate to 0.001 and EMA to True. To use a different learning rate, set --force_mh_ft_lr=True."
                )
                args.lr = 0.001
                args.ema = True
                args.ema_decay = 0.999
            logging.info(
                "Using multiheads finetuning mode, setting learning rate to 0.001 and EMA to True"
            )
            if hasattr(model_foundation, "heads"):
                if len(model_foundation.heads) > 1:
                    logging.warning(
                        "Mutlihead finetuning with models with more than one head is not supported, using the first head as foundation head."
                    )
                    model_foundation = remove_pt_head(
                        model_foundation, args.foundation_head
                    )
    else:
        args.multiheads_finetuning = False

    if args.heads is not None:
        assert (
            args.n_committee is None
        ), "Using multiheads and n_committee for the same model is currently not supported."
        args.heads = ast.literal_eval(args.heads)
    else:
        if args.n_committee is None:
            args.heads = prepare_default_head(args)
        else:
            args.heads = {}
            for i in range(args.n_committee):
                args.heads[f'committee-{i:d}'] = prepare_default_head(args)["default"]

    logging.info("===========LOADING INPUT DATA===========")
    heads = list(args.heads.keys())
    logging.info(f"Using heads: {heads}")
    head_configs: List[HeadConfig] = []
    dataset_seed = args.seed
    for head, head_args in args.heads.items():
        logging.info(f"=============    Processing head {head}     ===========")
        head_config = dict_head_to_dataclass(head_args, head, args)
        if head_config.statistics_file is not None:
            with open(head_config.statistics_file, "r") as f:  # pylint: disable=W1514
                statistics = json.load(f)
            logging.info("Using statistics json file")
            head_config.r_max = (
                statistics["r_max"] if args.foundation_model is None else args.r_max
            )
            head_config.atomic_numbers = statistics["atomic_numbers"]
            head_config.mean = statistics["mean"]
            head_config.std = statistics["std"]
            head_config.avg_num_neighbors = statistics["avg_num_neighbors"]
            head_config.compute_avg_num_neighbors = False
            if isinstance(statistics["atomic_energies"], str) and statistics[
                "atomic_energies"
            ].endswith(".json"):
                with open(statistics["atomic_energies"], "r", encoding="utf-8") as f:
                    atomic_energies = json.load(f)
                head_config.E0s = atomic_energies
                head_config.atomic_energies_dict = ast.literal_eval(atomic_energies)
            else:
                head_config.E0s = statistics["atomic_energies"]
                head_config.atomic_energies_dict = ast.literal_eval(
                    statistics["atomic_energies"]
                )

        # Data preparation
        if check_path_ase_read(head_config.train_file):
            if head_config.valid_file is not None:
                assert check_path_ase_read(
                    head_config.valid_file
                ), "valid_file if given must be same format as train_file"
            config_type_weights = get_config_type_weights(
                head_config.config_type_weights
            )
            collections, atomic_energies_dict = get_dataset_from_xyz(
                work_dir=args.work_dir,
                train_path=head_config.train_file,
                valid_path=head_config.valid_file,
                valid_fraction=head_config.valid_fraction,
                config_type_weights=config_type_weights,
                test_path=head_config.test_file,
                seed=dataset_seed,
                energy_key=head_config.energy_key,
                forces_key=head_config.forces_key,
                stress_key=head_config.stress_key,
                virials_key=head_config.virials_key,
                dipole_key=head_config.dipole_key,
                charges_key=head_config.charges_key,
                head_name=head_config.head_name,
                keep_isolated_atoms=head_config.keep_isolated_atoms,
                n_committee=args.n_committee,
                disjoint_committee=args.disjoint_committee,
            )
            head_config.collections = collections
            head_config.atomic_energies_dict = atomic_energies_dict
            logging.info(
                f"Total number of configurations: train={len(collections.train)}, valid={len(collections.valid)}, "
                f"tests=[{', '.join([name + ': ' + str(len(test_configs)) for name, test_configs in collections.tests])}],"
            )
        head_configs.append(head_config)
        if not args.disjoint_committee:
            dataset_seed += 1

    if all(check_path_ase_read(head_config.train_file) for head_config in head_configs):
        size_collections_train = sum(
            len(head_config.collections.train) for head_config in head_configs
        )
        size_collections_valid = sum(
            len(head_config.collections.valid) for head_config in head_configs
        )
        if size_collections_train < args.batch_size:
            logging.error(
                f"Batch size ({args.batch_size}) is larger than the number of training data ({size_collections_train})"
            )
        if size_collections_valid < args.valid_batch_size:
            logging.warning(
                f"Validation batch size ({args.valid_batch_size}) is larger than the number of validation data ({size_collections_valid})"
            )

    if args.multiheads_finetuning:
        logging.info(
            "==================Using multiheads finetuning mode=================="
        )
        args.loss = "universal"
        if (
            args.foundation_model in ["small", "medium", "large"]
            or args.pt_train_file == "mp"
        ):
            logging.info(
                "Using foundation model for multiheads finetuning with Materials Project data"
            )
            heads = list(dict.fromkeys(["pt_head"] + heads))
            head_config_pt = HeadConfig(
                head_name="pt_head",
                E0s="foundation",
                statistics_file=args.statistics_file,
                compute_avg_num_neighbors=False,
                avg_num_neighbors=model_foundation.interactions[0].avg_num_neighbors,
            )
            collections = assemble_mp_data(args, tag, head_configs)
            head_config_pt.collections = collections
            head_config_pt.train_file = f"mp_finetuning-{tag}.xyz"
            head_configs.append(head_config_pt)
        else:
            logging.info(
                f"Using foundation model for multiheads finetuning with {args.pt_train_file}"
            )
            heads = list(dict.fromkeys(["pt_head"] + heads))
            collections, atomic_energies_dict = get_dataset_from_xyz(
                work_dir=args.work_dir,
                train_path=args.pt_train_file,
                valid_path=args.pt_valid_file,
                valid_fraction=args.valid_fraction,
                config_type_weights=None,
                test_path=None,
                seed=args.seed,
                energy_key=args.energy_key,
                forces_key=args.forces_key,
                stress_key=args.stress_key,
                virials_key=args.virials_key,
                dipole_key=args.dipole_key,
                charges_key=args.charges_key,
                head_name="pt_head",
                keep_isolated_atoms=args.keep_isolated_atoms,
            )
            head_config_pt = HeadConfig(
                head_name="pt_head",
                train_file=args.pt_train_file,
                valid_file=args.pt_valid_file,
                E0s="foundation",
                statistics_file=args.statistics_file,
                valid_fraction=args.valid_fraction,
                config_type_weights=None,
                energy_key=args.energy_key,
                forces_key=args.forces_key,
                stress_key=args.stress_key,
                virials_key=args.virials_key,
                dipole_key=args.dipole_key,
                charges_key=args.charges_key,
                keep_isolated_atoms=args.keep_isolated_atoms,
                collections=collections,
                avg_num_neighbors=model_foundation.interactions[0].avg_num_neighbors,
                compute_avg_num_neighbors=False,
            )
            head_config_pt.collections = collections
            head_configs.append(head_config_pt)

        ratio_pt_ft = size_collections_train / len(head_config_pt.collections.train)
        if ratio_pt_ft < 0.1:
            logging.warning(
                f"Ratio of the number of configurations in the training set and the in the pt_train_file is {ratio_pt_ft}, "
                f"increasing the number of configurations in the pt_train_file by a factor of {int(0.1 / ratio_pt_ft)}"
            )
            for head_config in head_configs:
                if head_config.head_name == "pt_head":
                    continue
                head_config.collections.train += head_config.collections.train * int(
                    0.1 / ratio_pt_ft
                )
        logging.info(
            f"Total number of configurations in pretraining: train={len(head_config_pt.collections.train)}, valid={len(head_config_pt.collections.valid)}"
        )

    # Atomic number table
    # yapf: disable
    for head_config in head_configs:
        if head_config.atomic_numbers is None:
            assert check_path_ase_read(head_config.train_file), "Must specify atomic_numbers when using .h5 train_file input"
            z_table_head = tools.get_atomic_number_table_from_zs(
                z
                for configs in (head_config.collections.train, head_config.collections.valid)
                for config in configs
                for z in config.atomic_numbers
            )
            head_config.atomic_numbers = z_table_head.zs
            head_config.z_table = z_table_head
        else:
            if head_config.statistics_file is None:
                logging.info("Using atomic numbers from command line argument")
            else:
                logging.info("Using atomic numbers from statistics file")
            zs_list = ast.literal_eval(head_config.atomic_numbers)
            assert isinstance(zs_list, list)
            z_table_head = tools.AtomicNumberTable(zs_list)
            head_config.atomic_numbers = zs_list
            head_config.z_table = z_table_head
        # yapf: enable
    all_atomic_numbers = set()
    for head_config in head_configs:
        all_atomic_numbers.update(head_config.atomic_numbers)
    z_table = AtomicNumberTable(sorted(list(all_atomic_numbers)))
    if args.foundation_model_elements and model_foundation:
        z_table = AtomicNumberTable(sorted(model_foundation.atomic_numbers.tolist()))
    logging.info(f"Atomic Numbers used: {z_table.zs}")

    # Atomic energies
    atomic_energies_dict = {}
    for head_config in head_configs:
        if head_config.atomic_energies_dict is None or len(head_config.atomic_energies_dict) == 0:
            assert head_config.E0s is not None, "Atomic energies must be provided"
            if check_path_ase_read(head_config.train_file) and head_config.E0s.lower() != "foundation":
                atomic_energies_dict[head_config.head_name] = get_atomic_energies(
                    head_config.E0s, head_config.collections.train, head_config.z_table
                )
            elif head_config.E0s.lower() == "foundation":
                assert args.foundation_model is not None
                z_table_foundation = AtomicNumberTable(
                    [int(z) for z in model_foundation.atomic_numbers]
                )
                foundation_atomic_energies = model_foundation.atomic_energies_fn.atomic_energies
                if foundation_atomic_energies.ndim > 1:
                    foundation_atomic_energies = foundation_atomic_energies.squeeze()
                    if foundation_atomic_energies.ndim == 2:
                        foundation_atomic_energies = foundation_atomic_energies[0]
                        logging.info("Foundation model has multiple heads, using the first head as foundation E0s.")
                atomic_energies_dict[head_config.head_name] = {
                    z: foundation_atomic_energies[
                        z_table_foundation.z_to_index(z)
                    ].item()
                    for z in z_table.zs
                }
            else:
                atomic_energies_dict[head_config.head_name] = get_atomic_energies(head_config.E0s, None, head_config.z_table)
        else:
            atomic_energies_dict[head_config.head_name] = head_config.atomic_energies_dict

    # Atomic energies for multiheads finetuning
    if args.multiheads_finetuning:
        assert (
            model_foundation is not None
        ), "Model foundation must be provided for multiheads finetuning"
        z_table_foundation = AtomicNumberTable(
            [int(z) for z in model_foundation.atomic_numbers]
        )
        foundation_atomic_energies = model_foundation.atomic_energies_fn.atomic_energies
        if foundation_atomic_energies.ndim > 1:
            foundation_atomic_energies = foundation_atomic_energies.squeeze()
            if foundation_atomic_energies.ndim == 2:
                foundation_atomic_energies = foundation_atomic_energies[0]
                logging.info("Foundation model has multiple heads, using the first head as foundation E0s.")
        atomic_energies_dict["pt_head"] = {
            z: foundation_atomic_energies[
                z_table_foundation.z_to_index(z)
            ].item()
            for z in z_table.zs
        }

    # Padding atomic energies if keeping all elements of the foundation model
    if args.foundation_model_elements and model_foundation:
        atomic_energies_dict_padded = {}
        for head_name, head_energies in atomic_energies_dict.items():
            energy_head_padded = {}
            for z in z_table.zs:
                energy_head_padded[z] = head_energies.get(z, 0.0)
            atomic_energies_dict_padded[head_name] = energy_head_padded
        atomic_energies_dict = atomic_energies_dict_padded

    if args.model == "AtomicDipolesMACE":
        atomic_energies = None
        dipole_only = True
        args.compute_dipole = True
        args.compute_energy = False
        args.compute_forces = False
        args.compute_virials = False
        args.compute_stress = False
    else:
        dipole_only = False
        if args.model == "EnergyDipolesMACE":
            args.compute_dipole = True
            args.compute_energy = True
            args.compute_forces = True
            args.compute_virials = False
            args.compute_stress = False
        else:
            args.compute_energy = True
            args.compute_dipole = False
        # atomic_energies: np.ndarray = np.array(
        #     [atomic_energies_dict[z] for z in z_table.zs]
        # )
        atomic_energies = dict_to_array(atomic_energies_dict, heads)
        for head_config in head_configs:
            try:
                logging.info(f"Atomic Energies used (z: eV) for head {head_config.head_name}: " + "{" + ", ".join([f"{z}: {atomic_energies_dict[head_config.head_name][z]}" for z in head_config.z_table.zs]) + "}")
            except KeyError as e:
                raise KeyError(f"Atomic number {e} not found in atomic_energies_dict for head {head_config.head_name}, add E0s for this atomic number") from e


    valid_sets = {head: [] for head in heads}
    train_sets = {head: [] for head in heads}
    for head_config in head_configs:
        if check_path_ase_read(head_config.train_file):
            train_sets[head_config.head_name] = [
                data.AtomicData.from_config(
                    config, z_table=z_table, cutoff=args.r_max, heads=heads
                )
                for config in head_config.collections.train
            ]
            valid_sets[head_config.head_name] = [
                    data.AtomicData.from_config(
                        config, z_table=z_table, cutoff=args.r_max, heads=heads
                    )
                    for config in head_config.collections.valid
                ]

        elif head_config.train_file.endswith(".h5"):
            train_sets[head_config.head_name] = data.HDF5Dataset(
                head_config.train_file, r_max=args.r_max, z_table=z_table, heads=heads, head=head_config.head_name
            )
            valid_sets[head_config.head_name] = data.HDF5Dataset(
                head_config.valid_file, r_max=args.r_max, z_table=z_table, heads=heads, head=head_config.head_name
            )
        else:  # This case would be for when the file path is to a directory of multiple .h5 files
            if args.n_committee is None:
                train_sets[head_config.head_name] = data.dataset_from_sharded_hdf5(
                    head_config.train_file, r_max=args.r_max, z_table=z_table, heads=heads, head=head_config.head_name
                )
            else:
                if not args.disjoint_committee:
                    raise ValueError("Preprocessed trainsets are only supported for disjoint committees")
                fn = f"train_{head_config.head_name}.h5"
                train_file = f"{head_config.train_file}/{fn}"
                train_sets[head_config.head_name] = data.HDF5Dataset(
                    train_file, r_max=args.r_max, z_table=z_table, heads=heads, head=head_config.head_name
                )
            valid_sets[head_config.head_name] = data.dataset_from_sharded_hdf5(
                head_config.valid_file, r_max=args.r_max, z_table=z_table, heads=heads, head=head_config.head_name
            )
        train_loader_head = torch_geometric.dataloader.DataLoader(
            dataset=train_sets[head_config.head_name],
            batch_size=args.batch_size,
            shuffle=True,
            drop_last=True,
            pin_memory=args.pin_memory,
            num_workers=args.num_workers,
            generator=torch.Generator().manual_seed(args.seed),
        )
        head_config.train_loader = train_loader_head
    # concatenate all the trainsets
    train_set = ConcatDataset([train_sets[head] for head in heads])
    train_sampler, valid_sampler = None, None
    if args.distributed:
        train_sampler = torch.utils.data.distributed.DistributedSampler(
            train_set,
            num_replicas=world_size,
            rank=rank,
            shuffle=True,
            drop_last=True,
            seed=args.seed,
        )
        valid_samplers = {}
        for head, valid_set in valid_sets.items():
            valid_sampler = torch.utils.data.distributed.DistributedSampler(
                valid_set,
                num_replicas=world_size,
                rank=rank,
                shuffle=True,
                drop_last=True,
                seed=args.seed,
            )
            valid_samplers[head] = valid_sampler
    train_loader = torch_geometric.dataloader.DataLoader(
        dataset=train_set,
        batch_size=args.batch_size,
        sampler=train_sampler,
        shuffle=(train_sampler is None),
        drop_last=(train_sampler is None),
        pin_memory=args.pin_memory,
        num_workers=args.num_workers,
        generator=torch.Generator().manual_seed(args.seed),
    )
    valid_loaders = {heads[i]: None for i in range(len(heads))}
    if not isinstance(valid_sets, dict):
        valid_sets = {"Default": valid_sets}
    for head, valid_set in valid_sets.items():
        valid_loaders[head] = torch_geometric.dataloader.DataLoader(
            dataset=valid_set,
            batch_size=args.valid_batch_size,
            sampler=valid_samplers[head] if args.distributed else None,
            shuffle=False,
            drop_last=False,
            pin_memory=args.pin_memory,
            num_workers=args.num_workers,
            generator=torch.Generator().manual_seed(args.seed),
        )

    loss_fn = get_loss_fn(args, dipole_only, args.compute_dipole)
    args.avg_num_neighbors = get_avg_num_neighbors(head_configs, args, train_loader, device)

    # Model
    model, output_args = configure_model(args, train_loader, atomic_energies, model_foundation, heads, z_table)
    model.to(device)

    logging.debug(model)
    logging.info(f"Total number of parameters: {tools.count_parameters(model)}")
    logging.info("")
    logging.info("===========OPTIMIZER INFORMATION===========")
    logging.info(f"Using {args.optimizer.upper()} as parameter optimizer")
    logging.info(f"Batch size: {args.batch_size}")
    if args.ema:
        logging.info(f"Using Exponential Moving Average with decay: {args.ema_decay}")
    logging.info(
        f"Number of gradient updates: {int(args.max_num_epochs*len(train_set)/args.batch_size)}"
    )
    logging.info(f"Learning rate: {args.lr}, weight decay: {args.weight_decay}")
    logging.info(loss_fn)

    # Cueq
    if args.enable_cueq:
        logging.info("Converting model to CUEQ for accelerated training")
        assert model.__class__.__name__ in ["MACE", "ScaleShiftMACE"]
        model = run_e3nn_to_cueq(deepcopy(model), device=device)
    # Optimizer
    param_options = get_params_options(args, model)
    optimizer: torch.optim.Optimizer
    optimizer = get_optimizer(args, param_options)
    if args.device == "xpu":
        logging.info("Optimzing model and optimzier for XPU")
        model, optimizer = ipex.optimize(model, optimizer=optimizer)
    logger = tools.MetricsLogger(
        directory=args.results_dir, tag=tag + "_train"
    )  # pylint: disable=E1123

    lr_scheduler = LRScheduler(optimizer, args)

    swa: Optional[tools.SWAContainer] = None
    swas = [False]
    if args.swa:
        swa, swas = get_swa(args, model, optimizer, swas, dipole_only)

    checkpoint_handler = tools.CheckpointHandler(
        directory=args.checkpoints_dir,
        tag=tag,
        keep=args.keep_checkpoints,
        swa_start=args.start_swa,
    )

    start_epoch = 0
    if args.restart_latest:
        try:
            opt_start_epoch = checkpoint_handler.load_latest(
                state=tools.CheckpointState(model, optimizer, lr_scheduler),
                swa=True,
                device=device,
            )
        except Exception:  # pylint: disable=W0703
            opt_start_epoch = checkpoint_handler.load_latest(
                state=tools.CheckpointState(model, optimizer, lr_scheduler),
                swa=False,
                device=device,
            )
        if opt_start_epoch is not None:
            start_epoch = opt_start_epoch

    ema: Optional[ExponentialMovingAverage] = None
    if args.ema:
        ema = ExponentialMovingAverage(model.parameters(), decay=args.ema_decay)
    else:
        for group in optimizer.param_groups:
            group["lr"] = args.lr

    if args.wandb:
        setup_wandb(args)
    if args.distributed:
        distributed_model = DDP(model, device_ids=[local_rank])
    else:
        distributed_model = None
    print("MODEL", model)
    tools.train(
        model=model,
        loss_fn=loss_fn,
        train_loader=train_loader,
        valid_loaders=valid_loaders,
        optimizer=optimizer,
        lr_scheduler=lr_scheduler,
        checkpoint_handler=checkpoint_handler,
        eval_interval=args.eval_interval,
        start_epoch=start_epoch,
        max_num_epochs=args.max_num_epochs,
        logger=logger,
        patience=args.patience,
        save_all_checkpoints=args.save_all_checkpoints,
        output_args=output_args,
        device=device,
        swa=swa,
        ema=ema,
        max_grad_norm=args.clip_grad,
        log_errors=args.error_table,
        log_wandb=args.wandb,
        distributed=args.distributed,
        distributed_model=distributed_model,
        train_sampler=train_sampler,
        rank=rank,
    )

    logging.info("")
    logging.info("===========RESULTS===========")
    logging.info("Computing metrics for training, validation, and test sets")

    train_valid_data_loader = {}
    for head_config in head_configs:
        data_loader_name = "train_" + head_config.head_name
        train_valid_data_loader[data_loader_name] = head_config.train_loader
    for head, valid_loader in valid_loaders.items():
        data_load_name = "valid_" + head
        train_valid_data_loader[data_load_name] = valid_loader

    test_sets = {}
    stop_first_test = False
    test_data_loader = {}
    if all(
        head_config.test_file == head_configs[0].test_file
        for head_config in head_configs
    ) and head_configs[0].test_file is not None:
        stop_first_test = True
    if all(
        head_config.test_dir == head_configs[0].test_dir
        for head_config in head_configs
    ) and head_configs[0].test_dir is not None:
        stop_first_test = True
    for head_config in head_configs:
        if check_path_ase_read(head_config.train_file):
            for name, subset in head_config.collections.tests:
                test_sets[name] = [
                    data.AtomicData.from_config(
                        config, z_table=z_table, cutoff=args.r_max, heads=heads
                    )
                    for config in subset
                ]
        if head_config.test_dir is not None:
            if not args.multi_processed_test:
                test_files = get_files_with_suffix(head_config.test_dir, "_test.h5")
                for test_file in test_files:
                    name = os.path.splitext(os.path.basename(test_file))[0]
                    test_sets[name] = data.HDF5Dataset(
                        test_file, r_max=args.r_max, z_table=z_table, heads=heads, head=head_config.head_name
                    )
            else:
                test_folders = glob(head_config.test_dir + "/*")
                for folder in test_folders:
                    name = os.path.splitext(os.path.basename(folder))[0]
                    test_sets[name] = data.dataset_from_sharded_hdf5(
                        folder, r_max=args.r_max, z_table=z_table, heads=heads, head=head_config.head_name
                    )
        for test_name, test_set in test_sets.items():
            test_sampler = None
            if args.distributed:
                test_sampler = torch.utils.data.distributed.DistributedSampler(
                    test_set,
                    num_replicas=world_size,
                    rank=rank,
                    shuffle=True,
                    drop_last=True,
                    seed=args.seed,
                )
            try:
                drop_last = test_set.drop_last
            except AttributeError as e:  # pylint: disable=W0612
                drop_last = False
            test_loader = torch_geometric.dataloader.DataLoader(
                test_set,
                batch_size=args.valid_batch_size,
                shuffle=(test_sampler is None),
                drop_last=drop_last,
                num_workers=args.num_workers,
                pin_memory=args.pin_memory,
            )
            test_data_loader[test_name] = test_loader
        if stop_first_test:
            break

    for swa_eval in swas:
        epoch = checkpoint_handler.load_latest(
            state=tools.CheckpointState(model, optimizer, lr_scheduler),
            swa=swa_eval,
            device=device,
        )
        model.to(device)
        if args.distributed:
            distributed_model = DDP(model, device_ids=[local_rank])
        model_to_evaluate = model if not args.distributed else distributed_model
        if swa_eval:
            logging.info(f"Loaded Stage two model from epoch {epoch} for evaluation")
        else:
            logging.info(f"Loaded Stage one model from epoch {epoch} for evaluation")

        for param in model.parameters():
            param.requires_grad = False
        error_table_kwargs = {
            "table_type": args.error_table,
            "model": model_to_evaluate,
            "loss_fn": loss_fn,
            "output_args": output_args,
            "log_wandb": args.wandb,
            "device": device,
            "distributed": args.distributed,
        }
        create_error_tables(
            **error_table_kwargs,
            train_valid_data_loader=train_valid_data_loader,
            test_data_loader=test_data_loader,
            also_predict_committee=(args.n_committee is not None),
        )

        if rank == 0:
            # Save entire model
            if swa_eval:
                model_path = Path(args.checkpoints_dir) / (tag + "_stagetwo.model")
            else:
                model_path = Path(args.checkpoints_dir) / (tag + ".model")
            logging.info(f"Saving model to {model_path}")
            model_to_save = deepcopy(model)
            if args.enable_cueq:
                print("RUNING CUEQ TO E3NN")
                print("swa_eval", swa_eval)
                model_to_save = run_cueq_to_e3nn(deepcopy(model), device=device)
            if args.save_cpu:
                model_to_save = model_to_save.to("cpu")
            torch.save(model_to_save, model_path)
            extra_files = {
                "commit.txt": commit.encode("utf-8") if commit is not None else b"",
                "config.yaml": json.dumps(
                    convert_to_json_format(extract_config_mace_model(model))
                ),
            }
            if swa_eval:
                torch.save(
                    model_to_save, Path(args.model_dir) / (args.name + "_stagetwo.model")
                )
                try:
                    path_complied = Path(args.model_dir) / (
                        args.name + "_stagetwo_compiled.model"
                    )
                    logging.info(f"Compiling model, saving metadata {path_complied}")
                    model_compiled = jit.compile(deepcopy(model_to_save))
                    torch.jit.save(
                        model_compiled,
                        path_complied,
                        _extra_files=extra_files,
                    )
                except Exception as e:  # pylint: disable=W0703
                    pass
            else:
                torch.save(model_to_save, Path(args.model_dir) / (args.name + ".model"))
                try:
                    path_complied = Path(args.model_dir) / (
                        args.name + "_compiled.model"
                    )
                    logging.info(f"Compiling model, saving metadata to {path_complied}")
                    model_compiled = jit.compile(deepcopy(model_to_save))
                    torch.jit.save(
                        model_compiled,
                        path_complied,
                        _extra_files=extra_files,
                    )
                except Exception as e:  # pylint: disable=W0703
                    pass

        if args.distributed:
            torch.distributed.barrier()

    logging.info("Done")
    if args.distributed:
        torch.distributed.destroy_process_group()


if __name__ == "__main__":
    main()<|MERGE_RESOLUTION|>--- conflicted
+++ resolved
@@ -38,10 +38,7 @@
     LRScheduler,
     check_path_ase_read,
     convert_to_json_format,
-<<<<<<< HEAD
     create_error_tables,
-=======
->>>>>>> c7c02299
     dict_to_array,
     extract_config_mace_model,
     get_atomic_energies,
