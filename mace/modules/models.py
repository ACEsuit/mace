###########################################################################################
# Implementation of MACE models and other models based E(3)-Equivariant MPNNs
# Authors: Ilyes Batatia, Gregor Simm
# This program is distributed under the MIT License (see MIT.md)
###########################################################################################

from typing import Any, Callable, Dict, List, Optional, Type, Union

import numpy as np
import torch
from e3nn import o3
from e3nn.util.jit import compile_mode
from torch.utils.data import DataLoader

from mace.modules.embeddings import GenericJointEmbedding
from mace.modules.radial import ZBLBasis
from mace.tools.scatter import scatter_mean, scatter_sum
from mace.tools.torch_tools import get_change_of_basis, spherical_to_cartesian

from .blocks import (
    AtomicEnergiesBlock,
    EquivariantProductBasisBlock,
    InteractionBlock,
    LinearDipolePolarReadoutBlock,
    LinearDipoleReadoutBlock,
    LinearNodeEmbeddingBlock,
    LinearReadoutBlock,
    NonLinearDipolePolarReadoutBlock,
    NonLinearDipoleReadoutBlock,
    NonLinearReadoutBlock,
    RadialEmbeddingBlock,
    ScaleShiftBlock,
)
from .utils import (
    compute_dielectric_gradients,
    compute_fixed_charge_dipole,
<<<<<<< HEAD
    compute_forces,
    compute_ll_feat_gradients,
    get_conditional_huber_force_mask,
=======
    compute_fixed_charge_dipole_polar,
    get_atomic_virials_stresses,
>>>>>>> c9b6599a
    get_edge_vectors_and_lengths,
    get_huber_mask,
    get_outputs,
    get_symmetric_displacement,
    prepare_graph,
)


@compile_mode("script")
class MACE(torch.nn.Module):
    def __init__(
        self,
        r_max: float,
        num_bessel: int,
        num_polynomial_cutoff: int,
        max_ell: int,
        interaction_cls: Type[InteractionBlock],
        interaction_cls_first: Type[InteractionBlock],
        num_interactions: int,
        num_elements: int,
        hidden_irreps: o3.Irreps,
        MLP_irreps: o3.Irreps,
        atomic_energies: np.ndarray,
        avg_num_neighbors: float,
        atomic_numbers: List[int],
        correlation: Union[int, List[int]],
        gate: Optional[Callable],
        pair_repulsion: bool = False,
        apply_cutoff: bool = True,
        use_reduced_cg: bool = True,
        use_so3: bool = False,
        use_agnostic_product: bool = False,
        use_last_readout_only: bool = False,
        use_embedding_readout: bool = False,
        distance_transform: str = "None",
        edge_irreps: Optional[o3.Irreps] = None,
        radial_MLP: Optional[List[int]] = None,
        radial_type: Optional[str] = "bessel",
        heads: Optional[List[str]] = None,
        cueq_config: Optional[Dict[str, Any]] = None,
        embedding_specs: Optional[Dict[str, Any]] = None,
        oeq_config: Optional[Dict[str, Any]] = None,
        lammps_mliap: Optional[bool] = False,
        readout_cls: Optional[Type[NonLinearReadoutBlock]] = NonLinearReadoutBlock,
    ):
        super().__init__()
        self.register_buffer(
            "atomic_numbers", torch.tensor(atomic_numbers, dtype=torch.int64)
        )
        self.register_buffer(
            "r_max", torch.tensor(r_max, dtype=torch.get_default_dtype())
        )
        self.register_buffer(
            "num_interactions", torch.tensor(num_interactions, dtype=torch.int64)
        )
        if heads is None:
            heads = ["Default"]
        self.heads = heads
        if isinstance(correlation, int):
            correlation = [correlation] * num_interactions
        self.lammps_mliap = lammps_mliap
        self.apply_cutoff = apply_cutoff
        self.edge_irreps = edge_irreps
        self.use_reduced_cg = use_reduced_cg
        self.use_agnostic_product = use_agnostic_product
        self.use_so3 = use_so3
        self.use_last_readout_only = use_last_readout_only

        # Embedding
        node_attr_irreps = o3.Irreps([(num_elements, (0, 1))])
        node_feats_irreps = o3.Irreps([(hidden_irreps.count(o3.Irrep(0, 1)), (0, 1))])
        self.node_embedding = LinearNodeEmbeddingBlock(
            irreps_in=node_attr_irreps,
            irreps_out=node_feats_irreps,
            cueq_config=cueq_config,
        )
        embedding_size = node_feats_irreps.count(o3.Irrep(0, 1))
        if embedding_specs is not None:
            self.embedding_specs = embedding_specs
            self.joint_embedding = GenericJointEmbedding(
                base_dim=embedding_size,
                embedding_specs=embedding_specs,
                out_dim=embedding_size,
            )
            if use_embedding_readout:
                self.embedding_readout = LinearReadoutBlock(
                    node_feats_irreps,
                    o3.Irreps(f"{len(heads)}x0e"),
                    cueq_config,
                    oeq_config,
                )

        self.radial_embedding = RadialEmbeddingBlock(
            r_max=r_max,
            num_bessel=num_bessel,
            num_polynomial_cutoff=num_polynomial_cutoff,
            radial_type=radial_type,
            distance_transform=distance_transform,
            apply_cutoff=apply_cutoff,
        )
        edge_feats_irreps = o3.Irreps(f"{self.radial_embedding.out_dim}x0e")
        if pair_repulsion:
            self.pair_repulsion_fn = ZBLBasis(p=num_polynomial_cutoff)
            self.pair_repulsion = True

        if not use_so3:
            sh_irreps = o3.Irreps.spherical_harmonics(max_ell)
        else:
            sh_irreps = o3.Irreps.spherical_harmonics(max_ell, p=1)
        num_features = hidden_irreps.count(o3.Irrep(0, 1))

        # interaction_irreps = (sh_irreps * num_features).sort()[0].simplify()
        def generate_irreps(l):
            str_irrep = "+".join([f"1x{i}e+1x{i}o" for i in range(l + 1)])
            return o3.Irreps(str_irrep)

        sh_irreps_inter = sh_irreps
        if hidden_irreps.count(o3.Irrep(0, -1)) > 0:
            sh_irreps_inter = generate_irreps(max_ell)
        interaction_irreps = (sh_irreps_inter * num_features).sort()[0].simplify()
        interaction_irreps_first = (sh_irreps * num_features).sort()[0].simplify()

        self.spherical_harmonics = o3.SphericalHarmonics(
            sh_irreps, normalize=True, normalization="component"
        )
        if radial_MLP is None:
            radial_MLP = [64, 64, 64]
        # Interactions and readout
        self.atomic_energies_fn = AtomicEnergiesBlock(atomic_energies)

        inter = interaction_cls_first(
            node_attrs_irreps=node_attr_irreps,
            node_feats_irreps=node_feats_irreps,
            edge_attrs_irreps=sh_irreps,
            edge_feats_irreps=edge_feats_irreps,
            target_irreps=interaction_irreps_first,
            hidden_irreps=hidden_irreps,
            avg_num_neighbors=avg_num_neighbors,
            radial_MLP=radial_MLP,
            cueq_config=cueq_config,
            oeq_config=oeq_config,
        )
        self.interactions = torch.nn.ModuleList([inter])

        # Use the appropriate self connection at the first layer for proper E0
        use_sc_first = False
        if "Residual" in str(interaction_cls_first):
            use_sc_first = True

        node_feats_irreps_out = inter.target_irreps
        prod = EquivariantProductBasisBlock(
            node_feats_irreps=node_feats_irreps_out,
            target_irreps=hidden_irreps,
            correlation=correlation[0],
            num_elements=num_elements,
            use_sc=use_sc_first,
            cueq_config=cueq_config,
            oeq_config=oeq_config,
            use_reduced_cg=use_reduced_cg,
            use_agnostic_product=use_agnostic_product,
        )
        self.products = torch.nn.ModuleList([prod])

        self.readouts = torch.nn.ModuleList()
        if not use_last_readout_only:
            self.readouts.append(
                LinearReadoutBlock(
                    hidden_irreps,
                    o3.Irreps(f"{len(heads)}x0e"),
                    cueq_config,
                    oeq_config,
                )
            )

        for i in range(num_interactions - 1):
            if i == num_interactions - 2:
                hidden_irreps_out = str(
                    hidden_irreps[0]
                )  # Select only scalars for last layer
            else:
                hidden_irreps_out = hidden_irreps
            inter = interaction_cls(
                node_attrs_irreps=node_attr_irreps,
                node_feats_irreps=hidden_irreps,
                edge_attrs_irreps=sh_irreps,
                edge_feats_irreps=edge_feats_irreps,
                target_irreps=interaction_irreps,
                hidden_irreps=hidden_irreps_out,
                avg_num_neighbors=avg_num_neighbors,
                edge_irreps=edge_irreps,
                radial_MLP=radial_MLP,
                cueq_config=cueq_config,
                oeq_config=oeq_config,
            )
            self.interactions.append(inter)
            prod = EquivariantProductBasisBlock(
                node_feats_irreps=interaction_irreps,
                target_irreps=hidden_irreps_out,
                correlation=correlation[i + 1],
                num_elements=num_elements,
                use_sc=True,
                cueq_config=cueq_config,
                oeq_config=oeq_config,
                use_reduced_cg=use_reduced_cg,
                use_agnostic_product=use_agnostic_product,
            )
            self.products.append(prod)
            if i == num_interactions - 2:
                self.readouts.append(
                    readout_cls(
                        hidden_irreps_out,
                        (len(heads) * MLP_irreps).simplify(),
                        gate,
                        o3.Irreps(f"{len(heads)}x0e"),
                        len(heads),
                        cueq_config,
                        oeq_config,
                    )
                )
            elif not use_last_readout_only:
                self.readouts.append(
                    LinearReadoutBlock(
                        hidden_irreps,
                        o3.Irreps(f"{len(heads)}x0e"),
                        cueq_config,
                        oeq_config,
                    )
                )

    def forward(
        self,
        data: Dict[str, torch.Tensor],
        training: bool = False,
        compute_force: bool = True,
        compute_virials: bool = False,
        compute_stress: bool = False,
        compute_displacement: bool = False,
        compute_hessian: bool = False,
        compute_edge_forces: bool = False,
        compute_atomic_stresses: bool = False,
        lammps_mliap: bool = False,
    ) -> Dict[str, Optional[torch.Tensor]]:
        # Setup
        ctx = prepare_graph(
            data,
            compute_virials=compute_virials,
            compute_stress=compute_stress,
            compute_displacement=compute_displacement,
            lammps_mliap=lammps_mliap,
        )
        is_lammps = ctx.is_lammps
        num_atoms_arange = ctx.num_atoms_arange.to(torch.int64)
        num_graphs = ctx.num_graphs
        displacement = ctx.displacement
        positions = ctx.positions
        vectors = ctx.vectors
        lengths = ctx.lengths
        cell = ctx.cell
        node_heads = ctx.node_heads.to(torch.int64)
        interaction_kwargs = ctx.interaction_kwargs
        lammps_natoms = interaction_kwargs.lammps_natoms
        lammps_class = interaction_kwargs.lammps_class

        # Atomic energies
        node_e0 = self.atomic_energies_fn(data["node_attrs"])[
            num_atoms_arange, node_heads
        ]
        e0 = scatter_sum(
            src=node_e0, index=data["batch"], dim=0, dim_size=num_graphs
        ).to(
            vectors.dtype
        )  # [n_graphs, n_heads]
        # Embeddings
        node_feats = self.node_embedding(data["node_attrs"])
        edge_attrs = self.spherical_harmonics(vectors)
        edge_feats, cutoff = self.radial_embedding(
            lengths, data["node_attrs"], data["edge_index"], self.atomic_numbers
        )
        if hasattr(self, "pair_repulsion"):
            pair_node_energy = self.pair_repulsion_fn(
                lengths, data["node_attrs"], data["edge_index"], self.atomic_numbers
            )
            if is_lammps:
                pair_node_energy = pair_node_energy[: lammps_natoms[0]]
            pair_energy = scatter_sum(
                src=pair_node_energy, index=data["batch"], dim=-1, dim_size=num_graphs
            )  # [n_graphs,]
        else:
            pair_node_energy = torch.zeros_like(node_e0)
            pair_energy = torch.zeros_like(e0)

        if hasattr(self, "joint_embedding"):
            embedding_features: Dict[str, torch.Tensor] = {}
            for name, _ in self.embedding_specs.items():
                embedding_features[name] = data[name]
            node_feats += self.joint_embedding(
                data["batch"],
                embedding_features,
            )
            if hasattr(self, "embedding_readout"):
                embedding_node_energy = self.embedding_readout(
                    node_feats, node_heads
                ).squeeze(-1)
                embedding_energy = scatter_sum(
                    src=embedding_node_energy,
                    index=data["batch"],
                    dim=0,
                    dim_size=num_graphs,
                )
                e0 += embedding_energy

        # Interactions
        energies = [e0, pair_energy]
        node_energies_list = [node_e0, pair_node_energy]
        node_feats_concat: List[torch.Tensor] = []

        for i, (interaction, product) in enumerate(
            zip(self.interactions, self.products)
        ):
            node_attrs_slice = data["node_attrs"]
            if is_lammps and i > 0:
                node_attrs_slice = node_attrs_slice[: lammps_natoms[0]]
            node_feats, sc = interaction(
                node_attrs=node_attrs_slice,
                node_feats=node_feats,
                edge_attrs=edge_attrs,
                edge_feats=edge_feats,
                edge_index=data["edge_index"],
                cutoff=cutoff,
                first_layer=(i == 0),
                lammps_class=lammps_class,
                lammps_natoms=lammps_natoms,
            )
            if is_lammps and i == 0:
                node_attrs_slice = node_attrs_slice[: lammps_natoms[0]]
            node_feats = product(
                node_feats=node_feats, sc=sc, node_attrs=node_attrs_slice
            )
            node_feats_concat.append(node_feats)

        for i, readout in enumerate(self.readouts):
            feat_idx = -1 if len(self.readouts) == 1 else i
            node_es = readout(node_feats_concat[feat_idx], node_heads)[
                num_atoms_arange, node_heads
            ]
            energy = scatter_sum(node_es, data["batch"], dim=0, dim_size=num_graphs)
            energies.append(energy)
            node_energies_list.append(node_es)

        contributions = torch.stack(energies, dim=-1)
        total_energy = torch.sum(contributions, dim=-1)
        node_energy = torch.sum(torch.stack(node_energies_list, dim=-1), dim=-1)
        node_feats_out = torch.cat(node_feats_concat, dim=-1)

        forces, virials, stress, hessian, edge_forces = get_outputs(
            energy=total_energy,
            positions=positions,
            displacement=displacement,
            vectors=vectors,
            cell=cell,
            training=training,
            compute_force=compute_force,
            compute_virials=compute_virials,
            compute_stress=compute_stress,
            compute_hessian=compute_hessian,
            compute_edge_forces=compute_edge_forces,
        )

        atomic_virials: Optional[torch.Tensor] = None
        atomic_stresses: Optional[torch.Tensor] = None
        if compute_atomic_stresses and edge_forces is not None:
            atomic_virials, atomic_stresses = get_atomic_virials_stresses(
                edge_forces=edge_forces,
                edge_index=data["edge_index"],
                vectors=vectors,
                num_atoms=positions.shape[0],
                batch=data["batch"],
                cell=cell,
            )
        return {
            "energy": total_energy,
            "node_energy": node_energy,
            "contributions": contributions,
            "forces": forces,
            "edge_forces": edge_forces,
            "virials": virials,
            "stress": stress,
            "atomic_virials": atomic_virials,
            "atomic_stresses": atomic_stresses,
            "displacement": displacement,
            "hessian": hessian,
            "node_feats": node_feats_out,
        }


def readout_is_linear(obj: Any):
    if isinstance(obj, torch.jit.RecursiveScriptModule):
        return obj.original_name == "LinearReadoutBlock"
    else:
        return isinstance(obj, LinearReadoutBlock)


def readout_is_nonlinear(obj: Any):
    if isinstance(obj, torch.jit.RecursiveScriptModule):
        return obj.original_name == "NonLinearReadoutBlock"
    else:
        return isinstance(obj, NonLinearReadoutBlock)


@compile_mode("script")
class ScaleShiftMACE(MACE):
    def __init__(
        self,
        atomic_inter_scale: float,
        atomic_inter_shift: float,
        **kwargs,
    ):
        super().__init__(**kwargs)
        self.scale_shift = ScaleShiftBlock(
            scale=atomic_inter_scale, shift=atomic_inter_shift
        )

    def forward(
        self,
        data: Dict[str, torch.Tensor],
        training: bool = False,
        compute_force: bool = True,
        compute_virials: bool = False,
        compute_stress: bool = False,
        compute_displacement: bool = False,
        compute_hessian: bool = False,
        compute_edge_forces: bool = False,
        compute_atomic_stresses: bool = False,
        lammps_mliap: bool = False,
    ) -> Dict[str, Optional[torch.Tensor]]:
        # Setup
        ctx = prepare_graph(
            data,
            compute_virials=compute_virials,
            compute_stress=compute_stress,
            compute_displacement=compute_displacement,
            lammps_mliap=lammps_mliap,
        )

        is_lammps = ctx.is_lammps
        num_atoms_arange = ctx.num_atoms_arange.to(torch.int64)
        num_graphs = ctx.num_graphs
        displacement = ctx.displacement
        positions = ctx.positions
        vectors = ctx.vectors
        lengths = ctx.lengths
        cell = ctx.cell
        node_heads = ctx.node_heads.to(torch.int64)
        interaction_kwargs = ctx.interaction_kwargs
        lammps_natoms = interaction_kwargs.lammps_natoms
        lammps_class = interaction_kwargs.lammps_class

        # Atomic energies
        node_e0 = self.atomic_energies_fn(data["node_attrs"])[
            num_atoms_arange, node_heads
        ]
        e0 = scatter_sum(
            src=node_e0, index=data["batch"], dim=0, dim_size=num_graphs
        ).to(
            vectors.dtype
        )  # [n_graphs, num_heads]

        # Embeddings
        node_feats = self.node_embedding(data["node_attrs"])
        edge_attrs = self.spherical_harmonics(vectors)
        edge_feats, cutoff = self.radial_embedding(
            lengths, data["node_attrs"], data["edge_index"], self.atomic_numbers
        )

        if hasattr(self, "pair_repulsion"):
            pair_node_energy = self.pair_repulsion_fn(
                lengths, data["node_attrs"], data["edge_index"], self.atomic_numbers
            )
            if is_lammps:
                pair_node_energy = pair_node_energy[: lammps_natoms[0]]
        else:
            pair_node_energy = torch.zeros_like(node_e0)

        # Embeddings of additional features
        if hasattr(self, "joint_embedding"):
            embedding_features: Dict[str, torch.Tensor] = {}
            for name, _ in self.embedding_specs.items():
                embedding_features[name] = data[name]
            node_feats += self.joint_embedding(
                data["batch"],
                embedding_features,
            )
            if hasattr(self, "embedding_readout"):
                embedding_node_energy = self.embedding_readout(
                    node_feats, node_heads
                ).squeeze(-1)
                embedding_energy = scatter_sum(
                    src=embedding_node_energy,
                    index=data["batch"],
                    dim=0,
                    dim_size=num_graphs,
                )
                e0 += embedding_energy

        # Interactions
        node_es_list = [pair_node_energy]
        node_feats_list: List[torch.Tensor] = []

        for i, (interaction, product) in enumerate(
            zip(self.interactions, self.products)
        ):
            node_attrs_slice = data["node_attrs"]
            if is_lammps and i > 0:
                node_attrs_slice = node_attrs_slice[: lammps_natoms[0]]
            node_feats, sc = interaction(
                node_attrs=node_attrs_slice,
                node_feats=node_feats,
                edge_attrs=edge_attrs,
                edge_feats=edge_feats,
                edge_index=data["edge_index"],
                cutoff=cutoff,
                first_layer=(i == 0),
                lammps_class=lammps_class,
                lammps_natoms=lammps_natoms,
            )
            if is_lammps and i == 0:
                node_attrs_slice = node_attrs_slice[: lammps_natoms[0]]
            node_feats = product(
                node_feats=node_feats, sc=sc, node_attrs=node_attrs_slice
            )
            node_feats_list.append(node_feats)

        for i, readout in enumerate(self.readouts):
            feat_idx = -1 if len(self.readouts) == 1 else i
            node_es_list.append(
                readout(node_feats_list[feat_idx], node_heads)[
                    num_atoms_arange, node_heads
                ]
            )

        node_feats_out = torch.cat(node_feats_list, dim=-1)
        node_inter_es = torch.sum(torch.stack(node_es_list, dim=0), dim=0)
        node_inter_es = self.scale_shift(node_inter_es, node_heads)
        inter_e = scatter_sum(node_inter_es, data["batch"], dim=-1, dim_size=num_graphs)

        total_energy = e0 + inter_e
        node_energy = node_e0.clone().double() + node_inter_es.clone().double()

        forces, virials, stress, hessian, edge_forces = get_outputs(
            energy=inter_e,
            positions=positions,
            displacement=displacement,
            vectors=vectors,
            cell=cell,
            training=training,
            compute_force=compute_force,
            compute_virials=compute_virials,
            compute_stress=compute_stress,
            compute_hessian=compute_hessian,
            compute_edge_forces=compute_edge_forces or compute_atomic_stresses,
        )

        atomic_virials: Optional[torch.Tensor] = None
        atomic_stresses: Optional[torch.Tensor] = None
        if compute_atomic_stresses and edge_forces is not None:
            atomic_virials, atomic_stresses = get_atomic_virials_stresses(
                edge_forces=edge_forces,
                edge_index=data["edge_index"],
                vectors=vectors,
                num_atoms=positions.shape[0],
                batch=data["batch"],
                cell=cell,
            )
        return {
            "energy": total_energy,
            "node_energy": node_energy,
            "interaction_energy": inter_e,
            "forces": forces,
            "edge_forces": edge_forces,
            "virials": virials,
            "stress": stress,
            "atomic_virials": atomic_virials,
            "atomic_stresses": atomic_stresses,
            "hessian": hessian,
            "displacement": displacement,
            "node_feats": node_feats_out,
        }


@compile_mode("script")
class AtomicDipolesMACE(torch.nn.Module):
    def __init__(
        self,
        r_max: float,
        num_bessel: int,
        num_polynomial_cutoff: int,
        max_ell: int,
        interaction_cls: Type[InteractionBlock],
        interaction_cls_first: Type[InteractionBlock],
        num_interactions: int,
        num_elements: int,
        hidden_irreps: o3.Irreps,
        MLP_irreps: o3.Irreps,
        avg_num_neighbors: float,
        atomic_numbers: List[int],
        correlation: int,
        gate: Optional[Callable],
        atomic_energies: Optional[
            None
        ],  # Just here to make it compatible with energy models, MUST be None
        apply_cutoff: bool = True,  # pylint: disable=unused-argument
        use_reduced_cg: bool = True,  # pylint: disable=unused-argument
        use_so3: bool = False,  # pylint: disable=unused-argument
        distance_transform: str = "None",  # pylint: disable=unused-argument
        radial_type: Optional[str] = "bessel",
        radial_MLP: Optional[List[int]] = None,
        cueq_config: Optional[Dict[str, Any]] = None,  # pylint: disable=unused-argument
        oeq_config: Optional[Dict[str, Any]] = None,  # pylint: disable=unused-argument
        edge_irreps: Optional[o3.Irreps] = None,  # pylint: disable=unused-argument
    ):
        super().__init__()
        self.register_buffer(
            "atomic_numbers", torch.tensor(atomic_numbers, dtype=torch.int64)
        )
        self.register_buffer("r_max", torch.tensor(r_max, dtype=torch.float64))
        self.register_buffer(
            "num_interactions", torch.tensor(num_interactions, dtype=torch.int64)
        )
        assert atomic_energies is None

        # Embedding
        node_attr_irreps = o3.Irreps([(num_elements, (0, 1))])
        node_feats_irreps = o3.Irreps([(hidden_irreps.count(o3.Irrep(0, 1)), (0, 1))])
        self.node_embedding = LinearNodeEmbeddingBlock(
            irreps_in=node_attr_irreps, irreps_out=node_feats_irreps
        )
        self.radial_embedding = RadialEmbeddingBlock(
            r_max=r_max,
            num_bessel=num_bessel,
            num_polynomial_cutoff=num_polynomial_cutoff,
            radial_type=radial_type,
        )
        edge_feats_irreps = o3.Irreps(f"{self.radial_embedding.out_dim}x0e")

        sh_irreps = o3.Irreps.spherical_harmonics(max_ell)
        num_features = hidden_irreps.count(o3.Irrep(0, 1))
        interaction_irreps = (sh_irreps * num_features).sort()[0].simplify()
        self.spherical_harmonics = o3.SphericalHarmonics(
            sh_irreps, normalize=True, normalization="component"
        )
        if radial_MLP is None:
            radial_MLP = [64, 64, 64]

        # Interactions and readouts
        inter = interaction_cls_first(
            node_attrs_irreps=node_attr_irreps,
            node_feats_irreps=node_feats_irreps,
            edge_attrs_irreps=sh_irreps,
            edge_feats_irreps=edge_feats_irreps,
            target_irreps=interaction_irreps,
            hidden_irreps=hidden_irreps,
            avg_num_neighbors=avg_num_neighbors,
            radial_MLP=radial_MLP,
        )
        self.interactions = torch.nn.ModuleList([inter])

        # Use the appropriate self connection at the first layer
        use_sc_first = False
        if "Residual" in str(interaction_cls_first):
            use_sc_first = True

        node_feats_irreps_out = inter.target_irreps
        prod = EquivariantProductBasisBlock(
            node_feats_irreps=node_feats_irreps_out,
            target_irreps=hidden_irreps,
            correlation=correlation,
            num_elements=num_elements,
            use_sc=use_sc_first,
        )
        self.products = torch.nn.ModuleList([prod])

        self.readouts = torch.nn.ModuleList()
        self.readouts.append(LinearDipoleReadoutBlock(hidden_irreps, dipole_only=True))

        for i in range(num_interactions - 1):
            if i == num_interactions - 2:
                assert (
                    len(hidden_irreps) > 1
                ), "To predict dipoles use at least l=1 hidden_irreps"
                hidden_irreps_out = str(
                    hidden_irreps[1]
                )  # Select only l=1 vectors for last layer
            else:
                hidden_irreps_out = hidden_irreps
            inter = interaction_cls(
                node_attrs_irreps=node_attr_irreps,
                node_feats_irreps=hidden_irreps,
                edge_attrs_irreps=sh_irreps,
                edge_feats_irreps=edge_feats_irreps,
                target_irreps=interaction_irreps,
                hidden_irreps=hidden_irreps_out,
                avg_num_neighbors=avg_num_neighbors,
                radial_MLP=radial_MLP,
            )
            self.interactions.append(inter)
            prod = EquivariantProductBasisBlock(
                node_feats_irreps=interaction_irreps,
                target_irreps=hidden_irreps_out,
                correlation=correlation,
                num_elements=num_elements,
                use_sc=True,
            )
            self.products.append(prod)
            if i == num_interactions - 2:
                self.readouts.append(
                    NonLinearDipoleReadoutBlock(
                        hidden_irreps_out, MLP_irreps, gate, dipole_only=True
                    )
                )
            else:
                self.readouts.append(
                    LinearDipoleReadoutBlock(hidden_irreps, dipole_only=True)
                )

    def forward(
        self,
        data: Dict[str, torch.Tensor],
        training: bool = False,  # pylint: disable=W0613
        compute_force: bool = False,
        compute_virials: bool = False,
        compute_stress: bool = False,
        compute_displacement: bool = False,
        compute_edge_forces: bool = False,  # pylint: disable=W0613
        compute_atomic_stresses: bool = False,  # pylint: disable=W0613
    ) -> Dict[str, Optional[torch.Tensor]]:
        assert compute_force is False
        assert compute_virials is False
        assert compute_stress is False
        assert compute_displacement is False
        # Setup
        data["node_attrs"].requires_grad_(True)
        data["positions"].requires_grad_(True)
        num_graphs = data["ptr"].numel() - 1

        # Embeddings
        node_feats = self.node_embedding(data["node_attrs"])
        vectors, lengths = get_edge_vectors_and_lengths(
            positions=data["positions"],
            edge_index=data["edge_index"],
            shifts=data["shifts"],
        )
        edge_attrs = self.spherical_harmonics(vectors)
        edge_feats, cutoff = self.radial_embedding(
            lengths, data["node_attrs"], data["edge_index"], self.atomic_numbers
        )

        # Interactions
        dipoles = []
        for interaction, product, readout in zip(
            self.interactions, self.products, self.readouts
        ):
            node_feats, sc = interaction(
                node_attrs=data["node_attrs"],
                node_feats=node_feats,
                edge_attrs=edge_attrs,
                edge_feats=edge_feats,
                edge_index=data["edge_index"],
                cutoff=cutoff,
            )
            node_feats = product(
                node_feats=node_feats,
                sc=sc,
                node_attrs=data["node_attrs"],
            )
            node_dipoles = readout(node_feats).squeeze(-1)  # [n_nodes,3]
            dipoles.append(node_dipoles)

        # Compute the dipoles
        contributions_dipoles = torch.stack(
            dipoles, dim=-1
        )  # [n_nodes,3,n_contributions]
        atomic_dipoles = torch.sum(contributions_dipoles, dim=-1)  # [n_nodes,3]
        total_dipole = scatter_sum(
            src=atomic_dipoles,
            index=data["batch"],
            dim=0,
            dim_size=num_graphs,
        )  # [n_graphs,3]
        baseline = compute_fixed_charge_dipole(
            charges=data["charges"],
            positions=data["positions"],
            batch=data["batch"],
            num_graphs=num_graphs,
        )  # [n_graphs,3]
        total_dipole = total_dipole + baseline

        output = {
            "dipole": total_dipole,
            "atomic_dipoles": atomic_dipoles,
        }
        return output


@compile_mode("script")
class AtomicDielectricMACE(torch.nn.Module):
    def __init__(
        self,
        r_max: float,
        num_bessel: int,
        num_polynomial_cutoff: int,
        max_ell: int,
        interaction_cls: Type[InteractionBlock],
        interaction_cls_first: Type[InteractionBlock],
        num_interactions: int,
        num_elements: int,
        hidden_irreps: o3.Irreps,
        MLP_irreps: o3.Irreps,
        avg_num_neighbors: float,
        atomic_numbers: List[int],
        correlation: int,
        gate: Optional[Callable],
        atomic_energies: Optional[
            None
        ],  # Just here to make it compatible with energy models, MUST be None
        apply_cutoff: bool = True,  # pylint: disable=unused-argument
        use_reduced_cg: bool = True,  # pylint: disable=unused-argument
        use_so3: bool = False,  # pylint: disable=unused-argument
        distance_transform: str = "None",  # pylint: disable=unused-argument
        radial_type: Optional[str] = "bessel",
        radial_MLP: Optional[List[int]] = None,
        cueq_config: Optional[Dict[str, Any]] = None,  # pylint: disable=unused-argument
        oeq_config: Optional[Dict[str, Any]] = None,  # pylint: disable=unused-argument
        edge_irreps: Optional[o3.Irreps] = None,  # pylint: disable=unused-argument
        dipole_only: Optional[bool] = True,  # pylint: disable=unused-argument
        use_polarizability: Optional[bool] = True,  # pylint: disable=unused-argument
        means_stds: Optional[Dict[str, torch.Tensor]] = None,  # pylint: disable=W0613
    ):
        super().__init__()
        self.register_buffer(
            "atomic_numbers", torch.tensor(atomic_numbers, dtype=torch.int64)
        )
        self.register_buffer("r_max", torch.tensor(r_max, dtype=torch.float64))
        self.register_buffer(
            "num_interactions", torch.tensor(num_interactions, dtype=torch.int64)
        )

        # Predefine buffers to be TorchScript-safe
        self.register_buffer("dipole_mean", torch.zeros(3))
        self.register_buffer("dipole_std", torch.ones(3))
        self.register_buffer(
            "polarizability_mean", torch.zeros(3, 3)
        )  # 3x3 matrix flattened
        self.use_polarizability = use_polarizability
        self.register_buffer("polarizability_std", torch.ones(3, 3))
        self.register_buffer("change_of_basis", get_change_of_basis())
        # self.register_buffer("mean_polarizability_sh", torch.zeros(6))
        # self.register_buffer("std_polarizability_sh", torch.ones(6))
        if means_stds is not None:
            if "dipole_mean" in means_stds:
                self.dipole_mean.data.copy_(means_stds["dipole_mean"])
            if "dipole_std" in means_stds:
                self.dipole_std.data.copy_(means_stds["dipole_std"])
            if "polarizability_mean" in means_stds:
                self.polarizability_mean.data.copy_(means_stds["polarizability_mean"])
            if "polarizability_std" in means_stds:
                self.polarizability_std.data.copy_(means_stds["polarizability_std"])
            # if "mean_polarizability_sh" in means_stds:
            #    self.mean_polarizability_sh.data.copy_(means_stds["mean_polarizability_sh"])
            # if "std_polarizability_sh" in means_stds:
            #    self.std_polarizability_sh.data.copy_(means_stds["std_polarizability_sh"])'''
        assert atomic_energies is None
        # self.use_polarizability = use_polarizability
        # self.use_dipole = use_dipole

        # Embedding
        node_attr_irreps = o3.Irreps([(num_elements, (0, 1))])
        node_feats_irreps = o3.Irreps([(hidden_irreps.count(o3.Irrep(0, 1)), (0, 1))])
        self.node_embedding = LinearNodeEmbeddingBlock(
            irreps_in=node_attr_irreps, irreps_out=node_feats_irreps
        )
        self.radial_embedding = RadialEmbeddingBlock(
            r_max=r_max,
            num_bessel=num_bessel,
            num_polynomial_cutoff=num_polynomial_cutoff,
            radial_type=radial_type,
        )
        edge_feats_irreps = o3.Irreps(f"{self.radial_embedding.out_dim}x0e")

        sh_irreps = o3.Irreps.spherical_harmonics(max_ell)
        num_features = hidden_irreps.count(o3.Irrep(0, 1))
        interaction_irreps = (sh_irreps * num_features).sort()[0].simplify()
        self.spherical_harmonics = o3.SphericalHarmonics(
            sh_irreps, normalize=True, normalization="component"
        )
        if radial_MLP is None:
            radial_MLP = [64, 64, 64]

        # Interactions and readouts
        inter = interaction_cls_first(
            node_attrs_irreps=node_attr_irreps,
            node_feats_irreps=node_feats_irreps,
            edge_attrs_irreps=sh_irreps,
            edge_feats_irreps=edge_feats_irreps,
            target_irreps=interaction_irreps,
            hidden_irreps=hidden_irreps,
            avg_num_neighbors=avg_num_neighbors,
            radial_MLP=radial_MLP,
        )
        self.interactions = torch.nn.ModuleList([inter])

        # Use the appropriate self connection at the first layer
        use_sc_first = False
        if "Residual" in str(interaction_cls_first):
            use_sc_first = True

        node_feats_irreps_out = inter.target_irreps
        prod = EquivariantProductBasisBlock(
            node_feats_irreps=node_feats_irreps_out,
            target_irreps=hidden_irreps,
            correlation=correlation,
            num_elements=num_elements,
            use_sc=use_sc_first,
        )
        self.products = torch.nn.ModuleList([prod])

        self.readouts = torch.nn.ModuleList()
        self.readouts.append(
            LinearDipolePolarReadoutBlock(hidden_irreps, use_polarizability=True)
        )

        for i in range(num_interactions - 1):
            if i == num_interactions - 2:
                # does it always do polar and dipole together?
                assert (
                    len(hidden_irreps) > 1
                ), "To predict dipoles use at least l=1 hidden_irreps"
                # hidden_irreps_out = str(
                #     hidden_irreps[1]
                # )  # Select only l=1 vectors for last layer
                hidden_irreps_out = (
                    hidden_irreps  # this is different in the AtomicDipoleMACE
                )
            else:
                hidden_irreps_out = hidden_irreps
            inter = interaction_cls(
                node_attrs_irreps=node_attr_irreps,
                node_feats_irreps=hidden_irreps,
                edge_attrs_irreps=sh_irreps,
                edge_feats_irreps=edge_feats_irreps,
                target_irreps=interaction_irreps,
                hidden_irreps=hidden_irreps_out,
                avg_num_neighbors=avg_num_neighbors,
                radial_MLP=radial_MLP,
            )
            self.interactions.append(inter)
            prod = EquivariantProductBasisBlock(
                node_feats_irreps=interaction_irreps,
                target_irreps=hidden_irreps_out,
                correlation=correlation,
                num_elements=num_elements,
                use_sc=True,
            )
            self.products.append(prod)
            if i == num_interactions - 2:
                self.readouts.append(
                    NonLinearDipolePolarReadoutBlock(
                        hidden_irreps_out,
                        MLP_irreps,
                        gate,
                        use_polarizability=True,
                    )
                )
                # print("Nonlinear irrpes: ", hidden_irreps_out, MLP_irreps)
                # exit()
            else:
                self.readouts.append(
                    LinearDipolePolarReadoutBlock(
                        hidden_irreps,
                        # use_charge=True,
                        use_polarizability=True,
                    )
                )

    def forward(
        self,
        data: Dict[str, torch.Tensor],
        training: bool = False,  # pylint: disable=W0613
        compute_force: bool = False,
        compute_virials: bool = False,
        compute_stress: bool = False,
        compute_displacement: bool = False,
        compute_dielectric_derivatives: bool = False,  # no training on derivatives
        compute_edge_forces: bool = False,  # pylint: disable=W0613
        compute_atomic_stresses: bool = False,  # pylint: disable=W0613
    ) -> Dict[str, Optional[torch.Tensor]]:
        assert compute_force is False
        assert compute_virials is False
        assert compute_stress is False
        assert compute_displacement is False
        # Setup
        data["node_attrs"].requires_grad_(True)
        data["positions"].requires_grad_(True)
        num_graphs = data["ptr"].numel() - 1
        num_atoms = data["ptr"][1:] - data["ptr"][:-1]

        # Embeddings
        node_feats = self.node_embedding(data["node_attrs"])
        vectors, lengths = get_edge_vectors_and_lengths(
            positions=data["positions"],
            edge_index=data["edge_index"],
            shifts=data["shifts"],
        )
        edge_attrs = self.spherical_harmonics(vectors)
        edge_feats, cutoff = self.radial_embedding(
            lengths, data["node_attrs"], data["edge_index"], self.atomic_numbers
        )

        # Interactions
        charges = []
        dipoles = []
        polarizabilities = []
        for interaction, product, readout in zip(
            self.interactions, self.products, self.readouts
        ):
            node_feats, sc = interaction(
                node_attrs=data["node_attrs"],
                node_feats=node_feats,
                edge_attrs=edge_attrs,
                edge_feats=edge_feats,
                edge_index=data["edge_index"],
                cutoff=cutoff,
            )

            node_feats = product(
                node_feats=node_feats,
                sc=sc,
                node_attrs=data["node_attrs"],
            )

            node_out = readout(node_feats).squeeze(-1)  # [n_nodes,3]
            charges.append(node_out[:, 0])

            if self.use_polarizability:
                node_dipoles = node_out[:, 2:5]
                node_polarizability = torch.cat(
                    (node_out[:, 1].unsqueeze(-1), node_out[:, 5:]), dim=-1
                )
                polarizabilities.append(node_polarizability)
                dipoles.append(node_dipoles)
            else:
                raise ValueError(
                    "Polarizability is not used in this model, but it is required for the AtomicDielectricMACE."
                )
        contributions_dipoles = torch.stack(
            dipoles, dim=-1
        )  # [n_nodes,3,n_contributions]
        atomic_dipoles = torch.sum(contributions_dipoles, dim=-1)  # [n_nodes,3]
        atomic_charges = torch.stack(charges, dim=-1).sum(-1)  # [n_nodes,]
        # The idea is to normalize the charges so that they sum to the net charge in the system before predicting the dipole.
        total_charge_excess = scatter_mean(
            src=atomic_charges, index=data["batch"], dim_size=num_graphs
        ) - (data["total_charge"] / num_atoms)
        atomic_charges = atomic_charges - total_charge_excess[data["batch"]]
        total_dipole = scatter_sum(
            src=atomic_dipoles,
            index=data["batch"],
            dim=0,
            dim_size=num_graphs,
        )  # [n_graphs,3]
        baseline = compute_fixed_charge_dipole_polar(
            charges=atomic_charges,  # or data["charges"], ?????
            positions=data["positions"],
            batch=data["batch"],
            num_graphs=num_graphs,
        )  # [n_graphs,3]
        total_dipole = total_dipole + baseline

        if self.use_polarizability:
            # Compute the polarizabilities
            contributions_polarizabilities = torch.stack(
                polarizabilities, dim=-1
            )  # [n_nodes,6,n_contributions]
            atomic_polarizabilities = torch.sum(
                contributions_polarizabilities, dim=-1
            )  # [n_nodes,6]
            total_polarizability_spherical = scatter_sum(
                src=atomic_polarizabilities,
                index=data["batch"],
                dim=0,
                dim_size=num_graphs,
            )  # [n_graphs,6]
            total_polarizability = spherical_to_cartesian(
                total_polarizability_spherical, self.change_of_basis
            )

            if compute_dielectric_derivatives:
                dmu_dr = compute_dielectric_gradients(
                    dielectric=total_dipole,
                    positions=data["positions"],
                )
                dalpha_dr = compute_dielectric_gradients(
                    dielectric=total_polarizability.flatten(-2),
                    positions=data["positions"],
                )
            else:
                dmu_dr = None
                dalpha_dr = None
        else:
            if compute_dielectric_derivatives:
                dmu_dr = compute_dielectric_gradients(
                    dielectric=total_dipole,
                    positions=data["positions"],
                )
            else:
                dmu_dr = None
            total_polarizability = None
            total_polarizability_spherical = None
            dalpha_dr = None

        output = {
            "charges": atomic_charges,
            "dipole": total_dipole,
            "atomic_dipoles": atomic_dipoles,
            "polarizability": total_polarizability,
            "polarizability_sh": total_polarizability_spherical,
            "dmu_dr": dmu_dr,
            "dalpha_dr": dalpha_dr,
        }
        return output


@compile_mode("script")
class EnergyDipolesMACE(torch.nn.Module):
    def __init__(
        self,
        r_max: float,
        num_bessel: int,
        num_polynomial_cutoff: int,
        max_ell: int,
        interaction_cls: Type[InteractionBlock],
        interaction_cls_first: Type[InteractionBlock],
        num_interactions: int,
        num_elements: int,
        hidden_irreps: o3.Irreps,
        MLP_irreps: o3.Irreps,
        avg_num_neighbors: float,
        atomic_numbers: List[int],
        correlation: int,
        gate: Optional[Callable],
        atomic_energies: Optional[np.ndarray],
        apply_cutoff: bool = True,  # pylint: disable=unused-argument
        use_reduced_cg: bool = True,  # pylint: disable=unused-argument
        use_so3: bool = False,  # pylint: disable=unused-argument
        distance_transform: str = "None",  # pylint: disable=unused-argument
        radial_MLP: Optional[List[int]] = None,
        cueq_config: Optional[Dict[str, Any]] = None,  # pylint: disable=unused-argument
        oeq_config: Optional[Dict[str, Any]] = None,  # pylint: disable=unused-argument
        edge_irreps: Optional[o3.Irreps] = None,  # pylint: disable=unused-argument
    ):
        super().__init__()
        self.register_buffer(
            "atomic_numbers", torch.tensor(atomic_numbers, dtype=torch.int64)
        )
        self.register_buffer("r_max", torch.tensor(r_max, dtype=torch.float64))
        self.register_buffer(
            "num_interactions", torch.tensor(num_interactions, dtype=torch.int64)
        )
        # Embedding
        node_attr_irreps = o3.Irreps([(num_elements, (0, 1))])
        node_feats_irreps = o3.Irreps([(hidden_irreps.count(o3.Irrep(0, 1)), (0, 1))])
        self.node_embedding = LinearNodeEmbeddingBlock(
            irreps_in=node_attr_irreps, irreps_out=node_feats_irreps
        )
        self.radial_embedding = RadialEmbeddingBlock(
            r_max=r_max,
            num_bessel=num_bessel,
            num_polynomial_cutoff=num_polynomial_cutoff,
        )
        edge_feats_irreps = o3.Irreps(f"{self.radial_embedding.out_dim}x0e")

        sh_irreps = o3.Irreps.spherical_harmonics(max_ell)
        num_features = hidden_irreps.count(o3.Irrep(0, 1))
        interaction_irreps = (sh_irreps * num_features).sort()[0].simplify()
        self.spherical_harmonics = o3.SphericalHarmonics(
            sh_irreps, normalize=True, normalization="component"
        )
        if radial_MLP is None:
            radial_MLP = [64, 64, 64]
        # Interactions and readouts
        self.atomic_energies_fn = AtomicEnergiesBlock(atomic_energies)

        inter = interaction_cls_first(
            node_attrs_irreps=node_attr_irreps,
            node_feats_irreps=node_feats_irreps,
            edge_attrs_irreps=sh_irreps,
            edge_feats_irreps=edge_feats_irreps,
            target_irreps=interaction_irreps,
            hidden_irreps=hidden_irreps,
            avg_num_neighbors=avg_num_neighbors,
            radial_MLP=radial_MLP,
        )
        self.interactions = torch.nn.ModuleList([inter])

        # Use the appropriate self connection at the first layer
        use_sc_first = False
        if "Residual" in str(interaction_cls_first):
            use_sc_first = True

        node_feats_irreps_out = inter.target_irreps
        prod = EquivariantProductBasisBlock(
            node_feats_irreps=node_feats_irreps_out,
            target_irreps=hidden_irreps,
            correlation=correlation,
            num_elements=num_elements,
            use_sc=use_sc_first,
        )
        self.products = torch.nn.ModuleList([prod])

        self.readouts = torch.nn.ModuleList()
        self.readouts.append(LinearDipoleReadoutBlock(hidden_irreps, dipole_only=False))

        for i in range(num_interactions - 1):
            if i == num_interactions - 2:
                assert (
                    len(hidden_irreps) > 1
                ), "To predict dipoles use at least l=1 hidden_irreps"
                hidden_irreps_out = str(
                    hidden_irreps[:2]
                )  # Select scalars and l=1 vectors for last layer
            else:
                hidden_irreps_out = hidden_irreps
            inter = interaction_cls(
                node_attrs_irreps=node_attr_irreps,
                node_feats_irreps=hidden_irreps,
                edge_attrs_irreps=sh_irreps,
                edge_feats_irreps=edge_feats_irreps,
                target_irreps=interaction_irreps,
                hidden_irreps=hidden_irreps_out,
                avg_num_neighbors=avg_num_neighbors,
                radial_MLP=radial_MLP,
            )
            self.interactions.append(inter)
            prod = EquivariantProductBasisBlock(
                node_feats_irreps=interaction_irreps,
                target_irreps=hidden_irreps_out,
                correlation=correlation,
                num_elements=num_elements,
                use_sc=True,
            )
            self.products.append(prod)
            if i == num_interactions - 2:
                self.readouts.append(
                    NonLinearDipoleReadoutBlock(
                        hidden_irreps_out, MLP_irreps, gate, dipole_only=False
                    )
                )
            else:
                self.readouts.append(
                    LinearDipoleReadoutBlock(hidden_irreps, dipole_only=False)
                )

    def forward(
        self,
        data: Dict[str, torch.Tensor],
        training: bool = False,
        compute_force: bool = True,
        compute_virials: bool = False,
        compute_stress: bool = False,
        compute_displacement: bool = False,
        compute_edge_forces: bool = False,  # pylint: disable=W0613
        compute_atomic_stresses: bool = False,  # pylint: disable=W0613
    ) -> Dict[str, Optional[torch.Tensor]]:
        # Setup
        data["node_attrs"].requires_grad_(True)
        data["positions"].requires_grad_(True)
        num_graphs = data["ptr"].numel() - 1
        num_atoms_arange = torch.arange(data["positions"].shape[0])
        displacement = torch.zeros(
            (num_graphs, 3, 3),
            dtype=data["positions"].dtype,
            device=data["positions"].device,
        )
        if compute_virials or compute_stress or compute_displacement:
            (
                data["positions"],
                data["shifts"],
                displacement,
            ) = get_symmetric_displacement(
                positions=data["positions"],
                unit_shifts=data["unit_shifts"],
                cell=data["cell"],
                edge_index=data["edge_index"],
                num_graphs=num_graphs,
                batch=data["batch"],
            )

        # Atomic energies
        node_e0 = self.atomic_energies_fn(data["node_attrs"])[
            num_atoms_arange, data["head"][data["batch"]]
        ]
        e0 = scatter_sum(
            src=node_e0, index=data["batch"], dim=-1, dim_size=num_graphs
        )  # [n_graphs,]

        # Embeddings
        node_feats = self.node_embedding(data["node_attrs"])
        vectors, lengths = get_edge_vectors_and_lengths(
            positions=data["positions"],
            edge_index=data["edge_index"],
            shifts=data["shifts"],
        )
        edge_attrs = self.spherical_harmonics(vectors)
        edge_feats, cutoff = self.radial_embedding(
            lengths, data["node_attrs"], data["edge_index"], self.atomic_numbers
        )

        # Interactions
        energies = [e0]
        node_energies_list = [node_e0]
        dipoles = []
        for interaction, product, readout in zip(
            self.interactions, self.products, self.readouts
        ):
            node_feats, sc = interaction(
                node_attrs=data["node_attrs"],
                node_feats=node_feats,
                edge_attrs=edge_attrs,
                edge_feats=edge_feats,
                edge_index=data["edge_index"],
                cutoff=cutoff,
            )
            node_feats = product(
                node_feats=node_feats,
                sc=sc,
                node_attrs=data["node_attrs"],
            )
            node_out = readout(node_feats).squeeze(-1)  # [n_nodes, ]
            # node_energies = readout(node_feats).squeeze(-1)  # [n_nodes, ]
            node_energies = node_out[:, 0]
            energy = scatter_sum(
                src=node_energies, index=data["batch"], dim=-1, dim_size=num_graphs
            )  # [n_graphs,]
            energies.append(energy)
            node_dipoles = node_out[:, 1:]
            dipoles.append(node_dipoles)

        # Compute the energies and dipoles
        contributions = torch.stack(energies, dim=-1)
        total_energy = torch.sum(contributions, dim=-1)  # [n_graphs, ]
        node_energy_contributions = torch.stack(node_energies_list, dim=-1)
        node_energy = torch.sum(node_energy_contributions, dim=-1)  # [n_nodes, ]
        contributions_dipoles = torch.stack(
            dipoles, dim=-1
        )  # [n_nodes,3,n_contributions]
        atomic_dipoles = torch.sum(contributions_dipoles, dim=-1)  # [n_nodes,3]
        total_dipole = scatter_sum(
            src=atomic_dipoles,
            index=data["batch"].unsqueeze(-1),
            dim=0,
            dim_size=num_graphs,
        )  # [n_graphs,3]
        baseline = compute_fixed_charge_dipole(
            charges=data["charges"],
            positions=data["positions"],
            batch=data["batch"],
            num_graphs=num_graphs,
        )  # [n_graphs,3]
        total_dipole = total_dipole + baseline

        forces, virials, stress, _, _ = get_outputs(
            energy=total_energy,
            positions=data["positions"],
            displacement=displacement,
            cell=data["cell"],
            training=training,
            compute_force=compute_force,
            compute_virials=compute_virials,
            compute_stress=compute_stress,
        )

        output = {
            "energy": total_energy,
            "node_energy": node_energy,
            "contributions": contributions,
            "forces": forces,
            "virials": virials,
            "stress": stress,
            "displacement": displacement,
            "dipole": total_dipole,
            "atomic_dipoles": atomic_dipoles,
        }
        return output


@compile_mode("script")
class LLPRModel(torch.nn.Module):
    def __init__(
        self,
        model: Union[MACE, ScaleShiftMACE],
        ll_feat_format: str = "avg",
    ):
        super().__init__()
        self.orig_model = model

        # determine ll_feat size from readout layers
        self.hidden_sizes_before_readout = []
        self.hidden_sizes = []
        self.readouts_are_linear = []
        self.hidden_size_sum = 0
        for readout in self.orig_model.readouts.children():
            if readout_is_linear(readout):
                self.readouts_are_linear.append(True)
                cur_size_before_readout = sum(
                    irrep.dim for irrep in o3.Irreps(readout.linear.irreps_in)
                )
                self.hidden_sizes_before_readout.append(cur_size_before_readout)
                cur_size = o3.Irreps(readout.linear.irreps_in)[0].dim
                self.hidden_sizes.append(cur_size)
                self.hidden_size_sum += cur_size
            elif readout_is_nonlinear(readout):
                self.readouts_are_linear.append(False)
                cur_size_before_readout = sum(
                    irrep.dim for irrep in o3.Irreps(readout.linear_1.irreps_in)
                )
                self.hidden_sizes_before_readout.append(cur_size_before_readout)
                cur_size = o3.Irreps(readout.linear_2.irreps_in).dim
                self.hidden_sizes.append(cur_size)
                self.hidden_size_sum += cur_size
            else:
                raise TypeError(
                    "Unknown readout block type for LLPR at initialization!"
                )

        # initialize (inv_)covariance matrices
        self.register_buffer(
            "covariance",
            torch.zeros(
                (self.hidden_size_sum, self.hidden_size_sum),
                device=next(self.orig_model.parameters()).device,
            ),
        )
        self.register_buffer(
            "inv_covariance",
            torch.zeros(
                (self.hidden_size_sum, self.hidden_size_sum),
                device=next(self.orig_model.parameters()).device,
            ),
        )

        # extra params associated with LLPR
        self.ll_feat_format = ll_feat_format
        self.covariance_computed = False
        self.covariance_gradients_computed = False
        self.inv_covariance_computed = False

    def forward(
        self,
        data: Dict[str, torch.Tensor],
        compute_force: bool = True,
        compute_virials: bool = False,
        compute_stress: bool = False,
        compute_displacement: bool = False,
        compute_energy_uncertainty: bool = True,
        compute_force_uncertainty: bool = False,
        compute_virial_uncertainty: bool = False,
        compute_stress_uncertainty: bool = False,
    ) -> Dict[str, Optional[torch.Tensor]]:
        if compute_force_uncertainty and not compute_force:
            raise RuntimeError(
                "Cannot compute force uncertainty without computing forces"
            )
        if compute_virial_uncertainty and not compute_virials:
            raise RuntimeError(
                "Cannot compute virial uncertainty without computing virials"
            )
        if compute_stress_uncertainty and not compute_stress:
            raise RuntimeError(
                "Cannot compute stress uncertainty without computing stress"
            )

        num_graphs = data["ptr"].numel() - 1

        output = self.orig_model(
            data,
            (
                compute_force_uncertainty
                or compute_stress_uncertainty
                or compute_virial_uncertainty
            ),
            compute_force,
            compute_virials,
            compute_stress,
            compute_displacement,
        )
        ll_feats = self.aggregate_ll_features(
            output["node_feats"], data["batch"], num_graphs
        )

        energy_uncertainty = None
        force_uncertainty = None
        virial_uncertainty = None
        stress_uncertainty = None
        if self.inv_covariance_computed:
            if (
                compute_force_uncertainty
                or compute_virial_uncertainty
                or compute_stress_uncertainty
            ):
                f_grads, v_grads, s_grads = compute_ll_feat_gradients(
                    ll_feats=ll_feats,
                    displacement=output["displacement"],
                    batch_dict=data.to_dict(),
                    compute_force=compute_force_uncertainty,
                    compute_virials=compute_virial_uncertainty,
                    compute_stress=compute_stress_uncertainty,
                )
            else:
                f_grads, v_grads, s_grads = None, None, None
            ll_feats = ll_feats.detach()
            if compute_energy_uncertainty:
                energy_uncertainty = torch.einsum(
                    "ij, jk, ik -> i", ll_feats, self.inv_covariance, ll_feats
                )
            if compute_force_uncertainty:
                force_uncertainty = torch.einsum(
                    "iaj, jk, iak -> ia", f_grads, self.inv_covariance, f_grads
                )
            if compute_virial_uncertainty:
                virial_uncertainty = torch.einsum(
                    "iabj, jk, iabk -> iab", v_grads, self.inv_covariance, v_grads
                )
            if compute_stress_uncertainty:
                stress_uncertainty = torch.einsum(
                    "iabj, jk, iabk -> iab", s_grads, self.inv_covariance, s_grads
                )

        output["energy_uncertainty"] = energy_uncertainty
        output["forces_uncertainty"] = force_uncertainty
        output["virials_uncertainty"] = virial_uncertainty
        output["stress_uncertainty"] = stress_uncertainty

        return output

    def aggregate_ll_features(
        self, ll_feats: torch.Tensor, indices: torch.Tensor, num_graphs: int
    ) -> torch.Tensor:
        # Aggregates (sums) node features over each structure
        ll_feats_list = torch.split(ll_feats, self.hidden_sizes_before_readout, dim=-1)
        ll_feats_list = [
            (
                ll_feats
                if is_linear
                else readout.non_linearity(readout.linear_1(ll_feats))
            )[:, :size]
            for ll_feats, readout, size, is_linear in zip(
                ll_feats_list,
                self.orig_model.readouts.children(),
                self.hidden_sizes,
                self.readouts_are_linear,
            )
        ]

        # Aggregate node features
        ll_feats_cat = torch.cat(ll_feats_list, dim=-1)
        ll_feats_agg = scatter_sum(
            src=ll_feats_cat, index=indices, dim=0, dim_size=num_graphs
        )

        return ll_feats_agg

    def compute_covariance(
        self,
        train_loader: DataLoader,
        include_energy: bool = True,
        include_forces: bool = False,
        include_virials: bool = False,
        include_stresses: bool = False,
        is_universal: bool = False,
        huber_delta: float = 0.01,
    ) -> None:
        # Utility function to compute the covariance matrix for a training set.

        for batch in train_loader:
            batch.to(self.covariance.device)
            batch_dict = batch.to_dict()
            output = self.orig_model(
                batch_dict,
                training=(include_forces or include_virials or include_stresses),
                compute_force=(
                    is_universal and include_forces
                ),  # we need this for the Huber loss force mask
                compute_virials=False,
                compute_stress=(
                    is_universal and include_stresses
                ),  # we need this for the Huber loss force mask
                compute_displacement=(include_virials or include_stresses),
            )

            num_graphs = batch_dict["ptr"].numel() - 1
            num_atoms = batch_dict["ptr"][1:] - batch_dict["ptr"][:-1]
            ll_feats = self.aggregate_ll_features(
                output["node_feats"], batch_dict["batch"], num_graphs
            )

            if include_forces or include_virials or include_stresses:
                f_grads, v_grads, s_grads = compute_ll_feat_gradients(
                    ll_feats=ll_feats,
                    displacement=output["displacement"],
                    batch_dict=batch_dict,
                    compute_force=include_forces,
                    compute_virials=include_virials,
                    compute_stress=include_stresses,
                )
            else:
                f_grads, v_grads, s_grads = None, None, None
            ll_feats = ll_feats.detach()

            if include_energy:
                # Account for the weighting of structures and targets
                # Apply Huber loss mask if universal model
                cur_weights = torch.mul(batch.weight, batch.energy_weight)
                if is_universal:
                    huber_mask = get_huber_mask(
                        output["energy"],
                        batch["energy"],
                        huber_delta,
                    )
                    cur_weights = torch.mul(cur_weights, huber_mask)
                ll_feats = torch.mul(ll_feats, cur_weights.unsqueeze(-1) ** (0.5))
                self.covariance += (ll_feats / num_atoms.unsqueeze(-1)).T @ (
                    ll_feats / num_atoms.unsqueeze(-1)
                )

            if include_forces:
                # Account for the weighting of structures and targets
                # Apply Huber loss mask if universal model
                f_conf_weights = torch.stack([batch.weight[ii] for ii in batch.batch])
                f_forces_weights = torch.stack(
                    [batch.forces_weight[ii] for ii in batch.batch]
                )
                cur_f_weights = torch.mul(f_conf_weights, f_forces_weights)
                cur_f_weights = cur_f_weights.view(-1, 1).expand(-1, 3)
                if is_universal:
                    huber_mask_force = get_conditional_huber_force_mask(
                        output["forces"],
                        batch["forces"],
                        huber_delta,
                    )
                    cur_f_weights = torch.mul(cur_f_weights, huber_mask_force)
                f_grads = torch.mul(f_grads, cur_f_weights.unsqueeze(-1) ** (0.5))
                f_grads = f_grads.reshape(-1, ll_feats.shape[-1])
                self.covariance += f_grads.T @ f_grads

            if include_virials:
                # No Huber mask in the case of virials as it was not used in the
                # universal model
                cur_v_weights = torch.mul(batch.weight, batch.virials_weight)
                cur_v_weights = cur_v_weights.view(-1, 1, 1).expand(-1, 3, 3)
                v_grads = torch.mul(v_grads, cur_v_weights.unsqueeze(-1) ** (0.5))
                v_grads = v_grads.reshape(-1, ll_feats.shape[-1])
                self.covariance += v_grads.T @ v_grads

            if include_stresses:
                # Account for the weighting of structures and targets
                # Apply Huber loss mask if universal model
                cur_s_weights = torch.mul(batch.weight, batch.stress_weight)
                cur_s_weights = cur_s_weights.view(-1, 1, 1).expand(-1, 3, 3)
                if is_universal:
                    huber_mask_stress = get_huber_mask(
                        output["stress"],
                        batch["stress"],
                        huber_delta,
                    )
                    cur_s_weights = torch.mul(cur_s_weights, huber_mask_stress)
                s_grads = torch.mul(s_grads, cur_s_weights.unsqueeze(-1) ** (0.5))
                s_grads = s_grads.reshape(-1, ll_feats.shape[-1])
                # The stresses seem to be normalized by n_atoms in the normal loss, but
                # not in the universal loss.
                if is_universal:
                    self.covariance += s_grads.T @ s_grads
                else:
                    # repeat num_atoms for 9 elements of stress tensor
                    self.covariance += (
                        s_grads / num_atoms.repeat_interleave(9).unsqueeze(-1)
                    ).T @ (s_grads / num_atoms.repeat_interleave(9).unsqueeze(-1))

        self.covariance_computed = True

    def compute_inv_covariance(self, C: float, sigma: float) -> None:
        # Utility function to set the hyperparameters of the uncertainty model.
        if not self.covariance_computed:
            raise RuntimeError(
                "You must compute the covariance matrix before "
                "computing the inverse covariance matrix!"
            )
        self.inv_covariance[:] = C * torch.linalg.inv(
            self.covariance
            + sigma**2 * torch.eye(self.hidden_size_sum, device=self.covariance.device)
        )
        self.inv_covariance_computed = True

    def reset_matrices(self) -> None:
        # Utility function to reset covariance and inv covariance matrices.
        self.covariance[:] = torch.zeros(
            self.covariance.shape, device=self.covariance.device
        )
        self.inv_covariance[:] = torch.zeros(
            self.covariance.shape, device=self.covariance.device
        )
        self.covariance_computed = False
        self.inv_covariance_computed = False
        self.covariance_gradients_computed = False<|MERGE_RESOLUTION|>--- conflicted
+++ resolved
@@ -3,6 +3,8 @@
 # Authors: Ilyes Batatia, Gregor Simm
 # This program is distributed under the MIT License (see MIT.md)
 ###########################################################################################
+
+# pylint: disable=too-many-lines
 
 from typing import Any, Callable, Dict, List, Optional, Type, Union
 
@@ -34,14 +36,10 @@
 from .utils import (
     compute_dielectric_gradients,
     compute_fixed_charge_dipole,
-<<<<<<< HEAD
-    compute_forces,
+    compute_fixed_charge_dipole_polar,
     compute_ll_feat_gradients,
+    get_atomic_virials_stresses,
     get_conditional_huber_force_mask,
-=======
-    compute_fixed_charge_dipole_polar,
-    get_atomic_virials_stresses,
->>>>>>> c9b6599a
     get_edge_vectors_and_lengths,
     get_huber_mask,
     get_outputs,
