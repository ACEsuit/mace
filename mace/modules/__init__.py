from typing import Callable, Dict, Optional, Type

import torch

from .blocks import (
    AtomicEnergiesBlock,
    EquivariantProductBasisBlock,
    InteractionBlock,
    LinearDipoleReadoutBlock,
    LinearNodeEmbeddingBlock,
    LinearReadoutBlock,
    NonLinearDipoleReadoutBlock,
    NonLinearReadoutBlock,
    RadialEmbeddingBlock,
    RealAgnosticAttResidualInteractionBlock,
    RealAgnosticDensityInteractionBlock,
    RealAgnosticDensityResidualInteractionBlock,
    RealAgnosticInteractionBlock,
    RealAgnosticResidualInteractionBlock,
    ScaleShiftBlock,
)
from .loss import (
    DipoleSingleLoss,
    UniversalLoss,
    UniversalFieldLoss,
    WeightedEnergyForcesDipoleLoss,
    WeightedEnergyForcesL1L2Loss,
    WeightedEnergyForcesLoss,
    WeightedEnergyForcesStressLoss,
    WeightedEnergyForcesVirialsLoss,
    WeightedForcesLoss,
    WeightedHuberEnergyForcesStressLoss,
)
<<<<<<< HEAD
from .models import MACE, AtomicDipolesMACE, EnergyDipolesMACE, ScaleShiftMACE
=======
from .models import (
    MACE,
    AtomicDipolesMACE,
    BOTNet,
    EnergyDipolesMACE,
    ScaleShiftBOTNet,
    ScaleShiftMACE,
    ScaleShiftFieldMACE
)
>>>>>>> 7bc5920b
from .radial import BesselBasis, GaussianBasis, PolynomialCutoff, ZBLBasis
from .symmetric_contraction import SymmetricContraction
from .utils import (
    compute_avg_num_neighbors,
    compute_fixed_charge_dipole,
    compute_mean_rms_energy_forces,
    compute_mean_std_atomic_inter_energy,
    compute_rms_dipoles,
    compute_statistics,
)

interaction_classes: Dict[str, Type[InteractionBlock]] = {
    "RealAgnosticResidualInteractionBlock": RealAgnosticResidualInteractionBlock,
    "RealAgnosticAttResidualInteractionBlock": RealAgnosticAttResidualInteractionBlock,
    "RealAgnosticInteractionBlock": RealAgnosticInteractionBlock,
    "RealAgnosticDensityInteractionBlock": RealAgnosticDensityInteractionBlock,
    "RealAgnosticDensityResidualInteractionBlock": RealAgnosticDensityResidualInteractionBlock,
}

scaling_classes: Dict[str, Callable] = {
    "std_scaling": compute_mean_std_atomic_inter_energy,
    "rms_forces_scaling": compute_mean_rms_energy_forces,
    "rms_dipoles_scaling": compute_rms_dipoles,
}

gate_dict: Dict[str, Optional[Callable]] = {
    "abs": torch.abs,
    "tanh": torch.tanh,
    "silu": torch.nn.functional.silu,
    "None": None,
}

__all__ = [
    "AtomicEnergiesBlock",
    "RadialEmbeddingBlock",
    "ZBLBasis",
    "LinearNodeEmbeddingBlock",
    "LinearReadoutBlock",
    "EquivariantProductBasisBlock",
    "ScaleShiftBlock",
    "LinearDipoleReadoutBlock",
    "NonLinearDipoleReadoutBlock",
    "InteractionBlock",
    "NonLinearReadoutBlock",
    "PolynomialCutoff",
    "BesselBasis",
    "GaussianBasis",
    "MACE",
    "ScaleShiftMACE",
<<<<<<< HEAD
=======
    "ScaleShiftFieldMACE",
    "BOTNet",
    "ScaleShiftBOTNet",
>>>>>>> 7bc5920b
    "AtomicDipolesMACE",
    "EnergyDipolesMACE",
    "WeightedEnergyForcesLoss",
    "WeightedForcesLoss",
    "WeightedEnergyForcesVirialsLoss",
    "WeightedEnergyForcesStressLoss",
    "DipoleSingleLoss",
    "WeightedEnergyForcesDipoleLoss",
    "WeightedHuberEnergyForcesStressLoss",
    "UniversalLoss",
<<<<<<< HEAD
    "WeightedEnergyForcesL1L2Loss",
=======
    "UniversalFieldLoss",
>>>>>>> 7bc5920b
    "SymmetricContraction",
    "interaction_classes",
    "compute_mean_std_atomic_inter_energy",
    "compute_avg_num_neighbors",
    "compute_statistics",
    "compute_fixed_charge_dipole",
]<|MERGE_RESOLUTION|>--- conflicted
+++ resolved
@@ -31,19 +31,7 @@
     WeightedForcesLoss,
     WeightedHuberEnergyForcesStressLoss,
 )
-<<<<<<< HEAD
-from .models import MACE, AtomicDipolesMACE, EnergyDipolesMACE, ScaleShiftMACE
-=======
-from .models import (
-    MACE,
-    AtomicDipolesMACE,
-    BOTNet,
-    EnergyDipolesMACE,
-    ScaleShiftBOTNet,
-    ScaleShiftMACE,
-    ScaleShiftFieldMACE
-)
->>>>>>> 7bc5920b
+from .models import MACE, AtomicDipolesMACE, EnergyDipolesMACE, ScaleShiftMACE, ScaleShiftFieldMACE
 from .radial import BesselBasis, GaussianBasis, PolynomialCutoff, ZBLBasis
 from .symmetric_contraction import SymmetricContraction
 from .utils import (
@@ -93,12 +81,7 @@
     "GaussianBasis",
     "MACE",
     "ScaleShiftMACE",
-<<<<<<< HEAD
-=======
     "ScaleShiftFieldMACE",
-    "BOTNet",
-    "ScaleShiftBOTNet",
->>>>>>> 7bc5920b
     "AtomicDipolesMACE",
     "EnergyDipolesMACE",
     "WeightedEnergyForcesLoss",
@@ -109,11 +92,8 @@
     "WeightedEnergyForcesDipoleLoss",
     "WeightedHuberEnergyForcesStressLoss",
     "UniversalLoss",
-<<<<<<< HEAD
     "WeightedEnergyForcesL1L2Loss",
-=======
     "UniversalFieldLoss",
->>>>>>> 7bc5920b
     "SymmetricContraction",
     "interaction_classes",
     "compute_mean_std_atomic_inter_energy",
