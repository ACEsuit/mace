import os
import urllib.request
from pathlib import Path
from typing import Union

import torch
from ase import units
from ase.calculators.mixing import SumCalculator

from .mace import MACECalculator

module_dir = os.path.dirname(__file__)
local_model_path = os.path.join(
    module_dir, "foundations_models/mace-mpa-0-medium.model"
)

mace_mp_urls = {
    "small": "https://github.com/ACEsuit/mace-mp/releases/download/mace_mp_0/2023-12-10-mace-128-L0_energy_epoch-249.model",
    "medium": "https://github.com/ACEsuit/mace-mp/releases/download/mace_mp_0/2023-12-03-mace-128-L1_epoch-199.model",
    "large": "https://github.com/ACEsuit/mace-mp/releases/download/mace_mp_0/MACE_MPtrj_2022.9.model",
    "small-0b": "https://github.com/ACEsuit/mace-mp/releases/download/mace_mp_0b/mace_agnesi_small.model",
    "medium-0b": "https://github.com/ACEsuit/mace-mp/releases/download/mace_mp_0b/mace_agnesi_medium.model",
    "small-0b2": "https://github.com/ACEsuit/mace-mp/releases/download/mace_mp_0b2/mace-small-density-agnesi-stress.model",
    "medium-0b2": "https://github.com/ACEsuit/mace-mp/releases/download/mace_mp_0b2/mace-medium-density-agnesi-stress.model",
    "large-0b2": "https://github.com/ACEsuit/mace-mp/releases/download/mace_mp_0b2/mace-large-density-agnesi-stress.model",
    "medium-0b3": "https://github.com/ACEsuit/mace-mp/releases/download/mace_mp_0b3/mace-mp-0b3-medium.model",
    "medium-mpa-0": "https://github.com/ACEsuit/mace-mp/releases/download/mace_mpa_0/mace-mpa-0-medium.model",
    "medium-omat-0": "https://github.com/ACEsuit/mace-mp/releases/download/mace_omat_0/mace-omat-0-medium.model",
    "mace-matpes-pbe-0": "https://github.com/ACEsuit/mace-foundations/releases/download/mace_matpes_0/MACE-matpes-pbe-omat-ft.model",
    "mace-matpes-r2scan-0": "https://github.com/ACEsuit/mace-foundations/releases/download/mace_matpes_0/MACE-matpes-r2scan-omat-ft.model",
}
mace_mp_names = [None] + list(mace_mp_urls.keys())

def download_mace_mp_checkpoint(model: Union[str, Path] = None) -> str:
    """
    Downloads or locates the MACE-MP checkpoint file.

    Args:
        model (str, optional): Path to the model or size specification.
            Defaults to None which uses the medium model.

    Returns:
        str: Path to the downloaded (or cached, if previously loaded) checkpoint file.
    """
    if model in (None, "medium-mpa-0") and os.path.isfile(local_model_path):
        return local_model_path

<<<<<<< HEAD
=======
    urls = {
        "small": "https://github.com/ACEsuit/mace-foundations/releases/download/mace_mp_0/2023-12-10-mace-128-L0_energy_epoch-249.model",
        "medium": "https://github.com/ACEsuit/mace-foundations/releases/download/mace_mp_0/2023-12-03-mace-128-L1_epoch-199.model",
        "large": "https://github.com/ACEsuit/mace-foundations/releases/download/mace_mp_0/MACE_MPtrj_2022.9.model",
        "small-0b": "https://github.com/ACEsuit/mace-foundations/releases/download/mace_mp_0b/mace_agnesi_small.model",
        "medium-0b": "https://github.com/ACEsuit/mace-foundations/releases/download/mace_mp_0b/mace_agnesi_medium.model",
        "small-0b2": "https://github.com/ACEsuit/mace-foundations/releases/download/mace_mp_0b2/mace-small-density-agnesi-stress.model",
        "medium-0b2": "https://github.com/ACEsuit/mace-foundations/releases/download/mace_mp_0b2/mace-medium-density-agnesi-stress.model",
        "large-0b2": "https://github.com/ACEsuit/mace-foundations/releases/download/mace_mp_0b2/mace-large-density-agnesi-stress.model",
        "medium-0b3": "https://github.com/ACEsuit/mace-foundations/releases/download/mace_mp_0b3/mace-mp-0b3-medium.model",
        "medium-mpa-0": "https://github.com/ACEsuit/mace-foundations/releases/download/mace_mpa_0/mace-mpa-0-medium.model",
        "medium-omat-0": "https://github.com/ACEsuit/mace-foundations/releases/download/mace_omat_0/mace-omat-0-medium.model",
        "mace-matpes-pbe-0": "https://github.com/ACEsuit/mace-foundations/releases/download/mace_matpes_0/MACE-matpes-pbe-omat-ft.model",
        "mace-matpes-r2scan-0": "https://github.com/ACEsuit/mace-foundations/releases/download/mace_matpes_0/MACE-matpes-r2scan-omat-ft.model",
    }

>>>>>>> cc1b5d99
    checkpoint_url = (
        mace_mp_urls.get(model, mace_mp_urls["medium-mpa-0"])
        if model in mace_mp_names
        else model
    )

    if checkpoint_url == mace_mp_urls["medium-mpa-0"]:
        print(
            "Using medium MPA-0 model as default MACE-MP model, to use previous (before 3.10) default model please specify 'medium' as model argument"
        )
    ASL_checkpoint_urls = {
        mace_mp_urls["medium-omat-0"],
        mace_mp_urls["mace-matpes-pbe-0"],
        mace_mp_urls["mace-matpes-r2scan-0"],
    }
    if checkpoint_url in ASL_checkpoint_urls:
        print(
            "Using model under Academic Software License (ASL) license, see https://github.com/gabor1/ASL \n To use this model you accept the terms of the license."
        )

    cache_dir = os.path.expanduser("~/.cache/mace")
    checkpoint_url_name = "".join(
        c for c in os.path.basename(checkpoint_url) if c.isalnum() or c in "_"
    )
    cached_model_path = f"{cache_dir}/{checkpoint_url_name}"

    if not os.path.isfile(cached_model_path):
        os.makedirs(cache_dir, exist_ok=True)
        print(f"Downloading MACE model from {checkpoint_url!r}")
        _, http_msg = urllib.request.urlretrieve(checkpoint_url, cached_model_path)
        if "Content-Type: text/html" in http_msg:
            raise RuntimeError(
                f"Model download failed, please check the URL {checkpoint_url}"
            )
        print(f"Cached MACE model to {cached_model_path}")

    return cached_model_path


def mace_mp(
    model: Union[str, Path] = None,
    device: str = "",
    default_dtype: str = "float32",
    dispersion: bool = False,
    damping: str = "bj",  # choices: ["zero", "bj", "zerom", "bjm"]
    dispersion_xc: str = "pbe",
    dispersion_cutoff: float = 40.0 * units.Bohr,
    return_raw_model: bool = False,
    **kwargs,
) -> MACECalculator:
    """
    Constructs a MACECalculator with a pretrained model based on the Materials Project (89 elements).
    The model is released under the MIT license. See https://github.com/ACEsuit/mace-foundations for all models.
    Note:
        If you are using this function, please cite the relevant paper for the Materials Project,
        any paper associated with the MACE model, and also the following:
        - MACE-MP by Ilyes Batatia, Philipp Benner, Yuan Chiang, Alin M. Elena,
            Dávid P. Kovács, Janosh Riebesell, et al., 2023, arXiv:2401.00096
        - MACE-Universal by Yuan Chiang, 2023, Hugging Face, Revision e5ebd9b,
            DOI: 10.57967/hf/1202, URL: https://huggingface.co/cyrusyc/mace-universal
        - Matbench Discovery by Janosh Riebesell, Rhys EA Goodall, Philipp Benner, Yuan Chiang,
            Alpha A Lee, Anubhav Jain, Kristin A Persson, 2023, arXiv:2308.14920

    Args:
        model (str, optional): Path to the model. Defaults to None which first checks for
            a local model and then downloads the default model from figshare. Specify "small",
            "medium" or "large" to download a smaller or larger model from figshare.
        device (str, optional): Device to use for the model. Defaults to "cuda" if available.
        default_dtype (str, optional): Default dtype for the model. Defaults to "float32".
        dispersion (bool, optional): Whether to use D3 dispersion corrections. Defaults to False.
        damping (str): The damping function associated with the D3 correction. Defaults to "bj" for D3(BJ).
        dispersion_xc (str, optional): Exchange-correlation functional for D3 dispersion corrections.
        dispersion_cutoff (float, optional): Cutoff radius in Bohr for D3 dispersion corrections.
        return_raw_model (bool, optional): Whether to return the raw model or an ASE calculator. Defaults to False.
        **kwargs: Passed to MACECalculator and TorchDFTD3Calculator.

    Returns:
        MACECalculator: trained on the MPtrj dataset (unless model otherwise specified).
    """
    try:
        if model in mace_mp_names or str(model).startswith("https:"):
            model_path = download_mace_mp_checkpoint(model)
            print(f"Using Materials Project MACE for MACECalculator with {model_path}")
        else:
            if not Path(model).exists():
                raise FileNotFoundError(f"{model} not found locally")
            model_path = model
    except Exception as exc:
        raise RuntimeError("Model download failed and no local model found") from exc

    device = device or ("cuda" if torch.cuda.is_available() else "cpu")
    if default_dtype == "float64":
        print(
            "Using float64 for MACECalculator, which is slower but more accurate. Recommended for geometry optimization."
        )
    if default_dtype == "float32":
        print(
            "Using float32 for MACECalculator, which is faster but less accurate. Recommended for MD. Use float64 for geometry optimization."
        )

    if return_raw_model:
        return torch.load(model_path, map_location=device)

    mace_calc = MACECalculator(
        model_paths=model_path, device=device, default_dtype=default_dtype, **kwargs
    )

    if not dispersion:
        return mace_calc

    try:
        from torch_dftd.torch_dftd3_calculator import TorchDFTD3Calculator
    except ImportError as exc:
        raise RuntimeError(
            "Please install torch-dftd to use dispersion corrections (see https://github.com/pfnet-research/torch-dftd)"
        ) from exc

    print("Using TorchDFTD3Calculator for D3 dispersion corrections")
    dtype = torch.float32 if default_dtype == "float32" else torch.float64
    d3_calc = TorchDFTD3Calculator(
        device=device,
        damping=damping,
        dtype=dtype,
        xc=dispersion_xc,
        cutoff=dispersion_cutoff,
        **kwargs,
    )

    return SumCalculator([mace_calc, d3_calc])


def mace_off(
    model: Union[str, Path] = None,
    device: str = "",
    default_dtype: str = "float64",
    return_raw_model: bool = False,
    **kwargs,
) -> MACECalculator:
    """
    Constructs a MACECalculator with a pretrained model based on the MACE-OFF23 models.
    The model is released under the ASL license.
    Note:
        If you are using this function, please cite the relevant paper by Kovacs et.al., arXiv:2312.15211

    Args:
        model (str, optional): Path to the model. Defaults to None which first checks for
            a local model and then downloads the default medium model from https://github.com/ACEsuit/mace-off.
            Specify "small", "medium" or "large" to download a smaller or larger model.
        device (str, optional): Device to use for the model. Defaults to "cuda".
        default_dtype (str, optional): Default dtype for the model. Defaults to "float64".
        return_raw_model (bool, optional): Whether to return the raw model or an ASE calculator. Defaults to False.
        **kwargs: Passed to MACECalculator.

    Returns:
        MACECalculator: trained on the MACE-OFF23 dataset
    """
    try:
        if model in (None, "small", "medium", "large") or str(model).startswith(
            "https:"
        ):
            urls = dict(
                small="https://github.com/ACEsuit/mace-off/blob/main/mace_off23/MACE-OFF23_small.model?raw=true",
                medium="https://github.com/ACEsuit/mace-off/raw/main/mace_off23/MACE-OFF23_medium.model?raw=true",
                large="https://github.com/ACEsuit/mace-off/blob/main/mace_off23/MACE-OFF23_large.model?raw=true",
            )
            checkpoint_url = (
                urls.get(model, urls["medium"])
                if model in (None, "small", "medium", "large")
                else model
            )
            cache_dir = os.path.expanduser("~/.cache/mace")
            checkpoint_url_name = os.path.basename(checkpoint_url).split("?")[0]
            cached_model_path = f"{cache_dir}/{checkpoint_url_name}"
            if not os.path.isfile(cached_model_path):
                os.makedirs(cache_dir, exist_ok=True)
                # download and save to disk
                print(f"Downloading MACE model from {checkpoint_url!r}")
                print(
                    "The model is distributed under the Academic Software License (ASL) license, see https://github.com/gabor1/ASL \n To use the model you accept the terms of the license."
                )
                print(
                    "ASL is based on the Gnu Public License, but does not permit commercial use"
                )
                urllib.request.urlretrieve(checkpoint_url, cached_model_path)
                print(f"Cached MACE model to {cached_model_path}")
            model = cached_model_path
            msg = f"Using MACE-OFF23 MODEL for MACECalculator with {model}"
            print(msg)
        else:
            if not Path(model).exists():
                raise FileNotFoundError(f"{model} not found locally")
    except Exception as exc:
        raise RuntimeError("Model download failed and no local model found") from exc

    device = device or ("cuda" if torch.cuda.is_available() else "cpu")

    if return_raw_model:
        return torch.load(model, map_location=device)

    if default_dtype == "float64":
        print(
            "Using float64 for MACECalculator, which is slower but more accurate. Recommended for geometry optimization."
        )
    if default_dtype == "float32":
        print(
            "Using float32 for MACECalculator, which is faster but less accurate. Recommended for MD. Use float64 for geometry optimization."
        )
    mace_calc = MACECalculator(
        model_paths=model, device=device, default_dtype=default_dtype, **kwargs
    )
    return mace_calc


def mace_anicc(
    device: str = "cuda",
    model_path: str = None,
    return_raw_model: bool = False,
) -> MACECalculator:
    """
    Constructs a MACECalculator with a pretrained model based on the ANI (H, C, N, O).
    The model is released under the MIT license.
    Note:
        If you are using this function, please cite the relevant paper associated with the MACE model, ANI dataset, and also the following:
        - "Evaluation of the MACE Force Field Architecture by Dávid Péter Kovács, Ilyes Batatia, Eszter Sára Arany, and Gábor Csányi, The Journal of Chemical Physics, 2023, URL: https://doi.org/10.1063/5.0155322
    """
    if model_path is None:
        model_path = os.path.join(
            module_dir, "foundations_models/ani500k_large_CC.model"
        )
        print(
            "Using ANI couple cluster model for MACECalculator, see https://doi.org/10.1063/5.0155322"
        )

    if not os.path.exists(model_path):
        model_dir = os.path.dirname(model_path)
        os.makedirs(model_dir, exist_ok=True)

        # Download the model
        print(f"Model not found at {model_path}. Downloading...")
        model_url = "https://github.com/ACEsuit/mace/raw/main/mace/calculators/foundations_models/ani500k_large_CC.model"

        try:

            def report_progress(block_num, block_size, total_size):
                downloaded = block_num * block_size
                percent = min(100, downloaded * 100 / total_size)
                if total_size > 0:
                    print(
                        f"\rDownloading model: {percent:.1f}% ({downloaded / 1024 / 1024:.1f} MB / {total_size / 1024 / 1024:.1f} MB)",
                        end="",
                    )

            urllib.request.urlretrieve(
                model_url, model_path, reporthook=report_progress
            )
            print("\nDownload complete!")

        except Exception as e:
            raise RuntimeError(f"Failed to download model: {e}") from e

    if return_raw_model:
        return torch.load(model_path, map_location=device)
    return MACECalculator(
        model_paths=model_path, device=device, default_dtype="float64"
    )<|MERGE_RESOLUTION|>--- conflicted
+++ resolved
@@ -44,26 +44,7 @@
     """
     if model in (None, "medium-mpa-0") and os.path.isfile(local_model_path):
         return local_model_path
-
-<<<<<<< HEAD
-=======
-    urls = {
-        "small": "https://github.com/ACEsuit/mace-foundations/releases/download/mace_mp_0/2023-12-10-mace-128-L0_energy_epoch-249.model",
-        "medium": "https://github.com/ACEsuit/mace-foundations/releases/download/mace_mp_0/2023-12-03-mace-128-L1_epoch-199.model",
-        "large": "https://github.com/ACEsuit/mace-foundations/releases/download/mace_mp_0/MACE_MPtrj_2022.9.model",
-        "small-0b": "https://github.com/ACEsuit/mace-foundations/releases/download/mace_mp_0b/mace_agnesi_small.model",
-        "medium-0b": "https://github.com/ACEsuit/mace-foundations/releases/download/mace_mp_0b/mace_agnesi_medium.model",
-        "small-0b2": "https://github.com/ACEsuit/mace-foundations/releases/download/mace_mp_0b2/mace-small-density-agnesi-stress.model",
-        "medium-0b2": "https://github.com/ACEsuit/mace-foundations/releases/download/mace_mp_0b2/mace-medium-density-agnesi-stress.model",
-        "large-0b2": "https://github.com/ACEsuit/mace-foundations/releases/download/mace_mp_0b2/mace-large-density-agnesi-stress.model",
-        "medium-0b3": "https://github.com/ACEsuit/mace-foundations/releases/download/mace_mp_0b3/mace-mp-0b3-medium.model",
-        "medium-mpa-0": "https://github.com/ACEsuit/mace-foundations/releases/download/mace_mpa_0/mace-mpa-0-medium.model",
-        "medium-omat-0": "https://github.com/ACEsuit/mace-foundations/releases/download/mace_omat_0/mace-omat-0-medium.model",
-        "mace-matpes-pbe-0": "https://github.com/ACEsuit/mace-foundations/releases/download/mace_matpes_0/MACE-matpes-pbe-omat-ft.model",
-        "mace-matpes-r2scan-0": "https://github.com/ACEsuit/mace-foundations/releases/download/mace_matpes_0/MACE-matpes-r2scan-omat-ft.model",
-    }
-
->>>>>>> cc1b5d99
+      
     checkpoint_url = (
         mace_mp_urls.get(model, mace_mp_urls["medium-mpa-0"])
         if model in mace_mp_names
