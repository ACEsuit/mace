--- conflicted
+++ resolved
@@ -110,22 +110,7 @@
             raise ImportError(
                 "Error: Intel extension for PyTorch not found, but XPU device was specified"
             ) from e
-<<<<<<< HEAD
     rank, local_rank, world_size = init_distributed(args)
-=======
-    if args.distributed:
-        try:
-            distr_env = DistributedEnvironment()
-        except Exception as e:  # pylint: disable=W0703
-            logging.error(f"Failed to initialize distributed environment: {e}")
-            return
-        world_size = distr_env.world_size
-        local_rank = distr_env.local_rank
-        rank = distr_env.rank
-        if rank == 0:
-            print(distr_env)
-        torch.distributed.init_process_group(backend="nccl")        
->>>>>>> 0886c7f1
 
     # Setup
     tools.set_seeds(args.seed)
@@ -375,14 +360,10 @@
         logging.info(
             "==================Using multiheads finetuning mode=================="
         )
-<<<<<<< HEAD
         if args.model == "MACEField":
             args.loss = "universal_field"
         else:
             args.loss = "universal"
-=======
-        args.loss = "universal_field" if args.compute_polarisation or args.compute_becs or args.compute_polarisability else "universal"
->>>>>>> 0886c7f1
 
         all_ase_readable = all(
             all(check_path_ase_read(f) for f in head_config.train_file)
@@ -747,11 +728,7 @@
         args.enable_oeq = False
     if args.enable_cueq and not args.only_cueq:
         logging.info("Converting model to CUEQ for accelerated training")
-<<<<<<< HEAD
         assert model.__class__.__name__ in ["MACE", "ScaleShiftMACE", "MACELES", "MACEField"]
-=======
-        assert model.__class__.__name__ in ["MACE", "ScaleShiftMACE", "ScaleShiftFieldMACE"]
->>>>>>> 0886c7f1
         model = run_e3nn_to_cueq(deepcopy(model), device=device)
     if args.enable_oeq:
         logging.info("Converting model to OEQ for accelerated training")
