import json
import os
import subprocess
import sys
from pathlib import Path

import ase.io
import numpy as np
import pytest
import torch
from ase.atoms import Atoms

from mace.calculators import MACECalculator, mace_mp

try:
    import cuequivariance as cue  # pylint: disable=unused-import

    CUET_AVAILABLE = True
except ImportError:
    CUET_AVAILABLE = False

run_train = Path(__file__).parent.parent / "mace" / "cli" / "run_train.py"


@pytest.fixture(name="fitting_configs")
def fixture_fitting_configs():
    water = Atoms(
        numbers=[8, 1, 1],
        positions=[[0, -2.0, 0], [1, 0, 0], [0, 1, 0]],
        cell=[4] * 3,
        pbc=[True] * 3,
    )
    fit_configs = [
        Atoms(numbers=[8], positions=[[0, 0, 0]], cell=[6] * 3),
        Atoms(numbers=[1], positions=[[0, 0, 0]], cell=[6] * 3),
    ]
    fit_configs[0].info["REF_energy"] = 0.0
    fit_configs[0].info["config_type"] = "IsolatedAtom"
    fit_configs[1].info["REF_energy"] = 0.0
    fit_configs[1].info["config_type"] = "IsolatedAtom"

    np.random.seed(5)
    for _ in range(20):
        c = water.copy()
        c.positions += np.random.normal(0.1, size=c.positions.shape)
        c.info["REF_energy"] = np.random.normal(0.1)
        print(c.info["REF_energy"])
        c.new_array("REF_forces", np.random.normal(0.1, size=c.positions.shape))
        c.info["REF_stress"] = np.random.normal(0.1, size=6)
        fit_configs.append(c)

    return fit_configs


@pytest.fixture(name="pretraining_configs")
def fixture_pretraining_configs():
    configs = []
    for _ in range(10):
        atoms = Atoms(
            numbers=[8, 1, 1],
            positions=np.random.rand(3, 3) * 3,
            cell=[5, 5, 5],
            pbc=[True] * 3,
        )
        atoms.info["REF_energy"] = np.random.normal(0, 1)
        atoms.arrays["REF_forces"] = np.random.normal(0, 1, size=(3, 3))
        atoms.info["REF_stress"] = np.random.normal(0, 1, size=6)
        configs.append(atoms)
    configs.append(
        Atoms(numbers=[8], positions=[[0, 0, 0]], cell=[6] * 3, pbc=[True] * 3),
    )
    configs.append(
        Atoms(numbers=[1], positions=[[0, 0, 0]], cell=[6] * 3, pbc=[True] * 3)
    )
    configs[-2].info["REF_energy"] = -2.0
    configs[-2].info["config_type"] = "IsolatedAtom"
    configs[-1].info["REF_energy"] = -4.0
    configs[-1].info["config_type"] = "IsolatedAtom"
    return configs


_mace_params = {
    "name": "MACE",
    "valid_fraction": 0.05,
    "energy_weight": 1.0,
    "forces_weight": 10.0,
    "stress_weight": 1.0,
    "model": "MACE",
    "hidden_irreps": "128x0e",
    "r_max": 3.5,
    "batch_size": 5,
    "max_num_epochs": 10,
    "swa": None,
    "start_swa": 5,
    "ema": None,
    "ema_decay": 0.99,
    "amsgrad": None,
    "restart_latest": None,
    "device": "cpu",
    "seed": 5,
    "loss": "stress",
    "energy_key": "REF_energy",
    "forces_key": "REF_forces",
    "stress_key": "REF_stress",
    "eval_interval": 2,
}


def test_run_train(tmp_path, fitting_configs):
    ase.io.write(tmp_path / "fit.xyz", fitting_configs)

    mace_params = _mace_params.copy()
    mace_params["checkpoints_dir"] = str(tmp_path)
    mace_params["model_dir"] = str(tmp_path)
    mace_params["train_file"] = tmp_path / "fit.xyz"

    # make sure run_train.py is using the mace that is currently being tested
    run_env = os.environ.copy()
    sys.path.insert(0, str(Path(__file__).parent.parent))
    run_env["PYTHONPATH"] = ":".join(sys.path)
    print("DEBUG subprocess PYTHONPATH", run_env["PYTHONPATH"])

    cmd = (
        sys.executable
        + " "
        + str(run_train)
        + " "
        + " ".join(
            [
                (f"--{k}={v}" if v is not None else f"--{k}")
                for k, v in mace_params.items()
            ]
        )
    )

    p = subprocess.run(cmd.split(), env=run_env, check=True)
    assert p.returncode == 0

    calc = MACECalculator(model_paths=tmp_path / "MACE.model", device="cpu")

    Es = []
    for at in fitting_configs:
        at.calc = calc
        Es.append(at.get_potential_energy())

    print("Es", Es)
    # from a run on 04/06/2024 on stress_bugfix 967f0bfb6490086599da247874b24595d149caa7
    ref_Es = [
        0.0,
        0.0,
        -0.039181344585828524,
        -0.0915223395136733,
        -0.14953484236456582,
        -0.06662480820063998,
        -0.09983737353050133,
        0.12477442296789745,
        -0.06486086271762856,
        -0.1460607988519944,
        0.12886334908465508,
        -0.14000990081920373,
        -0.05319886578958313,
        0.07780520158391,
        -0.08895480281886901,
        -0.15474719614734422,
        0.007756765146527644,
        -0.044879267197498685,
        -0.036065736712447574,
        -0.24413743841886623,
        -0.0838104612106429,
        -0.14751978636626545,
    ]

    assert np.allclose(Es, ref_Es)


def test_run_train_missing_data(tmp_path, fitting_configs):
    del fitting_configs[5].info["REF_energy"]
    del fitting_configs[6].arrays["REF_forces"]
    del fitting_configs[7].info["REF_stress"]

    ase.io.write(tmp_path / "fit.xyz", fitting_configs)

    mace_params = _mace_params.copy()
    mace_params["checkpoints_dir"] = str(tmp_path)
    mace_params["model_dir"] = str(tmp_path)
    mace_params["train_file"] = tmp_path / "fit.xyz"

    # make sure run_train.py is using the mace that is currently being tested
    run_env = os.environ.copy()
    sys.path.insert(0, str(Path(__file__).parent.parent))
    run_env["PYTHONPATH"] = ":".join(sys.path)
    print("DEBUG subprocess PYTHONPATH", run_env["PYTHONPATH"])

    cmd = (
        sys.executable
        + " "
        + str(run_train)
        + " "
        + " ".join(
            [
                (f"--{k}={v}" if v is not None else f"--{k}")
                for k, v in mace_params.items()
            ]
        )
    )

    p = subprocess.run(cmd.split(), env=run_env, check=True)
    assert p.returncode == 0

    calc = MACECalculator(model_paths=tmp_path / "MACE.model", device="cpu")

    Es = []
    for at in fitting_configs:
        at.calc = calc
        Es.append(at.get_potential_energy())

    print("Es", Es)
    # from a run on 04/06/2024 on stress_bugfix 967f0bfb6490086599da247874b24595d149caa7
    ref_Es = [
        0.0,
        0.0,
        -0.05464025113696155,
        -0.11272131295940478,
        0.039200919331076826,
        -0.07517990972827505,
        -0.13504202474582666,
        0.0292022872055344,
        -0.06541099574579018,
        -0.1497824717832886,
        0.19397709360828813,
        -0.13587609467143014,
        -0.05242956276828463,
        -0.0504862057364953,
        -0.07095795959430119,
        -0.2463753796753703,
        -0.002031543147676121,
        -0.03864918790300681,
        -0.13680153117705554,
        -0.23418951968636786,
        -0.11790833839379238,
        -0.14930562311066484,
    ]
    assert np.allclose(Es, ref_Es)


def test_run_train_no_stress(tmp_path, fitting_configs):
    del fitting_configs[5].info["REF_energy"]
    del fitting_configs[6].arrays["REF_forces"]
    del fitting_configs[7].info["REF_stress"]

    ase.io.write(tmp_path / "fit.xyz", fitting_configs)

    mace_params = _mace_params.copy()
    mace_params["checkpoints_dir"] = str(tmp_path)
    mace_params["model_dir"] = str(tmp_path)
    mace_params["train_file"] = tmp_path / "fit.xyz"
    mace_params["loss"] = "weighted"

    # make sure run_train.py is using the mace that is currently being tested
    run_env = os.environ.copy()
    sys.path.insert(0, str(Path(__file__).parent.parent))
    run_env["PYTHONPATH"] = ":".join(sys.path)
    print("DEBUG subprocess PYTHONPATH", run_env["PYTHONPATH"])

    cmd = (
        sys.executable
        + " "
        + str(run_train)
        + " "
        + " ".join(
            [
                (f"--{k}={v}" if v is not None else f"--{k}")
                for k, v in mace_params.items()
            ]
        )
    )

    p = subprocess.run(cmd.split(), env=run_env, check=True)
    assert p.returncode == 0

    calc = MACECalculator(model_paths=tmp_path / "MACE.model", device="cpu")

    Es = []
    for at in fitting_configs:
        at.calc = calc
        Es.append(at.get_potential_energy())

    print("Es", Es)
    # from a run on 28/03/2023 on main 88d49f9ed6925dec07d1777043a36e1fe4872ff3
    ref_Es = [
        0.0,
        0.0,
        -0.05450093218377135,
        -0.11235475232750518,
        0.03914558031854152,
        -0.07500839914816063,
        -0.13469160624431492,
        0.029384214243251838,
        -0.06521819204166135,
        -0.14944896282001804,
        0.19413948083049481,
        -0.13543541860473626,
        -0.05235495076237124,
        -0.049556206595684105,
        -0.07080758913030646,
        -0.24571898386301153,
        -0.002070636306950905,
        -0.03863113401320783,
        -0.13620291339913712,
        -0.23383074855679695,
        -0.11776449630199368,
        -0.1489441490225184,
    ]
    assert np.allclose(Es, ref_Es)


def test_run_train_multihead(tmp_path, fitting_configs):
    fitting_configs_dft = []
    fitting_configs_mp2 = []
    fitting_configs_ccd = []
    for _, c in enumerate(fitting_configs):
        c_dft = c.copy()
        c_dft.info["head"] = "DFT"
        fitting_configs_dft.append(c_dft)

        c_mp2 = c.copy()
        c_mp2.info["head"] = "MP2"
        fitting_configs_mp2.append(c_mp2)

        c_ccd = c.copy()
        c_ccd.info["head"] = "CCD"
        fitting_configs_ccd.append(c_ccd)
    ase.io.write(tmp_path / "fit_multihead_dft.xyz", fitting_configs_dft)
    ase.io.write(tmp_path / "fit_multihead_mp2.xyz", fitting_configs_mp2)
    ase.io.write(tmp_path / "fit_multihead_ccd.xyz", fitting_configs_ccd)

    heads = {
        "DFT": {"train_file": f"{str(tmp_path)}/fit_multihead_dft.xyz"},
        "MP2": {"train_file": f"{str(tmp_path)}/fit_multihead_mp2.xyz"},
        "CCD": {"train_file": f"{str(tmp_path)}/fit_multihead_ccd.xyz"},
    }
    yaml_str = "heads:\n"
    for key, value in heads.items():
        yaml_str += f"  {key}:\n"
        for sub_key, sub_value in value.items():
            yaml_str += f"    {sub_key}: {sub_value}\n"
    filename = tmp_path / "config.yaml"
    with open(filename, "w", encoding="utf-8") as file:
        file.write(yaml_str)

    mace_params = _mace_params.copy()
    mace_params["valid_fraction"] = 0.1
    mace_params["checkpoints_dir"] = str(tmp_path)
    mace_params["model_dir"] = str(tmp_path)
    mace_params["loss"] = "weighted"
    mace_params["hidden_irreps"] = "128x0e"
    mace_params["r_max"] = 6.0
    mace_params["default_dtype"] = "float64"
    mace_params["num_radial_basis"] = 10
    mace_params["interaction_first"] = "RealAgnosticResidualInteractionBlock"
    mace_params["config"] = tmp_path / "config.yaml"
    mace_params["batch_size"] = 2
    mace_params["num_samples_pt"] = 50
    mace_params["subselect_pt"] = "random"
    # make sure run_train.py is using the mace that is currently being tested
    run_env = os.environ.copy()
    sys.path.insert(0, str(Path(__file__).parent.parent))
    run_env["PYTHONPATH"] = ":".join(sys.path)
    print("DEBUG subprocess PYTHONPATH", run_env["PYTHONPATH"])

    cmd = (
        sys.executable
        + " "
        + str(run_train)
        + " "
        + " ".join(
            [
                (f"--{k}={v}" if v is not None else f"--{k}")
                for k, v in mace_params.items()
            ]
        )
    )

    p = subprocess.run(cmd.split(), env=run_env, check=True)
    assert p.returncode == 0

    calc = MACECalculator(
        model_paths=tmp_path / "MACE.model", device="cpu", default_dtype="float64"
    )

    Es = []
    for at in fitting_configs:
        at.calc = calc
        Es.append(at.get_potential_energy())

    print("Es", Es)
    # from a run on 02/09/2024 on develop branch
    ref_Es = [
        0.0,
        0.0,
        0.10637113905361611,
        -0.012499594026624754,
        0.08983077108171753,
        0.21071322543112597,
        -0.028921849222784398,
        -0.02423359575741567,
        0.022923252188079057,
        -0.02048334610058991,
        0.4349711162741364,
        -0.04455577015569887,
        -0.09765806785570091,
        0.16013134616829822,
        0.0758442928017698,
        -0.05931856557011721,
        0.33964473532953265,
        0.134338442158641,
        0.18024119757783053,
        -0.18914740992058765,
        -0.06503477155294624,
        0.03436649147415213,
    ]
    assert np.allclose(Es, ref_Es)


def test_run_train_foundation(tmp_path, fitting_configs):
    ase.io.write(tmp_path / "fit.xyz", fitting_configs)

    mace_params = _mace_params.copy()
    mace_params["checkpoints_dir"] = str(tmp_path)
    mace_params["model_dir"] = str(tmp_path)
    mace_params["train_file"] = tmp_path / "fit.xyz"
    mace_params["loss"] = "weighted"
    mace_params["foundation_model"] = "small"
    mace_params["hidden_irreps"] = "128x0e"
    mace_params["r_max"] = 6.0
    mace_params["default_dtype"] = "float64"
    mace_params["num_radial_basis"] = 10
    mace_params["interaction_first"] = "RealAgnosticResidualInteractionBlock"
    mace_params["multiheads_finetuning"] = False

    run_env = os.environ.copy()
    sys.path.insert(0, str(Path(__file__).parent.parent))
    run_env["PYTHONPATH"] = ":".join(sys.path)

    cmd = (
        sys.executable
        + " "
        + str(run_train)
        + " "
        + " ".join(
            [
                (f"--{k}={v}" if v is not None else f"--{k}")
                for k, v in mace_params.items()
            ]
        )
    )

    p = subprocess.run(cmd.split(), env=run_env, check=True)
    assert p.returncode == 0

    calc = MACECalculator(
        model_paths=tmp_path / "MACE.model", device="cpu", default_dtype="float64"
    )

    Es = []
    for at in fitting_configs:
        at.calc = calc
        Es.append(at.get_potential_energy())

    print("Es", Es)
    # from a run on 28/03/2023 on repulsion a63434aaab70c84ee016e13e4aca8d57297a0f26
    ref_Es = [
        1.6780993938446045,
        0.8916864395141602,
        0.7290308475494385,
        0.6194742918014526,
        0.6697757840156555,
        0.7025266289710999,
        0.5818213224411011,
        0.7897703647613525,
        0.6558921337127686,
        0.5071806907653809,
        3.581131935119629,
        0.691562294960022,
        0.6257331967353821,
        0.9560437202453613,
        0.7716934680938721,
        0.6730310916900635,
        0.8297463655471802,
        0.8053972721099854,
        0.8337507247924805,
        0.4107491970062256,
        0.6019601821899414,
        0.7301387786865234,
    ]
    assert np.allclose(Es, ref_Es)


def test_run_train_foundation_multihead(tmp_path, fitting_configs):
    fitting_configs_dft = []
    fitting_configs_mp2 = []
    for i, c in enumerate(fitting_configs):
        if i in (0, 1):
            c_dft = c.copy()
            c_dft.info["head"] = "DFT"
            fitting_configs_dft.append(c_dft)
            fitting_configs_dft.append(c)
            c_mp2 = c.copy()
            c_mp2.info["head"] = "MP2"
            fitting_configs_mp2.append(c_mp2)
        elif i % 2 == 0:
            c.info["head"] = "DFT"
            fitting_configs_dft.append(c)
        else:
            c.info["head"] = "MP2"
            fitting_configs_mp2.append(c)
    ase.io.write(tmp_path / "fit_multihead_dft.xyz", fitting_configs_dft)
    ase.io.write(tmp_path / "fit_multihead_mp2.xyz", fitting_configs_mp2)

    heads = {
        "DFT": {"train_file": f"{str(tmp_path)}/fit_multihead_dft.xyz"},
        "MP2": {"train_file": f"{str(tmp_path)}/fit_multihead_mp2.xyz"},
    }
    yaml_str = "heads:\n"
    for key, value in heads.items():
        yaml_str += f"  {key}:\n"
        for sub_key, sub_value in value.items():
            yaml_str += f"    {sub_key}: {sub_value}\n"
    filename = tmp_path / "config.yaml"
    with open(filename, "w", encoding="utf-8") as file:
        file.write(yaml_str)
    mace_params = _mace_params.copy()
    mace_params["valid_fraction"] = 0.1
    mace_params["checkpoints_dir"] = str(tmp_path)
    mace_params["model_dir"] = str(tmp_path)
    mace_params["config"] = tmp_path / "config.yaml"
    mace_params["loss"] = "weighted"
    mace_params["foundation_model"] = "small"
    mace_params["hidden_irreps"] = "128x0e"
    mace_params["r_max"] = 6.0
    mace_params["default_dtype"] = "float64"
    mace_params["num_radial_basis"] = 10
    mace_params["interaction_first"] = "RealAgnosticResidualInteractionBlock"
    mace_params["batch_size"] = 2
    mace_params["valid_batch_size"] = 1
    mace_params["num_samples_pt"] = 50
    mace_params["subselect_pt"] = "random"
    mace_params["force_mh_ft_lr"] = True
    # make sure run_train.py is using the mace that is currently being tested
    run_env = os.environ.copy()
    sys.path.insert(0, str(Path(__file__).parent.parent))
    run_env["PYTHONPATH"] = ":".join(sys.path)
    print("DEBUG subprocess PYTHONPATH", run_env["PYTHONPATH"])

    cmd = (
        sys.executable
        + " "
        + str(run_train)
        + " "
        + " ".join(
            [
                (f"--{k}={v}" if v is not None else f"--{k}")
                for k, v in mace_params.items()
            ]
        )
    )

    p = subprocess.run(cmd.split(), env=run_env, check=True)
    assert p.returncode == 0

    calc = MACECalculator(
        model_paths=tmp_path / "MACE.model", device="cpu", default_dtype="float64"
    )

    Es = []
    for at in fitting_configs:
        at.calc = calc
        Es.append(at.get_potential_energy())

    print("Es", Es)
    # from a run on 20/08/2024 on commit
    ref_Es = [
        1.654685616493225,
        0.44693732261657715,
        0.8741313815116882,
        0.569085955619812,
        0.7161882519721985,
        0.8654778599739075,
        0.8722733855247498,
        0.49582308530807495,
        0.814422607421875,
        0.7027317881584167,
        0.7196993827819824,
        0.517953097820282,
        0.8631765246391296,
        0.4679797887802124,
        0.8163984417915344,
        0.4252359867095947,
        1.0861445665359497,
        0.6829671263694763,
        0.7136879563331604,
        0.5160345435142517,
        0.7002358436584473,
        0.5574042201042175,
    ]
    assert np.allclose(Es, ref_Es, atol=1e-1)


def test_run_train_foundation_multihead_json(tmp_path, fitting_configs):
    fitting_configs_dft = []
    fitting_configs_mp2 = []
    for i, c in enumerate(fitting_configs):

        if i in (0, 1):
            continue  # skip isolated atoms, as energies specified by json files below
        if i % 2 == 0:
            c.info["head"] = "DFT"
            fitting_configs_dft.append(c)
        else:
            c.info["head"] = "MP2"
            fitting_configs_mp2.append(c)
    ase.io.write(tmp_path / "fit_multihead_dft.xyz", fitting_configs_dft)
    ase.io.write(tmp_path / "fit_multihead_mp2.xyz", fitting_configs_mp2)

    # write E0s to json files
    E0s = {1: 0.0, 8: 0.0}
    with open(tmp_path / "fit_multihead_dft.json", "w", encoding="utf-8") as f:
        json.dump(E0s, f)
    with open(tmp_path / "fit_multihead_mp2.json", "w", encoding="utf-8") as f:
        json.dump(E0s, f)

    heads = {
        "DFT": {
            "train_file": f"{str(tmp_path)}/fit_multihead_dft.xyz",
            "E0s": f"{str(tmp_path)}/fit_multihead_dft.json",
        },
        "MP2": {
            "train_file": f"{str(tmp_path)}/fit_multihead_mp2.xyz",
            "E0s": f"{str(tmp_path)}/fit_multihead_mp2.json",
        },
    }
    yaml_str = "heads:\n"
    for key, value in heads.items():
        yaml_str += f"  {key}:\n"
        for sub_key, sub_value in value.items():
            yaml_str += f"    {sub_key}: {sub_value}\n"
    filename = tmp_path / "config.yaml"
    with open(filename, "w", encoding="utf-8") as file:
        file.write(yaml_str)
    mace_params = _mace_params.copy()
    mace_params["valid_fraction"] = 0.1
    mace_params["checkpoints_dir"] = str(tmp_path)
    mace_params["model_dir"] = str(tmp_path)
    mace_params["config"] = tmp_path / "config.yaml"
    mace_params["loss"] = "weighted"
    mace_params["foundation_model"] = "small"
    mace_params["hidden_irreps"] = "128x0e"
    mace_params["r_max"] = 6.0
    mace_params["default_dtype"] = "float64"
    mace_params["num_radial_basis"] = 10
    mace_params["interaction_first"] = "RealAgnosticResidualInteractionBlock"
    mace_params["batch_size"] = 2
    mace_params["valid_batch_size"] = 1
    mace_params["num_samples_pt"] = 50
    mace_params["subselect_pt"] = "random"
    mace_params["force_mh_ft_lr"] = True
    # make sure run_train.py is using the mace that is currently being tested
    run_env = os.environ.copy()
    sys.path.insert(0, str(Path(__file__).parent.parent))
    run_env["PYTHONPATH"] = ":".join(sys.path)
    print("DEBUG subprocess PYTHONPATH", run_env["PYTHONPATH"])

    cmd = (
        sys.executable
        + " "
        + str(run_train)
        + " "
        + " ".join(
            [
                (f"--{k}={v}" if v is not None else f"--{k}")
                for k, v in mace_params.items()
            ]
        )
    )

    p = subprocess.run(cmd.split(), env=run_env, check=True)
    assert p.returncode == 0

    calc = MACECalculator(
        model_paths=tmp_path / "MACE.model", device="cpu", default_dtype="float64"
    )

    Es = []
    for at in fitting_configs:
        at.calc = calc
        Es.append(at.get_potential_energy())

    print("Es", Es)
    # from a run on 20/08/2024 on commit
    ref_Es = [
        1.654685616493225,
        0.44693732261657715,
        0.8741313815116882,
        0.569085955619812,
        0.7161882519721985,
        0.8654778599739075,
        0.8722733855247498,
        0.49582308530807495,
        0.814422607421875,
        0.7027317881584167,
        0.7196993827819824,
        0.517953097820282,
        0.8631765246391296,
        0.4679797887802124,
        0.8163984417915344,
        0.4252359867095947,
        1.0861445665359497,
        0.6829671263694763,
        0.7136879563331604,
        0.5160345435142517,
        0.7002358436584473,
        0.5574042201042175,
    ]
    assert np.allclose(Es, ref_Es, atol=1e-1)


def test_run_train_multihead_replay_custum_finetuning(
    tmp_path, fitting_configs, pretraining_configs
):
    ase.io.write(tmp_path / "pretrain.xyz", pretraining_configs)

    foundation_params = {
        "name": "foundation",
        "train_file": os.path.join(tmp_path, "pretrain.xyz"),
        "valid_fraction": 0.2,
        "energy_weight": 1.0,
        "forces_weight": 10.0,
        "stress_weight": 1.0,
        "model": "MACE",
        "hidden_irreps": "32x0e",
        "r_max": 5.0,
        "batch_size": 2,
        "max_num_epochs": 5,
        "swa": None,
        "start_swa": 3,
        "device": "cpu",
        "seed": 42,
        "loss": "weighted",
        "energy_key": "REF_energy",
        "forces_key": "REF_forces",
        "stress_key": "REF_stress",
        "default_dtype": "float64",
        "checkpoints_dir": str(tmp_path),
        "model_dir": str(tmp_path),
    }

    run_env = os.environ.copy()
    sys.path.insert(0, str(Path(__file__).parent.parent))
    run_env["PYTHONPATH"] = ":".join(sys.path)

    cmd = [sys.executable, str(run_train)]
    for k, v in foundation_params.items():
        if v is None:
            cmd.append(f"--{k}")
        else:
            cmd.append(f"--{k}={v}")

    p = subprocess.run(cmd, env=run_env, check=True)
    assert p.returncode == 0

    # Step 3: Create finetuning set
    fitting_configs_dft = []
    fitting_configs_mp2 = []
    for i, c in enumerate(fitting_configs):
        if i in (0, 1):
            c_dft = c.copy()
            c_dft.info["head"] = "DFT"
            fitting_configs_dft.append(c_dft)
            fitting_configs_dft.append(c)
            c_mp2 = c.copy()
            c_mp2.info["head"] = "MP2"
            fitting_configs_mp2.append(c_mp2)
        elif i % 2 == 0:
            c.info["head"] = "DFT"
            fitting_configs_dft.append(c)
        else:
            c.info["head"] = "MP2"
            fitting_configs_mp2.append(c)
    ase.io.write(tmp_path / "fit_multihead_dft.xyz", fitting_configs_dft)
    ase.io.write(tmp_path / "fit_multihead_mp2.xyz", fitting_configs_mp2)

    # Step 4: Finetune the pretrained model with multihead replay
    heads = {
        "DFT": {"train_file": f"{str(tmp_path)}/fit_multihead_dft.xyz"},
        "MP2": {"train_file": f"{str(tmp_path)}/fit_multihead_mp2.xyz"},
    }
    yaml_str = "heads:\n"
    for key, value in heads.items():
        yaml_str += f"  {key}:\n"
        for sub_key, sub_value in value.items():
            yaml_str += f"    {sub_key}: {sub_value}\n"
    filename = tmp_path / "config.yaml"
    with open(filename, "w", encoding="utf-8") as file:
        file.write(yaml_str)

    finetuning_params = {
        "name": "finetuned",
        "valid_fraction": 0.1,
        "energy_weight": 1.0,
        "forces_weight": 10.0,
        "stress_weight": 1.0,
        "model": "MACE",
        "hidden_irreps": "32x0e",
        "r_max": 5.0,
        "batch_size": 2,
        "max_num_epochs": 5,
        "device": "cpu",
        "seed": 42,
        "loss": "weighted",
        "default_dtype": "float64",
        "checkpoints_dir": str(tmp_path),
        "model_dir": str(tmp_path),
        "foundation_model": os.path.join(tmp_path, "foundation.model"),
        "config": os.path.join(tmp_path, "config.yaml"),
        "pt_train_file": os.path.join(tmp_path, "pretrain.xyz"),
        "num_samples_pt": 3,
        "subselect_pt": "random",
        "force_mh_ft_lr": True,
    }

    cmd = [sys.executable, str(run_train)]
    for k, v in finetuning_params.items():
        if v is None:
            cmd.append(f"--{k}")
        else:
            cmd.append(f"--{k}={v}")

    p = subprocess.run(cmd, env=run_env, check=True)
    assert p.returncode == 0

    # Load and test the finetuned model
    calc = MACECalculator(
        model_paths=tmp_path / "finetuned.model", device="cpu", default_dtype="float64"
    )

    Es = []
    for at in fitting_configs:
        at.calc = calc
        Es.append(at.get_potential_energy())

    print("Energies:", Es)

    # Add some basic checks
    assert len(Es) == len(fitting_configs)
    assert all(isinstance(E, float) for E in Es)
    assert len(set(Es)) > 1  # Ens


@pytest.mark.skipif(not CUET_AVAILABLE, reason="cuequivariance not installed")
def test_run_train_cueq(tmp_path, fitting_configs):
    torch.set_default_dtype(torch.float64)
    ase.io.write(tmp_path / "fit.xyz", fitting_configs)

    mace_params = _mace_params.copy()
    mace_params["checkpoints_dir"] = str(tmp_path)
    mace_params["model_dir"] = str(tmp_path)
    mace_params["train_file"] = tmp_path / "fit.xyz"
    mace_params["enable_cueq"] = True
    mace_params["device"] = "cpu"
    mace_params["default_dtype"] = "float64"

    # make sure run_train.py is using the mace that is currently being tested
    run_env = os.environ.copy()
    sys.path.insert(0, str(Path(__file__).parent.parent))
    run_env["PYTHONPATH"] = ":".join(sys.path)
    print("DEBUG subprocess PYTHONPATH", run_env["PYTHONPATH"])

    cmd = (
        sys.executable
        + " "
        + str(run_train)
        + " "
        + " ".join(
            [
                (f"--{k}={v}" if v is not None else f"--{k}")
                for k, v in mace_params.items()
            ]
        )
    )

    p = subprocess.run(cmd.split(), env=run_env, check=True)
    assert p.returncode == 0

    calc = MACECalculator(model_paths=tmp_path / "MACE.model", device="cpu")
    Es = []
    for at in fitting_configs[2:]:
        at.calc = calc
        Es.append(at.get_potential_energy())

    calc = MACECalculator(
        model_paths=tmp_path / "MACE.model", device="cpu", enable_cueq=True
    )
    Es_cueq = []
    for at in fitting_configs[2:]:
        at.calc = calc
        Es_cueq.append(at.get_potential_energy())

    # from a run on 04/06/2024 on stress_bugfix 967f0bfb6490086599da247874b24595d149caa7
    ref_Es = [
        -0.039181344585828524,
        -0.0915223395136733,
        -0.14953484236456582,
        -0.06662480820063998,
        -0.09983737353050133,
        0.12477442296789745,
        -0.06486086271762856,
        -0.1460607988519944,
        0.12886334908465508,
        -0.14000990081920373,
        -0.05319886578958313,
        0.07780520158391,
        -0.08895480281886901,
        -0.15474719614734422,
        0.007756765146527644,
        -0.044879267197498685,
        -0.036065736712447574,
        -0.24413743841886623,
        -0.0838104612106429,
        -0.14751978636626545,
    ]

    assert np.allclose(Es, ref_Es)
    assert np.allclose(ref_Es, Es_cueq)


@pytest.mark.skipif(not CUET_AVAILABLE, reason="cuequivariance not installed")
def test_run_train_foundation_multihead_json_cueq(tmp_path, fitting_configs):
    fitting_configs_dft = []
    fitting_configs_mp2 = []
    for i, c in enumerate(fitting_configs):

        if i in (0, 1):
            continue  # skip isolated atoms, as energies specified by json files below
        if i % 2 == 0:
            c.info["head"] = "DFT"
            fitting_configs_dft.append(c)
        else:
            c.info["head"] = "MP2"
            fitting_configs_mp2.append(c)
    ase.io.write(tmp_path / "fit_multihead_dft.xyz", fitting_configs_dft)
    ase.io.write(tmp_path / "fit_multihead_mp2.xyz", fitting_configs_mp2)

    # write E0s to json files
    E0s = {1: 0.0, 8: 0.0}
    with open(tmp_path / "fit_multihead_dft.json", "w", encoding="utf-8") as f:
        json.dump(E0s, f)
    with open(tmp_path / "fit_multihead_mp2.json", "w", encoding="utf-8") as f:
        json.dump(E0s, f)

    heads = {
        "DFT": {
            "train_file": f"{str(tmp_path)}/fit_multihead_dft.xyz",
            "E0s": f"{str(tmp_path)}/fit_multihead_dft.json",
        },
        "MP2": {
            "train_file": f"{str(tmp_path)}/fit_multihead_mp2.xyz",
            "E0s": f"{str(tmp_path)}/fit_multihead_mp2.json",
        },
    }
    yaml_str = "heads:\n"
    for key, value in heads.items():
        yaml_str += f"  {key}:\n"
        for sub_key, sub_value in value.items():
            yaml_str += f"    {sub_key}: {sub_value}\n"
    filename = tmp_path / "config.yaml"
    with open(filename, "w", encoding="utf-8") as file:
        file.write(yaml_str)
    mace_params = _mace_params.copy()
    mace_params["valid_fraction"] = 0.1
    mace_params["checkpoints_dir"] = str(tmp_path)
    mace_params["model_dir"] = str(tmp_path)
    mace_params["config"] = tmp_path / "config.yaml"
    mace_params["loss"] = "weighted"
    mace_params["foundation_model"] = "small"
    mace_params["hidden_irreps"] = "128x0e"
    mace_params["r_max"] = 6.0
    mace_params["default_dtype"] = "float64"
    mace_params["num_radial_basis"] = 10
    mace_params["interaction_first"] = "RealAgnosticResidualInteractionBlock"
    mace_params["batch_size"] = 2
    mace_params["valid_batch_size"] = 1
    mace_params["num_samples_pt"] = 50
    mace_params["subselect_pt"] = "random"
    mace_params["enable_cueq"] = True
    mace_params["force_mh_ft_lr"] = True
    # make sure run_train.py is using the mace that is currently being tested
    run_env = os.environ.copy()
    sys.path.insert(0, str(Path(__file__).parent.parent))
    run_env["PYTHONPATH"] = ":".join(sys.path)
    print("DEBUG subprocess PYTHONPATH", run_env["PYTHONPATH"])

    cmd = (
        sys.executable
        + " "
        + str(run_train)
        + " "
        + " ".join(
            [
                (f"--{k}={v}" if v is not None else f"--{k}")
                for k, v in mace_params.items()
            ]
        )
    )

    p = subprocess.run(cmd.split(), env=run_env, check=True)
    assert p.returncode == 0

    calc = MACECalculator(
        model_paths=tmp_path / "MACE.model", device="cpu", default_dtype="float64"
    )

    Es = []
    for at in fitting_configs:
        at.calc = calc
        Es.append(at.get_potential_energy())

    print("Es", Es)
    # from a run on 20/08/2024 on commit
    ref_Es = [
        1.654685616493225,
        0.44693732261657715,
        0.8741313815116882,
        0.569085955619812,
        0.7161882519721985,
        0.8654778599739075,
        0.8722733855247498,
        0.49582308530807495,
        0.814422607421875,
        0.7027317881584167,
        0.7196993827819824,
        0.517953097820282,
        0.8631765246391296,
        0.4679797887802124,
        0.8163984417915344,
        0.4252359867095947,
        1.0861445665359497,
        0.6829671263694763,
        0.7136879563331604,
        0.5160345435142517,
        0.7002358436584473,
        0.5574042201042175,
    ]
    assert np.allclose(Es, ref_Es, atol=1e-1)


<<<<<<< HEAD
def test_run_train_lbfgs(tmp_path, fitting_configs):
    ase.io.write(tmp_path / "fit.xyz", fitting_configs)

    mace_params = _mace_params.copy()
    mace_params["checkpoints_dir"] = str(tmp_path)
    mace_params["model_dir"] = str(tmp_path)
    mace_params["train_file"] = tmp_path / "fit.xyz"
    mace_params["lbfgs"] = None
    mace_params["max_num_epochs"] = 2

    # make sure run_train.py is using the mace that is currently being tested
    run_env = os.environ.copy()
    sys.path.insert(0, str(Path(__file__).parent.parent))
    run_env["PYTHONPATH"] = ":".join(sys.path)
    print("DEBUG subprocess PYTHONPATH", run_env["PYTHONPATH"])

=======
def test_run_train_foundation_elements(tmp_path, fitting_configs):

    ase.io.write(tmp_path / "fit.xyz", fitting_configs)

    base_params = {
        "name": "MACE",
        "checkpoints_dir": str(tmp_path),
        "model_dir": str(tmp_path),
        "train_file": tmp_path / "fit.xyz",
        "loss": "weighted",
        "foundation_model": "small",
        "hidden_irreps": "128x0e",
        "r_max": 6.0,
        "default_dtype": "float64",
        "max_num_epochs": 5,
        "num_radial_basis": 10,
        "interaction_first": "RealAgnosticResidualInteractionBlock",
        "multiheads_finetuning": False,
    }

    # Run environment setup
    run_env = os.environ.copy()
    sys.path.insert(0, str(Path(__file__).parent.parent))
    run_env["PYTHONPATH"] = ":".join(sys.path)

    # First run: without foundation_model_elements (default behavior)
    mace_params = base_params.copy()
    cmd = (
        sys.executable
        + " "
        + str(run_train)
        + " "
        + " ".join(
            [
                (f"--{k}={v}" if v is not None else f"--{k}")
                for k, v in mace_params.items()
            ]
        )
    )
    p = subprocess.run(cmd.split(), env=run_env, check=True)
    assert p.returncode == 0

    # Load model and check elements
    model_filtered = torch.load(tmp_path / "MACE.model", map_location="cpu")
    filtered_elements = set(int(z) for z in model_filtered.atomic_numbers)
    assert filtered_elements == {1, 8}  # Only H and O should be present

    # Second run: with foundation_model_elements
    mace_params = base_params.copy()
    mace_params["name"] = "MACE_all_elements"
    mace_params["foundation_model_elements"] = True  # Flag-only argument
    cmd = (
        sys.executable
        + " "
        + str(run_train)
        + " "
        + " ".join(
            [
                (f"--{k}={v}" if v is not None else f"--{k}")
                for k, v in mace_params.items()
            ]
        )
    )
    p = subprocess.run(cmd.split(), env=run_env, check=True)
    assert p.returncode == 0

    # Load model and check elements
    model_all = torch.load(tmp_path / "MACE_all_elements.model", map_location="cpu")
    all_elements = set(int(z) for z in model_all.atomic_numbers)

    # Get elements from foundation model for comparison
    calc = mace_mp(model="small", device="cpu")
    foundation_elements = set(int(z) for z in calc.models[0].atomic_numbers)

    # Check that all foundation model elements are preserved
    assert all_elements == foundation_elements
    assert len(all_elements) > len(filtered_elements)

    # Check that both models can make predictions
    at = fitting_configs[2].copy()

    # Test filtered model
    calc_filtered = MACECalculator(
        model_paths=tmp_path / "MACE.model", device="cpu", default_dtype="float64"
    )
    at.calc = calc_filtered
    e1 = at.get_potential_energy()

    # Test all-elements model
    calc_all = MACECalculator(
        model_paths=tmp_path / "MACE_all_elements.model",
        device="cpu",
        default_dtype="float64",
    )
    at.calc = calc_all
    e2 = at.get_potential_energy()

    # Energies should be different since the models are trained differently,
    # but both should give reasonable results
    assert np.isfinite(e1)
    assert np.isfinite(e2)


def test_run_train_foundation_elements_multihead(tmp_path, fitting_configs):

    fitting_configs_dft = []
    fitting_configs_mp2 = []
    for i, c in enumerate(fitting_configs):
        if i in (0, 1):
            c_dft = c.copy()
            c_dft.info["head"] = "DFT"
            fitting_configs_dft.append(c_dft)
            c_mp2 = c.copy()
            c_mp2.info["head"] = "MP2"
            fitting_configs_mp2.append(c_mp2)
        if i % 2 == 0:
            c_copy = c.copy()
            c_copy.info["head"] = "DFT"
            fitting_configs_dft.append(c_copy)
        else:
            c_copy = c.copy()
            c_copy.info["head"] = "MP2"
            fitting_configs_mp2.append(c_copy)

    ase.io.write(tmp_path / "fit_dft.xyz", fitting_configs_dft)
    ase.io.write(tmp_path / "fit_mp2.xyz", fitting_configs_mp2)

    # Create multihead configuration
    heads = {
        "DFT": {"train_file": f"{str(tmp_path)}/fit_dft.xyz"},
        "MP2": {"train_file": f"{str(tmp_path)}/fit_mp2.xyz"},
    }
    yaml_str = "heads:\n"
    for key, value in heads.items():
        yaml_str += f"  {key}:\n"
        for sub_key, sub_value in value.items():
            yaml_str += f"    {sub_key}: {sub_value}\n"
    config_file = tmp_path / "config.yaml"
    with open(config_file, "w", encoding="utf-8") as file:
        file.write(yaml_str)

    base_params = {
        "name": "MACE",
        "checkpoints_dir": str(tmp_path),
        "model_dir": str(tmp_path),
        "config": str(config_file),
        "loss": "weighted",
        "foundation_model": "small",
        "hidden_irreps": "128x0e",
        "r_max": 6.0,
        "default_dtype": "float64",
        "max_num_epochs": 5,
        "num_radial_basis": 10,
        "interaction_first": "RealAgnosticResidualInteractionBlock",
        "force_mh_ft_lr": True,
        "batch_size": 1,
        "num_samples_pt": 50,
        "subselect_pt": "random",
        "valid_fraction": 0.1,
        "valid_batch_size": 1,
    }

    # Run environment setup
    run_env = os.environ.copy()
    sys.path.insert(0, str(Path(__file__).parent.parent))
    run_env["PYTHONPATH"] = ":".join(sys.path)

    # First run: without foundation_model_elements (default behavior)
    mace_params = base_params.copy()
>>>>>>> 53df9ea7
    cmd = (
        sys.executable
        + " "
        + str(run_train)
        + " "
        + " ".join(
            [
                (f"--{k}={v}" if v is not None else f"--{k}")
                for k, v in mace_params.items()
            ]
        )
    )
<<<<<<< HEAD

    p = subprocess.run(cmd.split(), env=run_env, check=True)
    assert p.returncode == 0

    calc = MACECalculator(model_paths=tmp_path / "MACE.model", device="cpu")

    Es = []
    for at in fitting_configs:
        at.calc = calc
        Es.append(at.get_potential_energy())

    print("Es", Es)
    # from a run on 14/03/2025
    ref_Es = [
        0.0,
        0.0,
        -0.1874197850340979,
        -0.25991775038059006,
        0.18263492399322268,
        -0.15026829765490662,
        -0.2403061362015996,
        0.1689257170630718,
        -0.2095568077455055,
        -0.2957758160829075,
        -0.0035370913684985364,
        -0.2195416610745775,
        -0.25405549447739517,
        -0.06201390990366806,
        -0.13332219494388334,
        -0.19633181702040337,
        0.013014932630445699,
        -0.08808335967147174,
        -0.06664444189210728,
        -0.4230467426992034,
        -0.2348250569553676,
        -0.17593904833220647
    ]
    assert np.allclose(Es, ref_Es, atol=1e-2)
=======
    p = subprocess.run(cmd.split(), env=run_env, check=True)
    assert p.returncode == 0

    # Load model and check elements
    model_filtered = torch.load(tmp_path / "MACE.model", map_location="cpu")
    filtered_elements = set(int(z) for z in model_filtered.atomic_numbers)
    assert filtered_elements == {1, 8}  # Only H and O should be present
    assert len(model_filtered.heads) == 3  # pt_head + DFT + MP2

    # Second run: with foundation_model_elements
    mace_params = base_params.copy()
    mace_params["name"] = "MACE_all_elements"
    mace_params["foundation_model_elements"] = True
    cmd = (
        sys.executable
        + " "
        + str(run_train)
        + " "
        + " ".join(
            [
                (f"--{k}={v}" if v is not None else f"--{k}")
                for k, v in mace_params.items()
            ]
        )
    )
    p = subprocess.run(cmd.split(), env=run_env, check=True)
    assert p.returncode == 0

    # Load model and check elements
    model_all = torch.load(tmp_path / "MACE_all_elements.model", map_location="cpu")
    all_elements = set(int(z) for z in model_all.atomic_numbers)

    # Get elements from foundation model for comparison
    calc = mace_mp(model="small", device="cpu")
    foundation_elements = set(int(z) for z in calc.models[0].atomic_numbers)

    # Check that all foundation model elements are preserved
    assert all_elements == foundation_elements
    assert len(all_elements) > len(filtered_elements)
    assert len(model_all.heads) == 3  # pt_head + DFT + MP2

    # Check that both models can make predictions
    at = fitting_configs_dft[2].copy()

    # Test filtered model
    calc_filtered = MACECalculator(
        model_paths=tmp_path / "MACE.model", device="cpu", default_dtype="float64"
    )
    at.calc = calc_filtered
    e1 = at.get_potential_energy()

    # Test all-elements model
    calc_all = MACECalculator(
        model_paths=tmp_path / "MACE_all_elements.model",
        device="cpu",
        default_dtype="float64",
    )
    at.calc = calc_all
    e2 = at.get_potential_energy()

    assert np.isfinite(e1)
    assert np.isfinite(e2)
>>>>>>> 53df9ea7
<|MERGE_RESOLUTION|>--- conflicted
+++ resolved
@@ -1052,8 +1052,6 @@
     ]
     assert np.allclose(Es, ref_Es, atol=1e-1)
 
-
-<<<<<<< HEAD
 def test_run_train_lbfgs(tmp_path, fitting_configs):
     ase.io.write(tmp_path / "fit.xyz", fitting_configs)
 
@@ -1069,35 +1067,7 @@
     sys.path.insert(0, str(Path(__file__).parent.parent))
     run_env["PYTHONPATH"] = ":".join(sys.path)
     print("DEBUG subprocess PYTHONPATH", run_env["PYTHONPATH"])
-
-=======
-def test_run_train_foundation_elements(tmp_path, fitting_configs):
-
-    ase.io.write(tmp_path / "fit.xyz", fitting_configs)
-
-    base_params = {
-        "name": "MACE",
-        "checkpoints_dir": str(tmp_path),
-        "model_dir": str(tmp_path),
-        "train_file": tmp_path / "fit.xyz",
-        "loss": "weighted",
-        "foundation_model": "small",
-        "hidden_irreps": "128x0e",
-        "r_max": 6.0,
-        "default_dtype": "float64",
-        "max_num_epochs": 5,
-        "num_radial_basis": 10,
-        "interaction_first": "RealAgnosticResidualInteractionBlock",
-        "multiheads_finetuning": False,
-    }
-
-    # Run environment setup
-    run_env = os.environ.copy()
-    sys.path.insert(0, str(Path(__file__).parent.parent))
-    run_env["PYTHONPATH"] = ":".join(sys.path)
-
-    # First run: without foundation_model_elements (default behavior)
-    mace_params = base_params.copy()
+    
     cmd = (
         sys.executable
         + " "
@@ -1110,151 +1080,7 @@
             ]
         )
     )
-    p = subprocess.run(cmd.split(), env=run_env, check=True)
-    assert p.returncode == 0
-
-    # Load model and check elements
-    model_filtered = torch.load(tmp_path / "MACE.model", map_location="cpu")
-    filtered_elements = set(int(z) for z in model_filtered.atomic_numbers)
-    assert filtered_elements == {1, 8}  # Only H and O should be present
-
-    # Second run: with foundation_model_elements
-    mace_params = base_params.copy()
-    mace_params["name"] = "MACE_all_elements"
-    mace_params["foundation_model_elements"] = True  # Flag-only argument
-    cmd = (
-        sys.executable
-        + " "
-        + str(run_train)
-        + " "
-        + " ".join(
-            [
-                (f"--{k}={v}" if v is not None else f"--{k}")
-                for k, v in mace_params.items()
-            ]
-        )
-    )
-    p = subprocess.run(cmd.split(), env=run_env, check=True)
-    assert p.returncode == 0
-
-    # Load model and check elements
-    model_all = torch.load(tmp_path / "MACE_all_elements.model", map_location="cpu")
-    all_elements = set(int(z) for z in model_all.atomic_numbers)
-
-    # Get elements from foundation model for comparison
-    calc = mace_mp(model="small", device="cpu")
-    foundation_elements = set(int(z) for z in calc.models[0].atomic_numbers)
-
-    # Check that all foundation model elements are preserved
-    assert all_elements == foundation_elements
-    assert len(all_elements) > len(filtered_elements)
-
-    # Check that both models can make predictions
-    at = fitting_configs[2].copy()
-
-    # Test filtered model
-    calc_filtered = MACECalculator(
-        model_paths=tmp_path / "MACE.model", device="cpu", default_dtype="float64"
-    )
-    at.calc = calc_filtered
-    e1 = at.get_potential_energy()
-
-    # Test all-elements model
-    calc_all = MACECalculator(
-        model_paths=tmp_path / "MACE_all_elements.model",
-        device="cpu",
-        default_dtype="float64",
-    )
-    at.calc = calc_all
-    e2 = at.get_potential_energy()
-
-    # Energies should be different since the models are trained differently,
-    # but both should give reasonable results
-    assert np.isfinite(e1)
-    assert np.isfinite(e2)
-
-
-def test_run_train_foundation_elements_multihead(tmp_path, fitting_configs):
-
-    fitting_configs_dft = []
-    fitting_configs_mp2 = []
-    for i, c in enumerate(fitting_configs):
-        if i in (0, 1):
-            c_dft = c.copy()
-            c_dft.info["head"] = "DFT"
-            fitting_configs_dft.append(c_dft)
-            c_mp2 = c.copy()
-            c_mp2.info["head"] = "MP2"
-            fitting_configs_mp2.append(c_mp2)
-        if i % 2 == 0:
-            c_copy = c.copy()
-            c_copy.info["head"] = "DFT"
-            fitting_configs_dft.append(c_copy)
-        else:
-            c_copy = c.copy()
-            c_copy.info["head"] = "MP2"
-            fitting_configs_mp2.append(c_copy)
-
-    ase.io.write(tmp_path / "fit_dft.xyz", fitting_configs_dft)
-    ase.io.write(tmp_path / "fit_mp2.xyz", fitting_configs_mp2)
-
-    # Create multihead configuration
-    heads = {
-        "DFT": {"train_file": f"{str(tmp_path)}/fit_dft.xyz"},
-        "MP2": {"train_file": f"{str(tmp_path)}/fit_mp2.xyz"},
-    }
-    yaml_str = "heads:\n"
-    for key, value in heads.items():
-        yaml_str += f"  {key}:\n"
-        for sub_key, sub_value in value.items():
-            yaml_str += f"    {sub_key}: {sub_value}\n"
-    config_file = tmp_path / "config.yaml"
-    with open(config_file, "w", encoding="utf-8") as file:
-        file.write(yaml_str)
-
-    base_params = {
-        "name": "MACE",
-        "checkpoints_dir": str(tmp_path),
-        "model_dir": str(tmp_path),
-        "config": str(config_file),
-        "loss": "weighted",
-        "foundation_model": "small",
-        "hidden_irreps": "128x0e",
-        "r_max": 6.0,
-        "default_dtype": "float64",
-        "max_num_epochs": 5,
-        "num_radial_basis": 10,
-        "interaction_first": "RealAgnosticResidualInteractionBlock",
-        "force_mh_ft_lr": True,
-        "batch_size": 1,
-        "num_samples_pt": 50,
-        "subselect_pt": "random",
-        "valid_fraction": 0.1,
-        "valid_batch_size": 1,
-    }
-
-    # Run environment setup
-    run_env = os.environ.copy()
-    sys.path.insert(0, str(Path(__file__).parent.parent))
-    run_env["PYTHONPATH"] = ":".join(sys.path)
-
-    # First run: without foundation_model_elements (default behavior)
-    mace_params = base_params.copy()
->>>>>>> 53df9ea7
-    cmd = (
-        sys.executable
-        + " "
-        + str(run_train)
-        + " "
-        + " ".join(
-            [
-                (f"--{k}={v}" if v is not None else f"--{k}")
-                for k, v in mace_params.items()
-            ]
-        )
-    )
-<<<<<<< HEAD
-
+    
     p = subprocess.run(cmd.split(), env=run_env, check=True)
     assert p.returncode == 0
 
@@ -1292,7 +1118,190 @@
         -0.17593904833220647
     ]
     assert np.allclose(Es, ref_Es, atol=1e-2)
-=======
+
+
+def test_run_train_foundation_elements(tmp_path, fitting_configs):
+
+    ase.io.write(tmp_path / "fit.xyz", fitting_configs)
+
+    base_params = {
+        "name": "MACE",
+        "checkpoints_dir": str(tmp_path),
+        "model_dir": str(tmp_path),
+        "train_file": tmp_path / "fit.xyz",
+        "loss": "weighted",
+        "foundation_model": "small",
+        "hidden_irreps": "128x0e",
+        "r_max": 6.0,
+        "default_dtype": "float64",
+        "max_num_epochs": 5,
+        "num_radial_basis": 10,
+        "interaction_first": "RealAgnosticResidualInteractionBlock",
+        "multiheads_finetuning": False,
+    }
+
+    # Run environment setup
+    run_env = os.environ.copy()
+    sys.path.insert(0, str(Path(__file__).parent.parent))
+    run_env["PYTHONPATH"] = ":".join(sys.path)
+
+    # First run: without foundation_model_elements (default behavior)
+    mace_params = base_params.copy()
+    cmd = (
+        sys.executable
+        + " "
+        + str(run_train)
+        + " "
+        + " ".join(
+            [
+                (f"--{k}={v}" if v is not None else f"--{k}")
+                for k, v in mace_params.items()
+            ]
+        )
+    )
+    p = subprocess.run(cmd.split(), env=run_env, check=True)
+    assert p.returncode == 0
+
+    # Load model and check elements
+    model_filtered = torch.load(tmp_path / "MACE.model", map_location="cpu")
+    filtered_elements = set(int(z) for z in model_filtered.atomic_numbers)
+    assert filtered_elements == {1, 8}  # Only H and O should be present
+
+    # Second run: with foundation_model_elements
+    mace_params = base_params.copy()
+    mace_params["name"] = "MACE_all_elements"
+    mace_params["foundation_model_elements"] = True  # Flag-only argument
+    cmd = (
+        sys.executable
+        + " "
+        + str(run_train)
+        + " "
+        + " ".join(
+            [
+                (f"--{k}={v}" if v is not None else f"--{k}")
+                for k, v in mace_params.items()
+            ]
+        )
+    )
+    p = subprocess.run(cmd.split(), env=run_env, check=True)
+    assert p.returncode == 0
+
+    # Load model and check elements
+    model_all = torch.load(tmp_path / "MACE_all_elements.model", map_location="cpu")
+    all_elements = set(int(z) for z in model_all.atomic_numbers)
+
+    # Get elements from foundation model for comparison
+    calc = mace_mp(model="small", device="cpu")
+    foundation_elements = set(int(z) for z in calc.models[0].atomic_numbers)
+
+    # Check that all foundation model elements are preserved
+    assert all_elements == foundation_elements
+    assert len(all_elements) > len(filtered_elements)
+
+    # Check that both models can make predictions
+    at = fitting_configs[2].copy()
+
+    # Test filtered model
+    calc_filtered = MACECalculator(
+        model_paths=tmp_path / "MACE.model", device="cpu", default_dtype="float64"
+    )
+    at.calc = calc_filtered
+    e1 = at.get_potential_energy()
+
+    # Test all-elements model
+    calc_all = MACECalculator(
+        model_paths=tmp_path / "MACE_all_elements.model",
+        device="cpu",
+        default_dtype="float64",
+    )
+    at.calc = calc_all
+    e2 = at.get_potential_energy()
+
+    # Energies should be different since the models are trained differently,
+    # but both should give reasonable results
+    assert np.isfinite(e1)
+    assert np.isfinite(e2)
+
+
+def test_run_train_foundation_elements_multihead(tmp_path, fitting_configs):
+
+    fitting_configs_dft = []
+    fitting_configs_mp2 = []
+    for i, c in enumerate(fitting_configs):
+        if i in (0, 1):
+            c_dft = c.copy()
+            c_dft.info["head"] = "DFT"
+            fitting_configs_dft.append(c_dft)
+            c_mp2 = c.copy()
+            c_mp2.info["head"] = "MP2"
+            fitting_configs_mp2.append(c_mp2)
+        if i % 2 == 0:
+            c_copy = c.copy()
+            c_copy.info["head"] = "DFT"
+            fitting_configs_dft.append(c_copy)
+        else:
+            c_copy = c.copy()
+            c_copy.info["head"] = "MP2"
+            fitting_configs_mp2.append(c_copy)
+
+    ase.io.write(tmp_path / "fit_dft.xyz", fitting_configs_dft)
+    ase.io.write(tmp_path / "fit_mp2.xyz", fitting_configs_mp2)
+
+    # Create multihead configuration
+    heads = {
+        "DFT": {"train_file": f"{str(tmp_path)}/fit_dft.xyz"},
+        "MP2": {"train_file": f"{str(tmp_path)}/fit_mp2.xyz"},
+    }
+    yaml_str = "heads:\n"
+    for key, value in heads.items():
+        yaml_str += f"  {key}:\n"
+        for sub_key, sub_value in value.items():
+            yaml_str += f"    {sub_key}: {sub_value}\n"
+    config_file = tmp_path / "config.yaml"
+    with open(config_file, "w", encoding="utf-8") as file:
+        file.write(yaml_str)
+
+    base_params = {
+        "name": "MACE",
+        "checkpoints_dir": str(tmp_path),
+        "model_dir": str(tmp_path),
+        "config": str(config_file),
+        "loss": "weighted",
+        "foundation_model": "small",
+        "hidden_irreps": "128x0e",
+        "r_max": 6.0,
+        "default_dtype": "float64",
+        "max_num_epochs": 5,
+        "num_radial_basis": 10,
+        "interaction_first": "RealAgnosticResidualInteractionBlock",
+        "force_mh_ft_lr": True,
+        "batch_size": 1,
+        "num_samples_pt": 50,
+        "subselect_pt": "random",
+        "valid_fraction": 0.1,
+        "valid_batch_size": 1,
+    }
+
+    # Run environment setup
+    run_env = os.environ.copy()
+    sys.path.insert(0, str(Path(__file__).parent.parent))
+    run_env["PYTHONPATH"] = ":".join(sys.path)
+
+    # First run: without foundation_model_elements (default behavior)
+    mace_params = base_params.copy()
+    cmd = (
+        sys.executable
+        + " "
+        + str(run_train)
+        + " "
+        + " ".join(
+            [
+                (f"--{k}={v}" if v is not None else f"--{k}")
+                for k, v in mace_params.items()
+            ]
+        )
+    )
+    
     p = subprocess.run(cmd.split(), env=run_env, check=True)
     assert p.returncode == 0
 
@@ -1354,5 +1363,4 @@
     e2 = at.get_potential_energy()
 
     assert np.isfinite(e1)
-    assert np.isfinite(e2)
->>>>>>> 53df9ea7
+    assert np.isfinite(e2)