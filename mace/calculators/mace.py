--- conflicted
+++ resolved
@@ -91,15 +91,11 @@
         compile_mode=None,
         fullgraph=True,
         enable_cueq=False,
-<<<<<<< HEAD
         enable_oeq=False,
-=======
->>>>>>> 0886c7f1
         electric_field=torch.zeros(3),
         **kwargs,
     ):
         Calculator.__init__(self, **kwargs)
-<<<<<<< HEAD
         if enable_cueq or enable_oeq:
             assert model_type in ["MACE", "MACEField"], "CuEq only supports MACE models"
             if compile_mode is not None:
@@ -119,11 +115,6 @@
             raise ImportError(
                 "openequivariance is not installed so OEq acceleration cannot be used"
             )
-=======
-        if enable_cueq:
-            # assert model_type == "MACE", "CuEq only supports MACE models"
-            compile_mode = None
->>>>>>> 0886c7f1
         if "model_path" in kwargs:
             deprecation_message = (
                 "'model_path' argument is deprecated, please use 'model_paths'"
@@ -181,18 +172,13 @@
                 "stress",
                 "dipole",
             ]
-<<<<<<< HEAD
         elif model_type == "MACEField":
-=======
-        elif model_type == "ScaleShiftFieldMACE":
->>>>>>> 0886c7f1
             self.implemented_properties = [
                 "energy",
                 "free_energy",
                 "node_energy",
                 "forces",
                 "stress",
-<<<<<<< HEAD
                 "polarization",
                 "becs",
                 "polarizability",
@@ -201,16 +187,6 @@
         else:
             raise ValueError(
                 f"Give a valid model_type: [MACE, DipoleMACE, DipolePolarizabilityMACE, EnergyDipoleMACE, MACEField], {model_type} not supported"
-=======
-                "polarisation",
-                "becs",
-                "polarisability",
-            ]
-            self.electric_field = electric_field
-        else:
-            raise ValueError(
-                f"Give a valid model_type: [MACE, DipoleMACE, EnergyDipoleMACE, ScaleShiftFieldMACE], {model_type} not supported"
->>>>>>> 0886c7f1
             )
 
         if model_paths is not None:
@@ -254,7 +230,6 @@
                 )
             elif model_type == "DipoleMACE":
                 self.implemented_properties.extend(["dipole_var"])
-<<<<<<< HEAD
             elif model_type == "MACEField":
                 self.implemented_properties.extend(
                     [
@@ -266,11 +241,6 @@
                         "becs_var",
                         "polarizability_var",
                     ]
-=======
-            elif model_type == "ScaleShiftFieldMACE":
-                self.implemented_properties.extend(
-                    ["energies", "energy_var", "forces_comm", "stress_var", "polarisation_var", "becs_var", "polarisability_var"]
->>>>>>> 0886c7f1
                 )
 
         if compile_mode is not None:
@@ -401,11 +371,7 @@
         :return: tuple of torch tensors
         """
         dict_of_tensors = {}
-<<<<<<< HEAD
         if model_type in ["MACE", "EnergyDipoleMACE", "MACEField"]:
-=======
-        if model_type in ["MACE", "EnergyDipoleMACE", "ScaleShiftFieldMACE"]:
->>>>>>> 0886c7f1
             energies = torch.zeros(num_models, device=self.device)
             node_energy = torch.zeros(num_models, num_atoms, device=self.device)
             forces = torch.zeros(num_models, num_atoms, 3, device=self.device)
@@ -418,7 +384,6 @@
                     "stress": stress,
                 }
             )
-<<<<<<< HEAD
         if model_type in ["EnergyDipoleMACE", "DipoleMACE", "DipolePolarizabilityMACE"]:
             dipole = torch.zeros(num_models, 3, device=self.device)
             dict_of_tensors.update({"dipole": dipole})
@@ -444,25 +409,6 @@
                     "polarizability": polarizability,
                 }
             )
-=======
-
-        if model_type in ["EnergyDipoleMACE", "DipoleMACE"]:
-            dipole = torch.zeros(num_models, 3, device=self.device)
-            dict_of_tensors.update({"dipole": dipole})
-
-        if model_type == "ScaleShiftFieldMACE":
-            polarisation = torch.zeros(num_models, 3, device=self.device)
-            becs = torch.zeros(num_models, num_atoms, 3, 3, device=self.device)
-            polarisability = torch.zeros(num_models, 3, 3, device=self.device)
-            dict_of_tensors.update(
-                {
-                    "polarisation": polarisation,
-                    "becs": becs,
-                    "polarisability": polarisability,
-                }
-            )
-
->>>>>>> 0886c7f1
         return dict_of_tensors
 
     def _atoms_to_batch(self, atoms):
@@ -514,11 +460,7 @@
 
         batch_base = self._atoms_to_batch(atoms)
 
-<<<<<<< HEAD
         if self.model_type in ["MACE", "EnergyDipoleMACE", "MACEField"]:
-=======
-        if self.model_type in ["MACE", "EnergyDipoleMACE", "ScaleShiftFieldMACE"]:
->>>>>>> 0886c7f1
             batch = self._clone_batch(batch_base)
             node_heads = batch["head"][batch["batch"]]
             num_atoms_arange = torch.arange(batch["positions"].shape[0])
@@ -529,34 +471,18 @@
         else:
             compute_stress = False
 
-<<<<<<< HEAD
         if self.model_type == "MACEField":
             compute_polarization = True
             compute_becs = True
             compute_polarizability = True
             batch_base["electric_field"] = self.electric_field
             
-=======
-        if self.model_type == "ScaleShiftFieldMACE":
-            compute_polarisation = True
-            compute_becs = True
-            compute_polarisability = True
-            batch_base["electric_field"] = torch.tensor(
-                self.electric_field, 
-                dtype=next(self.models[0].parameters()).dtype
-            )
-        else:
-            compute_polarisation = False
-            compute_becs = False
-            compute_polarisability = False
->>>>>>> 0886c7f1
 
         ret_tensors = self._create_result_tensors(
             self.model_type, self.num_models, len(atoms)
         )
         for i, model in enumerate(self.models):
             batch = self._clone_batch(batch_base)
-<<<<<<< HEAD
             if self.model_type == "MACEField":
                 out = model(
                     batch.to_dict(),
@@ -579,35 +505,16 @@
                     compute_atomic_stresses=self.compute_atomic_stresses,
                 )
             if self.model_type in ["MACE", "EnergyDipoleMACE", "MACEField"]:
-=======
-            out = model(
-                batch.to_dict(),
-                compute_force=True,
-                compute_stress=compute_stress,
-                compute_polarisation=compute_polarisation,
-                compute_becs=compute_becs,
-                compute_polarisability=compute_polarisability,
-                training=self.use_compile,
-                compute_edge_forces=self.compute_atomic_stresses,
-                compute_atomic_stresses=self.compute_atomic_stresses,
-            )
-            if self.model_type in ["MACE", "EnergyDipoleMACE", "ScaleShiftFieldMACE"]:
->>>>>>> 0886c7f1
                 ret_tensors["energies"][i] = out["energy"].detach()
                 ret_tensors["node_energy"][i] = (out["node_energy"] - node_e0).detach()
                 ret_tensors["forces"][i] = out["forces"].detach()
                 if out["stress"] is not None:
                     ret_tensors["stress"][i] = out["stress"].detach()
-<<<<<<< HEAD
             if self.model_type in [
                 "DipoleMACE",
                 "EnergyDipoleMACE",
                 "DipolePolarizabilityMACE",
             ]:
-=======
-
-            if self.model_type in ["DipoleMACE", "EnergyDipoleMACE"]:
->>>>>>> 0886c7f1
                 ret_tensors["dipole"][i] = out["dipole"].detach()
             if self.model_type == "DipolePolarizabilityMACE":
                 ret_tensors["charges"][i] = out["charges"].detach()
@@ -633,11 +540,7 @@
                 ret_tensors["polarisability"][i] = out["polarisability"].detach()
 
         self.results = {}
-<<<<<<< HEAD
         if self.model_type in ["MACE", "EnergyDipoleMACE", "MACEField"]:
-=======
-        if self.model_type in ["MACE", "EnergyDipoleMACE", "ScaleShiftFieldMACE"]:
->>>>>>> 0886c7f1
             self.results["energy"] = (
                 torch.mean(ret_tensors["energies"], dim=0).cpu().item()
                 * self.energy_units_to_eV
