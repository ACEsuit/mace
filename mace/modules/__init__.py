--- conflicted
+++ resolved
@@ -40,11 +40,7 @@
     AtomicDielectricMACE,
     AtomicDipolesMACE,
     EnergyDipolesMACE,
-<<<<<<< HEAD
     LLPRModel,
-    ScaleShiftBOTNet,
-=======
->>>>>>> c9b6599a
     ScaleShiftMACE,
 )
 from .radial import BesselBasis, GaussianBasis, PolynomialCutoff, ZBLBasis
