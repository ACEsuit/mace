--- conflicted
+++ resolved
@@ -101,46 +101,6 @@
     if virials is None:
         virials = torch.zeros((1, 3, 3))
 
-<<<<<<< HEAD
-    becs = []
-    polarisabilities = []
-    for i in range(3):
-        bec, polarisability = torch.autograd.grad(
-            outputs=[polarisation[:, i]],  # [n_graphs, 3]
-            inputs=[positions, electric_field],  # [n_nodes, 3] [n_graphs, 3]
-            grad_outputs=[torch.ones_like(polarisation[:, i])],
-            retain_graph=True,
-            create_graph=training,
-            allow_unused=False,
-        )
-        becs.append(bec)
-        polarisabilities.append(polarisability)
-    bec = torch.stack(becs, axis=1)
-    polarisability = torch.stack(polarisabilities, axis=1)
-    # print(polarisability)
-    return -1 * forces, -1 * virials, stress, polarisation, -1 * bec, -1 * polarisability
-
-def get_pol_hessians(
-    energy: torch.Tensor,
-    electric_field: torch.Tensor,
-):
-    def jacobian(y, x, create_graph=False):                                                               
-        jac = []                                                                                          
-        flat_y = y.reshape(-1)                                                                            
-        grad_y = torch.zeros_like(flat_y)                                                                 
-        for i in range(len(flat_y)):                                                                      
-            grad_y[i] = 1.                                                                                
-            grad_x, = torch.autograd.grad(flat_y, x, grad_y, retain_graph=True, create_graph=create_graph)
-            jac.append(grad_x.reshape(x.shape))                                                           
-            grad_y[i] = 0.                                                                                
-        return torch.stack(jac).reshape(y.shape + x.shape)                                                
-                                                                                                        
-    def hessian(y, x):                                                                                    
-        return jacobian(jacobian(y, x, create_graph=True), x)                                             
-                                                                                                        
-                                                                                                      
-    return hessian(energy, x)
-=======
     bec = []
     polarisability = []
     for d in range(3):
@@ -157,8 +117,8 @@
 
     bec = torch.stack(bec, dim=1)
     polarisability = torch.stack(polarisability, dim=1)
->>>>>>> 69217fe0
-
+    # print(polarisability)
+    return -1 * forces, -1 * virials, stress, polarisation, -1 * bec, -1 * polarisability
 
 def get_symmetric_displacement(
     positions: torch.Tensor,
