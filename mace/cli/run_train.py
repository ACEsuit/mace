--- conflicted
+++ resolved
@@ -87,10 +87,7 @@
     args = tools.build_default_arg_parser().parse_args()
     run(args)
 
-<<<<<<< HEAD
-
-=======
->>>>>>> 7bc5920b
+
 def run(args) -> None:
     """
     This script runs the training/fine tuning for mace
@@ -314,20 +311,7 @@
                 config_type_weights=config_type_weights,
                 test_path=test_files_ase_list,
                 seed=args.seed,
-<<<<<<< HEAD
                 key_specification=head_config.key_specification,
-=======
-                energy_key=head_config.energy_key,
-                forces_key=head_config.forces_key,
-                stress_key=head_config.stress_key,
-                virials_key=head_config.virials_key,
-                dipole_key=head_config.dipole_key,
-                charges_key=head_config.charges_key,
-                electric_field_key=head_config.electric_field_key,
-                polarisation_key=head_config.polarisation_key,
-                bec_key=head_config.bec_key,
-                polarisability_key=head_config.polarisability_key,
->>>>>>> 7bc5920b
                 head_name=head_config.head_name,
                 keep_isolated_atoms=head_config.keep_isolated_atoms,
             )
@@ -365,8 +349,7 @@
         logging.info(
             "==================Using multiheads finetuning mode=================="
         )
-<<<<<<< HEAD
-        args.loss = "universal"
+        args.loss = "universal_field" if args.compute_field else "universal"
 
         all_ase_readable = all(
             all(check_path_ase_read(f) for f in head_config.train_file)
@@ -388,89 +371,13 @@
                     head_config.collections.train += (
                         head_config.collections.train * int(0.1 / ratio_pt_ft)
                     )
-=======
-        args.loss = "universal_field" if args.compute_field else "universal"
-        if (
-            args.foundation_model in ["small", "medium", "large"]
-            or args.pt_train_file == "mp"
-        ):
->>>>>>> 7bc5920b
             logging.info(
                 f"Total number of configurations in pretraining: train={len(head_config_pt.collections.train)}, valid={len(head_config_pt.collections.valid)}"
             )
         else:
-<<<<<<< HEAD
             logging.debug(
                 "Using LMDB/HDF5 datasets for pretraining or fine-tuning - skipping ratio check"
             )
-=======
-            logging.info(
-                f"Using foundation model for multiheads finetuning with {args.pt_train_file}"
-            )
-            heads = list(dict.fromkeys(["pt_head"] + heads))
-            collections, atomic_energies_dict = get_dataset_from_xyz(
-                work_dir=args.work_dir,
-                train_path=args.pt_train_file,
-                valid_path=args.pt_valid_file,
-                valid_fraction=args.valid_fraction,
-                config_type_weights=None,
-                test_path=None,
-                seed=args.seed,
-                energy_key=args.energy_key,
-                forces_key=args.forces_key,
-                stress_key=args.stress_key,
-                virials_key=args.virials_key,
-                dipole_key=args.dipole_key,
-                charges_key=args.charges_key,
-                electric_field_key=args.electric_field_key,
-                polarisation_key=args.polarisation_key,
-                bec_key=args.bec_key,
-                polarisability_key=args.polarisability_key,
-                head_name="pt_head",
-                keep_isolated_atoms=args.keep_isolated_atoms,
-            )
-            head_config_pt = HeadConfig(
-                head_name="pt_head",
-                train_file=args.pt_train_file,
-                valid_file=args.pt_valid_file,
-                E0s="foundation",
-                statistics_file=args.statistics_file,
-                valid_fraction=args.valid_fraction,
-                config_type_weights=None,
-                energy_key=args.energy_key,
-                forces_key=args.forces_key,
-                stress_key=args.stress_key,
-                virials_key=args.virials_key,
-                dipole_key=args.dipole_key,
-                charges_key=args.charges_key,
-                electric_field_key=args.electric_field_key,
-                polarisation_key=args.polarisation_key,
-                bec_key=args.bec_key,
-                polarisability_key=args.polarisability_key,
-                keep_isolated_atoms=args.keep_isolated_atoms,
-                collections=collections,
-                avg_num_neighbors=model_foundation.interactions[0].avg_num_neighbors,
-                compute_avg_num_neighbors=False,
-            )
-            head_config_pt.collections = collections
-            head_configs.append(head_config_pt)
-
-        ratio_pt_ft = size_collections_train / len(head_config_pt.collections.train)
-        if ratio_pt_ft < 0.1:
-            logging.warning(
-                f"Ratio of the number of configurations in the training set and the in the pt_train_file is {ratio_pt_ft}, "
-                f"increasing the number of configurations in the pt_train_file by a factor of {int(0.1 / ratio_pt_ft)}"
-            )
-            for head_config in head_configs:
-                if head_config.head_name == "pt_head":
-                    continue
-                head_config.collections.train += head_config.collections.train * int(
-                    0.1 / ratio_pt_ft
-                )
-        logging.info(
-            f"Total number of configurations in pretraining: train={len(head_config_pt.collections.train)}, valid={len(head_config_pt.collections.valid)}"
-        )
->>>>>>> 7bc5920b
 
     # Atomic number table
     # yapf: disable
@@ -595,10 +502,7 @@
             except KeyError as e:
                 raise KeyError(f"Atomic number {e} not found in atomic_energies_dict for head {head_config.head_name}, add E0s for this atomic number") from e
 
-<<<<<<< HEAD
     # Load datasets for each head, supporting multiple files per head
-=======
->>>>>>> 7bc5920b
     valid_sets = {head: [] for head in heads}
     train_sets = {head: [] for head in heads}
 
