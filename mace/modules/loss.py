###########################################################################################
# Implementation of different loss functions
# Authors: Ilyes Batatia, Gregor Simm
# This program is distributed under the MIT License (see MIT.md)
###########################################################################################

from typing import Optional

import torch
import torch.distributed as dist

from mace.tools import TensorDict, fold_polarization
from mace.tools.torch_geometric import Batch


# ------------------------------------------------------------------------------
# Helper function for loss reduction that handles DDP correction
# ------------------------------------------------------------------------------
def is_ddp_enabled():
    return dist.is_initialized() and dist.get_world_size() > 1


def reduce_loss(raw_loss: torch.Tensor, ddp: Optional[bool] = None) -> torch.Tensor:
    """
    Reduces an element-wise loss tensor.

    If ddp is True and distributed is initialized, the function computes:

        loss = (local_sum * world_size) / global_num_elements

    Otherwise, it returns the regular mean.
    """
    ddp = is_ddp_enabled() if ddp is None else ddp
    if ddp and dist.is_initialized():
        world_size = dist.get_world_size()
        n_local = raw_loss.numel()
        loss_sum = raw_loss.sum()
        total_samples = torch.tensor(
            n_local, device=raw_loss.device, dtype=raw_loss.dtype
        )
        dist.all_reduce(total_samples, op=dist.ReduceOp.SUM)
        return loss_sum * world_size / total_samples
    return raw_loss.mean()


# ------------------------------------------------------------------------------
# Energy Loss Functions
# ------------------------------------------------------------------------------


def mean_squared_error_energy(
    ref: Batch, pred: TensorDict, ddp: Optional[bool] = None
) -> torch.Tensor:
    raw_loss = torch.square(ref["energy"] - pred["energy"])
    return reduce_loss(raw_loss, ddp)


def weighted_mean_squared_error_energy(
    ref: Batch, pred: TensorDict, ddp: Optional[bool] = None
) -> torch.Tensor:
    # Calculate per-graph number of atoms.
    num_atoms = ref.ptr[1:] - ref.ptr[:-1]  # shape: [n_graphs]
    raw_loss = (
        ref.weight
        * ref.energy_weight
        * torch.square((ref["energy"] - pred["energy"]) / num_atoms)
    )
    return reduce_loss(raw_loss, ddp)


def weighted_mean_absolute_error_energy(
    ref: Batch, pred: TensorDict, ddp: Optional[bool] = None
) -> torch.Tensor:
    num_atoms = ref.ptr[1:] - ref.ptr[:-1]
    raw_loss = (
        ref.weight
        * ref.energy_weight
        * torch.abs((ref["energy"] - pred["energy"]) / num_atoms)
    )
    return reduce_loss(raw_loss, ddp)


# ------------------------------------------------------------------------------
# Stress and Virials Loss Functions
# ------------------------------------------------------------------------------


def weighted_mean_squared_stress(
    ref: Batch, pred: TensorDict, ddp: Optional[bool] = None
) -> torch.Tensor:
    configs_weight = ref.weight.view(-1, 1, 1)
    configs_stress_weight = ref.stress_weight.view(-1, 1, 1)
    raw_loss = (
        configs_weight
        * configs_stress_weight
        * torch.square(ref["stress"] - pred["stress"])
    )
    return reduce_loss(raw_loss, ddp)


def weighted_mean_squared_virials(
    ref: Batch, pred: TensorDict, ddp: Optional[bool] = None
) -> torch.Tensor:
    configs_weight = ref.weight.view(-1, 1, 1)
    configs_virials_weight = ref.virials_weight.view(-1, 1, 1)
    num_atoms = (ref.ptr[1:] - ref.ptr[:-1]).view(-1, 1, 1)
    raw_loss = (
        configs_weight
        * configs_virials_weight
        * torch.square((ref["virials"] - pred["virials"]) / num_atoms)
    )
    return reduce_loss(raw_loss, ddp)


# ------------------------------------------------------------------------------
# Forces Loss Functions
# ------------------------------------------------------------------------------


def mean_squared_error_forces(
    ref: Batch, pred: TensorDict, ddp: Optional[bool] = None
) -> torch.Tensor:
    # Repeat per-graph weights to per-atom level.
    configs_weight = torch.repeat_interleave(
        ref.weight, ref.ptr[1:] - ref.ptr[:-1]
    ).unsqueeze(-1)
    configs_forces_weight = torch.repeat_interleave(
        ref.forces_weight, ref.ptr[1:] - ref.ptr[:-1]
    ).unsqueeze(-1)
    raw_loss = (
        configs_weight
        * configs_forces_weight
        * torch.square(ref["forces"] - pred["forces"])
    )
    return reduce_loss(raw_loss, ddp)


def mean_normed_error_forces(
    ref: Batch, pred: TensorDict, ddp: Optional[bool] = None
) -> torch.Tensor:
    raw_loss = torch.linalg.vector_norm(ref["forces"] - pred["forces"], ord=2, dim=-1)
    return reduce_loss(raw_loss, ddp)


# ------------------------------------------------------------------------------
# Dipole Loss Function
# ------------------------------------------------------------------------------


def weighted_mean_squared_error_dipole(
    ref: Batch, pred: TensorDict, ddp: Optional[bool] = None
) -> torch.Tensor:
    num_atoms = (ref.ptr[1:] - ref.ptr[:-1]).unsqueeze(-1)
    raw_loss = torch.square((ref["dipole"] - pred["dipole"]) / num_atoms)
    return reduce_loss(raw_loss, ddp)


# ------------------------------------------------------------------------------
# Polarizability Loss Function
# ------------------------------------------------------------------------------


def weighted_mean_squared_error_polarizability(
    ref: Batch,
    pred: TensorDict,
    ddp: Optional[
        bool
    ] = None,  # ,mean: Optional[torch.Tensor] = None , std: Optional[torch.Tensor] = None
) -> torch.Tensor:
    # polarizability: [n_graphs, ]
    # ref_polar = ref["polarizability"].view(-1, 3, 3) * std.view(1, 3, 3) + mean.view(1, 3, 3) if mean is not None and std is not None else ref["polarizability"]
    num_atoms = (ref.ptr[1:] - ref.ptr[:-1]).view(-1, 1, 1)  # [n_graphs,1]
    raw_loss = torch.square(
        (ref["polarizability"].view(-1, 3, 3) - pred["polarizability"]) / num_atoms
    )
    return reduce_loss(raw_loss, ddp)


# ------------------------------------------------------------------------------
# Conditional Losses for Forces
# ------------------------------------------------------------------------------


def conditional_mse_forces(
    ref: Batch, pred: TensorDict, ddp: Optional[bool] = None
) -> torch.Tensor:
    configs_weight = torch.repeat_interleave(
        ref.weight, ref.ptr[1:] - ref.ptr[:-1]
    ).unsqueeze(-1)
    configs_forces_weight = torch.repeat_interleave(
        ref.forces_weight, ref.ptr[1:] - ref.ptr[:-1]
    ).unsqueeze(-1)
    # Define multiplication factors for different regimes.
    factors = torch.tensor(
        [1.0, 0.7, 0.4, 0.1], device=ref["forces"].device, dtype=ref["forces"].dtype
    )
    err = ref["forces"] - pred["forces"]
    se = torch.zeros_like(err)
    norm_forces = torch.norm(ref["forces"], dim=-1)
    c1 = norm_forces < 100
    c2 = (norm_forces >= 100) & (norm_forces < 200)
    c3 = (norm_forces >= 200) & (norm_forces < 300)
    se[c1] = torch.square(err[c1]) * factors[0]
    se[c2] = torch.square(err[c2]) * factors[1]
    se[c3] = torch.square(err[c3]) * factors[2]
    se[~(c1 | c2 | c3)] = torch.square(err[~(c1 | c2 | c3)]) * factors[3]
    raw_loss = configs_weight * configs_forces_weight * se
    return reduce_loss(raw_loss, ddp)


def conditional_huber_forces(
    ref_forces: torch.Tensor,
    pred_forces: torch.Tensor,
    huber_delta: float,
    ddp: Optional[bool] = None,
) -> torch.Tensor:
    factors = huber_delta * torch.tensor(
        [1.0, 0.7, 0.4, 0.1], device=ref_forces.device, dtype=ref_forces.dtype
    )
    norm_forces = torch.norm(ref_forces, dim=-1)
    c1 = norm_forces < 100
    c2 = (norm_forces >= 100) & (norm_forces < 200)
    c3 = (norm_forces >= 200) & (norm_forces < 300)
    c4 = ~(c1 | c2 | c3)
    se = torch.zeros_like(pred_forces)
    se[c1] = torch.nn.functional.huber_loss(
        ref_forces[c1], pred_forces[c1], reduction="none", delta=factors[0]
    )
    se[c2] = torch.nn.functional.huber_loss(
        ref_forces[c2], pred_forces[c2], reduction="none", delta=factors[1]
    )
    se[c3] = torch.nn.functional.huber_loss(
        ref_forces[c3], pred_forces[c3], reduction="none", delta=factors[2]
    )
    se[c4] = torch.nn.functional.huber_loss(
        ref_forces[c4], pred_forces[c4], reduction="none", delta=factors[3]
    )
    return reduce_loss(se, ddp)


# ------------------------------------------------------------------------------
# Fold function for polarisation
# ------------------------------------------------------------------------------

    
def fold_polarisation(
    pred_polarisation: torch.Tensor,   # [B,3] intensive P_pred
    ref_polarisation: torch.Tensor,    # [B,3] intensive P_ref  (branch anchor)
    cell: torch.Tensor,         # [B,3,3] ASE-style cell (rows = lattice vectors)
) -> torch.Tensor:
    """
    Return the nearest-image *difference* ΔP_folded to add to P_ref:
        P_pred_fold = P_ref + ΔP_folded
    with ΔP identified modulo the polarization lattice Qpol = cell / |Ω|.
    Keeps autograd intact (no detach), piecewise linear almost everywhere.
    """
    # --- build polarization lattice Q = cell / |Ω| ---
    B = cell.view(-1, 3, 3)
    vol = torch.linalg.det(B).abs().clamp_min(1e-30).view(-1, 1, 1)   # |Ω|
    Q = B / vol                                                      # [B,3,3]
   
    # raw difference
    dP = (pred_polarisation.view(-1, 3) - ref_polarisation.view(-1, 3))   # [B,3]

    # map to fractional coords c solving  Q^T c^T = dP^T   (i.e., c = dP @ Q^{-1})
    c = torch.linalg.solve(Q.transpose(-2, -1), dP.unsqueeze(-1)).squeeze(-1)  # [B,3]

    # wrap into (-0.5, 0.5] with minimum-image convention
    # c_wrap = c - round(c) gives (-0.5, 0.5]; works with autograd (grad ~ 1 a.e.)
    c = c - torch.round(c)

    # back to Cartesian
    dP_folded = torch.einsum("bi,bij->bj", c, Q)                           # [B,3]
    return dP_folded


# ------------------------------------------------------------------------------
# Loss Modules Combining Multiple Quantities
# ------------------------------------------------------------------------------


class WeightedEnergyForcesLoss(torch.nn.Module):
    def __init__(self, energy_weight=1.0, forces_weight=1.0) -> None:
        super().__init__()
        self.register_buffer(
            "energy_weight",
            torch.tensor(energy_weight, dtype=torch.get_default_dtype()),
        )
        self.register_buffer(
            "forces_weight",
            torch.tensor(forces_weight, dtype=torch.get_default_dtype()),
        )

    def forward(
        self, ref: Batch, pred: TensorDict, ddp: Optional[bool] = None
    ) -> torch.Tensor:
        loss_energy = weighted_mean_squared_error_energy(ref, pred, ddp)
        loss_forces = mean_squared_error_forces(ref, pred, ddp)
        return self.energy_weight * loss_energy + self.forces_weight * loss_forces

    def __repr__(self):
        return (
            f"{self.__class__.__name__}(energy_weight={self.energy_weight:.3f}, "
            f"forces_weight={self.forces_weight:.3f})"
        )


class WeightedForcesLoss(torch.nn.Module):
    def __init__(self, forces_weight=1.0) -> None:
        super().__init__()
        self.register_buffer(
            "forces_weight",
            torch.tensor(forces_weight, dtype=torch.get_default_dtype()),
        )

    def forward(
        self, ref: Batch, pred: TensorDict, ddp: Optional[bool] = None
    ) -> torch.Tensor:
        loss_forces = mean_squared_error_forces(ref, pred, ddp)
        return self.forces_weight * loss_forces

    def __repr__(self):
        return f"{self.__class__.__name__}(forces_weight={self.forces_weight:.3f})"


class WeightedEnergyForcesStressLoss(torch.nn.Module):
    def __init__(self, energy_weight=1.0, forces_weight=1.0, stress_weight=1.0) -> None:
        super().__init__()
        self.register_buffer(
            "energy_weight",
            torch.tensor(energy_weight, dtype=torch.get_default_dtype()),
        )
        self.register_buffer(
            "forces_weight",
            torch.tensor(forces_weight, dtype=torch.get_default_dtype()),
        )
        self.register_buffer(
            "stress_weight",
            torch.tensor(stress_weight, dtype=torch.get_default_dtype()),
        )

    def forward(
        self, ref: Batch, pred: TensorDict, ddp: Optional[bool] = None
    ) -> torch.Tensor:
        loss_energy = weighted_mean_squared_error_energy(ref, pred, ddp)
        loss_forces = mean_squared_error_forces(ref, pred, ddp)
        loss_stress = weighted_mean_squared_stress(ref, pred, ddp)
        return (
            self.energy_weight * loss_energy
            + self.forces_weight * loss_forces
            + self.stress_weight * loss_stress
        )

    def __repr__(self):
        return (
            f"{self.__class__.__name__}(energy_weight={self.energy_weight:.3f}, "
            f"forces_weight={self.forces_weight:.3f}, stress_weight={self.stress_weight:.3f})"
        )


class WeightedHuberEnergyForcesStressLoss(torch.nn.Module):
    def __init__(
        self, energy_weight=1.0, forces_weight=1.0, stress_weight=1.0, huber_delta=0.01
    ) -> None:
        super().__init__()
        # We store the huber_delta rather than a loss with fixed reduction.
        self.huber_delta = huber_delta
        self.register_buffer(
            "energy_weight",
            torch.tensor(energy_weight, dtype=torch.get_default_dtype()),
        )
        self.register_buffer(
            "forces_weight",
            torch.tensor(forces_weight, dtype=torch.get_default_dtype()),
        )
        self.register_buffer(
            "stress_weight",
            torch.tensor(stress_weight, dtype=torch.get_default_dtype()),
        )

    def forward(
        self, ref: Batch, pred: TensorDict, ddp: Optional[bool] = None
    ) -> torch.Tensor:
        num_atoms = ref.ptr[1:] - ref.ptr[:-1]
        if ddp:
            loss_energy = torch.nn.functional.huber_loss(
                ref["energy"] / num_atoms,
                pred["energy"] / num_atoms,
                reduction="none",
                delta=self.huber_delta,
            )
            loss_energy = reduce_loss(loss_energy, ddp)
            loss_forces = torch.nn.functional.huber_loss(
                ref["forces"], pred["forces"], reduction="none", delta=self.huber_delta
            )
            loss_forces = reduce_loss(loss_forces, ddp)
            loss_stress = torch.nn.functional.huber_loss(
                ref["stress"], pred["stress"], reduction="none", delta=self.huber_delta
            )
            loss_stress = reduce_loss(loss_stress, ddp)
        else:
            loss_energy = torch.nn.functional.huber_loss(
                ref["energy"] / num_atoms,
                pred["energy"] / num_atoms,
                reduction="mean",
                delta=self.huber_delta,
            )
            loss_forces = torch.nn.functional.huber_loss(
                ref["forces"], pred["forces"], reduction="mean", delta=self.huber_delta
            )
            loss_stress = torch.nn.functional.huber_loss(
                ref["stress"], pred["stress"], reduction="mean", delta=self.huber_delta
            )
        return (
            self.energy_weight * loss_energy
            + self.forces_weight * loss_forces
            + self.stress_weight * loss_stress
        )

    def __repr__(self):
        return (
            f"{self.__class__.__name__}(energy_weight={self.energy_weight:.3f}, "
            f"forces_weight={self.forces_weight:.3f}, stress_weight={self.stress_weight:.3f})"
        )


class UniversalLoss(torch.nn.Module):
    def __init__(
        self, energy_weight=1.0, forces_weight=1.0, stress_weight=1.0, huber_delta=0.01
    ) -> None:
        super().__init__()
        self.huber_delta = huber_delta
        self.register_buffer(
            "energy_weight",
            torch.tensor(energy_weight, dtype=torch.get_default_dtype()),
        )
        self.register_buffer(
            "forces_weight",
            torch.tensor(forces_weight, dtype=torch.get_default_dtype()),
        )
        self.register_buffer(
            "stress_weight",
            torch.tensor(stress_weight, dtype=torch.get_default_dtype()),
        )

    def forward(
        self, ref: Batch, pred: TensorDict, ddp: Optional[bool] = None
    ) -> torch.Tensor:
        num_atoms = ref.ptr[1:] - ref.ptr[:-1]
        configs_stress_weight = ref.stress_weight.view(-1, 1, 1)
        configs_energy_weight = ref.energy_weight
        configs_forces_weight = torch.repeat_interleave(
            ref.forces_weight, ref.ptr[1:] - ref.ptr[:-1]
        ).unsqueeze(-1)
        if ddp:
            loss_energy = torch.nn.functional.huber_loss(
                configs_energy_weight * ref["energy"] / num_atoms,
                configs_energy_weight * pred["energy"] / num_atoms,
                reduction="none",
                delta=self.huber_delta,
            )
            loss_energy = reduce_loss(loss_energy, ddp)
            loss_forces = conditional_huber_forces(
                configs_forces_weight * ref["forces"],
                configs_forces_weight * pred["forces"],
                huber_delta=self.huber_delta,
                ddp=ddp,
            )
            loss_stress = torch.nn.functional.huber_loss(
                configs_stress_weight * ref["stress"],
                configs_stress_weight * pred["stress"],
                reduction="none",
                delta=self.huber_delta,
            )
            loss_stress = reduce_loss(loss_stress, ddp)
        else:
            loss_energy = torch.nn.functional.huber_loss(
                configs_energy_weight * ref["energy"] / num_atoms,
                configs_energy_weight * pred["energy"] / num_atoms,
                reduction="mean",
                delta=self.huber_delta,
            )
            loss_forces = conditional_huber_forces(
                configs_forces_weight * ref["forces"],
                configs_forces_weight * pred["forces"],
                huber_delta=self.huber_delta,
                ddp=ddp,
            )
            loss_stress = torch.nn.functional.huber_loss(
                configs_stress_weight * ref["stress"],
                configs_stress_weight * pred["stress"],
                reduction="mean",
                delta=self.huber_delta,
            )
        return (
            self.energy_weight * loss_energy
            + self.forces_weight * loss_forces
            + self.stress_weight * loss_stress
        )

    def __repr__(self):
        return (
            f"{self.__class__.__name__}(energy_weight={self.energy_weight:.3f}, "
            f"forces_weight={self.forces_weight:.3f}, stress_weight={self.stress_weight:.3f})"
        )
    
    
class UniversalFieldLoss(torch.nn.Module):
    def __init__(
        self, 
        energy_weight=1.0, 
        forces_weight=1.0, 
        stress_weight=1.0, 
        polarisation_weight=1.0,
        becs_weight=1.0,
        polarisability_weight=1.0,
        huber_delta=0.01
    ) -> None:
        super().__init__()
        self.huber_delta = huber_delta
        self.register_buffer(
            "energy_weight",
            torch.tensor(energy_weight, dtype=torch.get_default_dtype()),
        )
        self.register_buffer(
            "forces_weight",
            torch.tensor(forces_weight, dtype=torch.get_default_dtype()),
        )
        self.register_buffer(
            "stress_weight",
            torch.tensor(stress_weight, dtype=torch.get_default_dtype()),
        )
        self.register_buffer(
            "polarisation_weight",
            torch.tensor(polarisation_weight, dtype=torch.get_default_dtype()),
        )
        self.register_buffer(
            "becs_weight",
            torch.tensor(becs_weight, dtype=torch.get_default_dtype()),
        )
        self.register_buffer(
            "polarisability_weight",
            torch.tensor(polarisability_weight, dtype=torch.get_default_dtype()),
        )

    def forward(
        self, ref: Batch, pred: TensorDict, ddp: Optional[bool] = None
    ) -> torch.Tensor:
        num_atoms = ref.ptr[1:] - ref.ptr[:-1]
        volume = torch.linalg.det(ref["cell"].view(-1,3,3))
        configs_stress_weight = ref.stress_weight.view(-1, 1, 1)
        configs_energy_weight = ref.energy_weight
        configs_forces_weight = torch.repeat_interleave(
            ref.forces_weight, num_atoms
        ).unsqueeze(-1)
        configs_polarisation_weight = ref.polarisation_weight.view(-1, 1) * volume.view(-1, 1)
        configs_becs_weight = torch.repeat_interleave(
            ref.becs_weight, num_atoms
        ).view(-1, 1, 1) 
        configs_polarisability_weight = ref.polarisability_weight.view(-1, 1, 1) * volume.view(-1, 1, 1)
        polarisation_difference = fold_polarisation(pred["polarisation"], ref["polarisation"], ref["cell"])

        if ddp:
            loss_energy = torch.nn.functional.huber_loss(
                configs_energy_weight * ref["energy"] / num_atoms,
                configs_energy_weight * pred["energy"] / num_atoms,
                reduction="none",
                delta=self.huber_delta,
            )
            loss_energy = reduce_loss(loss_energy, ddp)
            loss_forces = conditional_huber_forces(
                configs_forces_weight * ref["forces"],
                configs_forces_weight * pred["forces"],
                huber_delta=self.huber_delta,
                ddp=ddp,
            )
            loss_stress = torch.nn.functional.huber_loss(
                configs_stress_weight * ref["stress"],
                configs_stress_weight * pred["stress"],
                reduction="none",
                delta=self.huber_delta,
            )
            loss_stress = reduce_loss(loss_stress, ddp)
            loss_polarisation = torch.nn.functional.huber_loss(
                configs_polarisation_weight * ref["polarisation"] / num_atoms.view(-1, 1),
                configs_polarisation_weight * (polarisation_difference + ref["polarisation"]) / num_atoms.view(-1, 1),
                reduction="none",
                delta=self.huber_delta,
            )
            loss_polarisation = reduce_loss(loss_polarisation, ddp)
            loss_becs = torch.nn.functional.huber_loss(
                configs_becs_weight * ref["becs"],
                configs_becs_weight * pred["becs"],
                reduction="none",
                delta=self.huber_delta,
            )
            loss_becs = reduce_loss(loss_becs, ddp)
            loss_polarisability = torch.nn.functional.huber_loss(
                configs_polarisability_weight * ref["polarisability"] / num_atoms.view(-1, 1, 1),
                configs_polarisability_weight * pred["polarisability"] / num_atoms.view(-1, 1, 1),
                reduction="none",
                delta=self.huber_delta,
            )
            loss_polarisability = reduce_loss(loss_polarisability, ddp)
        else:
            loss_energy = torch.nn.functional.huber_loss(
                configs_energy_weight * ref["energy"] / num_atoms,
                configs_energy_weight * pred["energy"] / num_atoms,
                reduction="mean",
                delta=self.huber_delta,
            )
            loss_forces = conditional_huber_forces(
                configs_forces_weight * ref["forces"],
                configs_forces_weight * pred["forces"],
                huber_delta=self.huber_delta,
                ddp=ddp,
            )
            loss_stress = torch.nn.functional.huber_loss(
                configs_stress_weight * ref["stress"],
                configs_stress_weight * pred["stress"],
                reduction="mean",
                delta=self.huber_delta,
            )
            loss_polarisation = torch.nn.functional.huber_loss(
                configs_polarisation_weight * ref["polarisation"] / num_atoms.view(-1, 1),
                configs_polarisation_weight * (polarisation_difference + ref["polarisation"]) / num_atoms.view(-1, 1),
                reduction="mean",
                delta=self.huber_delta,
            )
            loss_becs = torch.nn.functional.huber_loss(
                configs_becs_weight * ref["becs"],
                configs_becs_weight * pred["becs"],
                reduction="mean",
                delta=self.huber_delta,
            )
            loss_polarisability = torch.nn.functional.huber_loss(
                configs_polarisability_weight * ref["polarisability"] / num_atoms.view(-1, 1, 1),
                configs_polarisability_weight * pred["polarisability"] / num_atoms.view(-1, 1, 1), 
                reduction="mean",
                delta=self.huber_delta,
            )
        return (
            self.energy_weight * loss_energy
            + self.forces_weight * loss_forces
            + self.stress_weight * loss_stress
            + self.polarisation_weight * loss_polarisation
            + self.becs_weight * loss_becs
            + self.polarisability_weight * loss_polarisability
        )

    def __repr__(self):
        return (
            f"{self.__class__.__name__}"
            f"(energy_weight={self.energy_weight:.3f}, "
            f"forces_weight={self.forces_weight:.3f}, "
            f"stress_weight={self.stress_weight:.3f}, "
            f"polarisation_weight={self.polarisation_weight:.3f}, "
            f"becs_weight={self.becs_weight:.3f}, "
            f"polarisability_weight={self.polarisability_weight:.3f})"
        )


class WeightedEnergyForcesVirialsLoss(torch.nn.Module):
    def __init__(
        self, energy_weight=1.0, forces_weight=1.0, virials_weight=1.0
    ) -> None:
        super().__init__()
        self.register_buffer(
            "energy_weight",
            torch.tensor(energy_weight, dtype=torch.get_default_dtype()),
        )
        self.register_buffer(
            "forces_weight",
            torch.tensor(forces_weight, dtype=torch.get_default_dtype()),
        )
        self.register_buffer(
            "virials_weight",
            torch.tensor(virials_weight, dtype=torch.get_default_dtype()),
        )

    def forward(
        self, ref: Batch, pred: TensorDict, ddp: Optional[bool] = None
    ) -> torch.Tensor:
        loss_energy = weighted_mean_squared_error_energy(ref, pred, ddp)
        loss_forces = mean_squared_error_forces(ref, pred, ddp)
        loss_virials = weighted_mean_squared_virials(ref, pred, ddp)
        return (
            self.energy_weight * loss_energy
            + self.forces_weight * loss_forces
            + self.virials_weight * loss_virials
        )

    def __repr__(self):
        return (
            f"{self.__class__.__name__}(energy_weight={self.energy_weight:.3f}, "
            f"forces_weight={self.forces_weight:.3f}, virials_weight={self.virials_weight:.3f})"
        )


class DipoleSingleLoss(torch.nn.Module):
    def __init__(self, dipole_weight=1.0) -> None:
        super().__init__()
        self.register_buffer(
            "dipole_weight",
            torch.tensor(dipole_weight, dtype=torch.get_default_dtype()),
        )

    def forward(
        self, ref: Batch, pred: TensorDict, ddp: Optional[bool] = None
    ) -> torch.Tensor:
        loss = (
            weighted_mean_squared_error_dipole(ref, pred, ddp) * 100.0
        )  # scale adjustment
        return self.dipole_weight * loss

    def __repr__(self):
        return f"{self.__class__.__name__}(dipole_weight={self.dipole_weight:.3f})"

<<<<<<< HEAD

class DipolePolarLoss(torch.nn.Module):
    def __init__(
        self, dipole_weight=1.0, polarizability_weight=1.0
    ) -> (
        None
    ):  # dipole_mean=None,dipole_std=None,polarizability_mean=None,polarizability_std=None
        super().__init__()
        self.register_buffer(
            "dipole_weight",
            torch.tensor(dipole_weight, dtype=torch.get_default_dtype()),
        )
        self.register_buffer(
            "polarizability_weight",
            torch.tensor(polarizability_weight, dtype=torch.get_default_dtype()),
        )

    def forward(
        self, ref: Batch, pred: TensorDict, ddp: Optional[bool] = None
    ) -> torch.Tensor:
        loss_dipole = weighted_mean_squared_error_dipole(
            ref, pred, ddp
        )  # ,self.dipole_mean,self.dipole_std) #* 100.0  # scale adjustment

        loss_polarizability = weighted_mean_squared_error_polarizability(
            ref, pred, ddp
        )  # ,self.polarizability_mean,self.polarizability_std) #* 100.0  # scale adjustment
        return (
            self.dipole_weight * loss_dipole
            + self.polarizability_weight * loss_polarizability
        )

    def __repr__(self):
        return (
            f"{self.__class__.__name__}("
            f"dipole_weight={self.dipole_weight:.3f}, polarizability_weight={self.polarizability_weight:.3f})"
        )


=======
>>>>>>> 0886c7f1
class WeightedEnergyForcesDipoleLoss(torch.nn.Module):
    def __init__(self, energy_weight=1.0, forces_weight=1.0, dipole_weight=1.0) -> None:
        super().__init__()
        self.register_buffer(
            "energy_weight",
            torch.tensor(energy_weight, dtype=torch.get_default_dtype()),
        )
        self.register_buffer(
            "forces_weight",
            torch.tensor(forces_weight, dtype=torch.get_default_dtype()),
        )
        self.register_buffer(
            "dipole_weight",
            torch.tensor(dipole_weight, dtype=torch.get_default_dtype()),
        )

    def forward(
        self, ref: Batch, pred: TensorDict, ddp: Optional[bool] = None
    ) -> torch.Tensor:
        loss_energy = weighted_mean_squared_error_energy(ref, pred, ddp)
        loss_forces = mean_squared_error_forces(ref, pred, ddp)
        loss_dipole = weighted_mean_squared_error_dipole(ref, pred, ddp) * 100.0
        return (
            self.energy_weight * loss_energy
            + self.forces_weight * loss_forces
            + self.dipole_weight * loss_dipole
        )

    def __repr__(self):
        return (
            f"{self.__class__.__name__}(energy_weight={self.energy_weight:.3f}, "
            f"forces_weight={self.forces_weight:.3f}, dipole_weight={self.dipole_weight:.3f})"
        )


class WeightedEnergyForcesL1L2Loss(torch.nn.Module):
    def __init__(self, energy_weight=1.0, forces_weight=1.0) -> None:
        super().__init__()
        self.register_buffer(
            "energy_weight",
            torch.tensor(energy_weight, dtype=torch.get_default_dtype()),
        )
        self.register_buffer(
            "forces_weight",
            torch.tensor(forces_weight, dtype=torch.get_default_dtype()),
        )

    def forward(
        self, ref: Batch, pred: TensorDict, ddp: Optional[bool] = None
    ) -> torch.Tensor:
        loss_energy = weighted_mean_absolute_error_energy(ref, pred, ddp)
        loss_forces = mean_normed_error_forces(ref, pred, ddp)
        return self.energy_weight * loss_energy + self.forces_weight * loss_forces

    def __repr__(self):
        return (
            f"{self.__class__.__name__}(energy_weight={self.energy_weight:.3f}, "
            f"forces_weight={self.forces_weight:.3f})"
        )


class UniversalFieldLoss(torch.nn.Module):
    def __init__(
        self,
        energy_weight=1.0,
        forces_weight=1.0,
        stress_weight=1.0,
        polarization_weight=1.0,
        becs_weight=1.0,
        polarizability_weight=1.0,
        huber_delta=0.01,
    ) -> None:
        super().__init__()
        self.huber_delta = huber_delta
        self.register_buffer(
            "energy_weight",
            torch.tensor(energy_weight, dtype=torch.get_default_dtype()),
        )
        self.register_buffer(
            "forces_weight",
            torch.tensor(forces_weight, dtype=torch.get_default_dtype()),
        )
        self.register_buffer(
            "stress_weight",
            torch.tensor(stress_weight, dtype=torch.get_default_dtype()),
        )
        self.register_buffer(
            "polarization_weight",
            torch.tensor(polarization_weight, dtype=torch.get_default_dtype()),
        )
        self.register_buffer(
            "becs_weight",
            torch.tensor(becs_weight, dtype=torch.get_default_dtype()),
        )
        self.register_buffer(
            "polarizability_weight",
            torch.tensor(polarizability_weight, dtype=torch.get_default_dtype()),
        )

    def forward(
        self, ref: Batch, pred: TensorDict, ddp: Optional[bool] = None
    ) -> torch.Tensor:
        num_atoms = ref.ptr[1:] - ref.ptr[:-1]
        configs_stress_weight = ref.stress_weight.view(-1, 1, 1)
        configs_energy_weight = ref.energy_weight
        configs_forces_weight = torch.repeat_interleave(
            ref.forces_weight, num_atoms
        ).unsqueeze(-1)
        configs_polarization_weight = (
            ref.polarization_weight.view(-1, 3)
        ) 
        configs_becs_weight = torch.repeat_interleave(
            ref.becs_weight,
            num_atoms,
            dim=0,
        ).view(-1, 3, 3)
        configs_polarizability_weight = ref.polarizability_weight.view(-1, 3, 3)
        _, fractional_difference = fold_polarization(
            pred["polarization"], ref["polarization"], ref["cell"]
        )

        if ddp:
            loss_energy = torch.nn.functional.huber_loss(
                configs_energy_weight * ref["energy"] / num_atoms,
                configs_energy_weight * pred["energy"] / num_atoms,
                reduction="none",
                delta=self.huber_delta,
            )
            loss_energy = reduce_loss(loss_energy, ddp)
            loss_forces = conditional_huber_forces(
                configs_forces_weight * ref["forces"],
                configs_forces_weight * pred["forces"],
                huber_delta=self.huber_delta,
                ddp=ddp,
            )
            loss_stress = torch.nn.functional.huber_loss(
                configs_stress_weight * ref["stress"],
                configs_stress_weight * pred["stress"],
                reduction="none",
                delta=self.huber_delta,
            )
            loss_stress = reduce_loss(loss_stress, ddp)
            loss_polarization = torch.nn.functional.huber_loss(
                configs_polarization_weight * fractional_difference,
                configs_polarization_weight * torch.zeros_like(fractional_difference),
                reduction="none",
                delta=self.huber_delta,
            )
            loss_polarization = reduce_loss(loss_polarization, ddp)
            loss_becs = torch.nn.functional.huber_loss(
                configs_becs_weight * ref["becs"],
                configs_becs_weight * pred["becs"],
                reduction="none",
                delta=self.huber_delta,
            )
            loss_becs = reduce_loss(loss_becs, ddp)
            loss_polarizability = torch.nn.functional.huber_loss(
                configs_polarizability_weight * ref["polarizability"],
                configs_polarizability_weight * pred["polarizability"],
                reduction="none",
                delta=self.huber_delta,
            )
            loss_polarizability = reduce_loss(loss_polarizability, ddp)
        else:
            loss_energy = torch.nn.functional.huber_loss(
                configs_energy_weight * ref["energy"] / num_atoms,
                configs_energy_weight * pred["energy"] / num_atoms,
                reduction="mean",
                delta=self.huber_delta,
            )
            loss_forces = conditional_huber_forces(
                configs_forces_weight * ref["forces"],
                configs_forces_weight * pred["forces"],
                huber_delta=self.huber_delta,
                ddp=ddp,
            )
            loss_stress = torch.nn.functional.huber_loss(
                configs_stress_weight * ref["stress"],
                configs_stress_weight * pred["stress"],
                reduction="mean",
                delta=self.huber_delta,
            )
            loss_polarization = torch.nn.functional.huber_loss(
                configs_polarization_weight * fractional_difference,
                configs_polarization_weight * torch.zeros_like(fractional_difference),
                reduction="mean",
                delta=self.huber_delta,
            )
            loss_becs = torch.nn.functional.huber_loss(
                configs_becs_weight * ref["becs"],
                configs_becs_weight * pred["becs"],
                reduction="mean",
                delta=self.huber_delta,
            )
            loss_polarizability = torch.nn.functional.huber_loss(
                configs_polarizability_weight * ref["polarizability"],
                configs_polarizability_weight * pred["polarizability"],
                reduction="mean",
                delta=self.huber_delta,
            )
        return (
            self.energy_weight * loss_energy
            + self.forces_weight * loss_forces
            + self.stress_weight * loss_stress
            + self.polarization_weight * loss_polarization
            + self.becs_weight * loss_becs
            + self.polarizability_weight * loss_polarizability
        )

    def __repr__(self):
        return (
            f"{self.__class__.__name__}"
            f"(energy_weight={self.energy_weight:.3f}, "
            f"forces_weight={self.forces_weight:.3f}, "
            f"stress_weight={self.stress_weight:.3f}, "
            f"polarization_weight={self.polarization_weight:.3f}, "
            f"becs_weight={self.becs_weight:.3f}, "
            f"polarizability_weight={self.polarizability_weight:.3f})"
        )<|MERGE_RESOLUTION|>--- conflicted
+++ resolved
@@ -716,7 +716,6 @@
     def __repr__(self):
         return f"{self.__class__.__name__}(dipole_weight={self.dipole_weight:.3f})"
 
-<<<<<<< HEAD
 
 class DipolePolarLoss(torch.nn.Module):
     def __init__(
@@ -756,8 +755,6 @@
         )
 
 
-=======
->>>>>>> 0886c7f1
 class WeightedEnergyForcesDipoleLoss(torch.nn.Module):
     def __init__(self, energy_weight=1.0, forces_weight=1.0, dipole_weight=1.0) -> None:
         super().__init__()
