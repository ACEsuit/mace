--- conflicted
+++ resolved
@@ -481,7 +481,6 @@
             "node_feats": node_feats_out,
         }
 
-<<<<<<< HEAD
         return output
 
 @compile_mode("script")
@@ -720,207 +719,6 @@
         }
 
         return output
-
-class BOTNet(torch.nn.Module):
-    def __init__(
-        self,
-        r_max: float,
-        num_bessel: int,
-        num_polynomial_cutoff: int,
-        max_ell: int,
-        interaction_cls: Type[InteractionBlock],
-        interaction_cls_first: Type[InteractionBlock],
-        num_interactions: int,
-        num_elements: int,
-        hidden_irreps: o3.Irreps,
-        MLP_irreps: o3.Irreps,
-        atomic_energies: np.ndarray,
-        gate: Optional[Callable],
-        avg_num_neighbors: float,
-        atomic_numbers: List[int],
-        cueq_config: Optional[Dict[str, Any]] = None,  # pylint: disable=unused-argument
-    ):
-        super().__init__()
-        self.r_max = r_max
-        self.atomic_numbers = atomic_numbers
-        # Embedding
-        node_attr_irreps = o3.Irreps([(num_elements, (0, 1))])
-        node_feats_irreps = o3.Irreps([(hidden_irreps.count(o3.Irrep(0, 1)), (0, 1))])
-        self.node_embedding = LinearNodeEmbeddingBlock(
-            irreps_in=node_attr_irreps, irreps_out=node_feats_irreps
-        )
-        self.radial_embedding = RadialEmbeddingBlock(
-            r_max=r_max,
-            num_bessel=num_bessel,
-            num_polynomial_cutoff=num_polynomial_cutoff,
-        )
-        edge_feats_irreps = o3.Irreps(f"{self.radial_embedding.out_dim}x0e")
-
-        sh_irreps = o3.Irreps.spherical_harmonics(max_ell)
-        self.spherical_harmonics = o3.SphericalHarmonics(
-            sh_irreps, normalize=True, normalization="component"
-        )
-
-        # Interactions and readouts
-        self.atomic_energies_fn = AtomicEnergiesBlock(atomic_energies)
-
-        self.interactions = torch.nn.ModuleList()
-        self.readouts = torch.nn.ModuleList()
-
-        inter = interaction_cls_first(
-            node_attrs_irreps=node_attr_irreps,
-            node_feats_irreps=node_feats_irreps,
-            edge_attrs_irreps=sh_irreps,
-            edge_feats_irreps=edge_feats_irreps,
-            target_irreps=hidden_irreps,
-            avg_num_neighbors=avg_num_neighbors,
-        )
-        self.interactions.append(inter)
-        self.readouts.append(LinearReadoutBlock(inter.irreps_out))
-
-        for i in range(num_interactions - 1):
-            inter = interaction_cls(
-                node_attrs_irreps=node_attr_irreps,
-                node_feats_irreps=inter.irreps_out,
-                edge_attrs_irreps=sh_irreps,
-                edge_feats_irreps=edge_feats_irreps,
-                target_irreps=hidden_irreps,
-                avg_num_neighbors=avg_num_neighbors,
-            )
-            self.interactions.append(inter)
-            if i == num_interactions - 2:
-                self.readouts.append(
-                    NonLinearReadoutBlock(inter.irreps_out, MLP_irreps, gate)
-                )
-            else:
-                self.readouts.append(LinearReadoutBlock(inter.irreps_out))
-
-    def forward(self, data: AtomicData, training=False) -> Dict[str, Any]:
-        # Setup
-        data.positions.requires_grad = True
-        num_atoms_arange = torch.arange(data.positions.shape[0])
-
-        # Atomic energies
-        node_e0 = self.atomic_energies_fn(data["node_attrs"])[
-            num_atoms_arange, data["head"][data["batch"]]
-        ]
-        e0 = scatter_sum(
-            src=node_e0, index=data.batch, dim=-1, dim_size=data.num_graphs
-        )  # [n_graphs, n_heads]
-
-        # Embeddings
-        node_feats = self.node_embedding(data.node_attrs)
-        vectors, lengths = get_edge_vectors_and_lengths(
-            positions=data.positions, edge_index=data.edge_index, shifts=data.shifts
-        )
-        edge_attrs = self.spherical_harmonics(vectors)
-        edge_feats = self.radial_embedding(
-            lengths, data["node_attrs"], data["edge_index"], self.atomic_numbers
-        )
-
-        # Interactions
-        energies = [e0]
-        for interaction, readout in zip(self.interactions, self.readouts):
-            node_feats = interaction(
-                node_attrs=data.node_attrs,
-                node_feats=node_feats,
-                edge_attrs=edge_attrs,
-                edge_feats=edge_feats,
-                edge_index=data.edge_index,
-            )
-            node_energies = readout(node_feats).squeeze(-1)  # [n_nodes, ]
-            energy = scatter_sum(
-                src=node_energies, index=data.batch, dim=-1, dim_size=data.num_graphs
-            )  # [n_graphs,]
-            energies.append(energy)
-
-        # Sum over energy contributions
-        contributions = torch.stack(energies, dim=-1)
-        total_energy = torch.sum(contributions, dim=-1)  # [n_graphs, ]
-
-        output = {
-            "energy": total_energy,
-            "contributions": contributions,
-            "forces": compute_forces(
-                energy=total_energy, positions=data.positions, training=training
-            ),
-        }
-
-        return output
-
-
-class ScaleShiftBOTNet(BOTNet):
-    def __init__(
-        self,
-        atomic_inter_scale: float,
-        atomic_inter_shift: float,
-        **kwargs,
-    ):
-        super().__init__(**kwargs)
-        self.scale_shift = ScaleShiftBlock(
-            scale=atomic_inter_scale, shift=atomic_inter_shift
-        )
-
-    def forward(self, data: AtomicData, training=False) -> Dict[str, Any]:
-        # Setup
-        data.positions.requires_grad = True
-        num_atoms_arange = torch.arange(data.positions.shape[0])
-        # Atomic energies
-        node_e0 = self.atomic_energies_fn(data["node_attrs"])[
-            num_atoms_arange, data["head"][data["batch"]]
-        ]
-        e0 = scatter_sum(
-            src=node_e0, index=data.batch, dim=-1, dim_size=data.num_graphs
-        )  # [n_graphs,]
-
-        # Embeddings
-        node_feats = self.node_embedding(data.node_attrs)
-        vectors, lengths = get_edge_vectors_and_lengths(
-            positions=data.positions, edge_index=data.edge_index, shifts=data.shifts
-        )
-        edge_attrs = self.spherical_harmonics(vectors)
-        edge_feats = self.radial_embedding(
-            lengths, data["node_attrs"], data["edge_index"], self.atomic_numbers
-        )
-
-        # Interactions
-        node_es_list = []
-        for interaction, readout in zip(self.interactions, self.readouts):
-            node_feats = interaction(
-                node_attrs=data.node_attrs,
-                node_feats=node_feats,
-                edge_attrs=edge_attrs,
-                edge_feats=edge_feats,
-                edge_index=data.edge_index,
-            )
-
-            node_es_list.append(readout(node_feats).squeeze(-1))  # {[n_nodes, ], }
-
-        # Sum over interactions
-        node_inter_es = torch.sum(
-            torch.stack(node_es_list, dim=0), dim=0
-        )  # [n_nodes, ]
-        node_inter_es = self.scale_shift(node_inter_es, data["head"][data["batch"]])
-
-        # Sum over nodes in graph
-        inter_e = scatter_sum(
-            src=node_inter_es, index=data.batch, dim=-1, dim_size=data.num_graphs
-        )  # [n_graphs,]
-
-        # Add E_0 and (scaled) interaction energy
-        total_e = e0 + inter_e
-
-        output = {
-            "energy": total_e,
-            "forces": compute_forces(
-                energy=inter_e, positions=data.positions, training=training
-            ),
-        }
-
-        return output
-
-=======
->>>>>>> e4d0a4e3
 
 @compile_mode("script")
 class AtomicDipolesMACE(torch.nn.Module):
