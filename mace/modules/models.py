###########################################################################################
# Implementation of MACE models and other models based E(3)-Equivariant MPNNs
# Authors: Ilyes Batatia, Gregor Simm
# This program is distributed under the MIT License (see MIT.md)
###########################################################################################

from typing import Any, Callable, Dict, List, Optional, Type, Union
import logging
import os

import numpy as np
import torch
from e3nn import o3
from e3nn.util.jit import compile_mode

from mace.data import AtomicData
from mace.modules.radial import ZBLBasis
from mace.tools.scatter import scatter_sum

from .blocks import (
    AtomicEnergiesBlock,
    EquivariantProductBasisBlock,
    InteractionBlock,
    LinearDipoleReadoutBlock,
    LinearNodeEmbeddingBlock,
    LinearReadoutBlock,
    NonLinearDipoleReadoutBlock,
    NonLinearReadoutBlock,
    RadialEmbeddingBlock,
    ScaleShiftBlock,
)
from .utils import (
    compute_fixed_charge_dipole,
    compute_forces,
    get_edge_vectors_and_lengths,
    get_outputs,
    get_symmetric_displacement,
)

# pylint: disable=C0302


@compile_mode("script")
class MACE(torch.nn.Module):
    def __init__(
        self,
        r_max: float,
        num_bessel: int,
        num_polynomial_cutoff: int,
        max_ell: int,
        interaction_cls: Type[InteractionBlock],
        interaction_cls_first: Type[InteractionBlock],
        num_interactions: int,
        num_elements: int,
        hidden_irreps: o3.Irreps,
        MLP_irreps: o3.Irreps,
        atomic_energies: np.ndarray,
        avg_num_neighbors: float,
        atomic_numbers: List[int],
        correlation: Union[int, List[int]],
        gate: Optional[Callable],
        pair_repulsion: bool = False,
        distance_transform: str = "None",
        radial_MLP: Optional[List[int]] = None,
        radial_type: Optional[str] = "bessel",
        heads: Optional[List[str]] = None,
        cueq_config: Optional[Dict[str, Any]] = None,
    ):
        super().__init__()
        self.register_buffer(
            "atomic_numbers", torch.tensor(atomic_numbers, dtype=torch.int64)
        )
        self.register_buffer(
            "r_max", torch.tensor(r_max, dtype=torch.get_default_dtype())
        )
        self.register_buffer(
            "num_interactions", torch.tensor(num_interactions, dtype=torch.int64)
        )
        if heads is None:
            heads = ["default"]
        self.heads = heads
        if isinstance(correlation, int):
            correlation = [correlation] * num_interactions
        # Embedding
        node_attr_irreps = o3.Irreps([(num_elements, (0, 1))])
        node_feats_irreps = o3.Irreps([(hidden_irreps.count(o3.Irrep(0, 1)), (0, 1))])
        self.node_embedding = LinearNodeEmbeddingBlock(
            irreps_in=node_attr_irreps,
            irreps_out=node_feats_irreps,
            cueq_config=cueq_config,
        )
        self.radial_embedding = RadialEmbeddingBlock(
            r_max=r_max,
            num_bessel=num_bessel,
            num_polynomial_cutoff=num_polynomial_cutoff,
            radial_type=radial_type,
            distance_transform=distance_transform,
        )
        edge_feats_irreps = o3.Irreps(f"{self.radial_embedding.out_dim}x0e")
        if pair_repulsion:
            self.pair_repulsion_fn = ZBLBasis(p=num_polynomial_cutoff)
            self.pair_repulsion = True

        sh_irreps = o3.Irreps.spherical_harmonics(max_ell)
        num_features = hidden_irreps.count(o3.Irrep(0, 1))
        interaction_irreps = (sh_irreps * num_features).sort()[0].simplify()
        self.spherical_harmonics = o3.SphericalHarmonics(
            sh_irreps, normalize=True, normalization="component"
        )
        if radial_MLP is None:
            radial_MLP = [64, 64, 64]
        # Interactions and readout
        self.atomic_energies_fn = AtomicEnergiesBlock(atomic_energies)

        inter = interaction_cls_first(
            node_attrs_irreps=node_attr_irreps,
            node_feats_irreps=node_feats_irreps,
            edge_attrs_irreps=sh_irreps,
            edge_feats_irreps=edge_feats_irreps,
            target_irreps=interaction_irreps,
            hidden_irreps=hidden_irreps,
            avg_num_neighbors=avg_num_neighbors,
            radial_MLP=radial_MLP,
            cueq_config=cueq_config,
        )
        self.interactions = torch.nn.ModuleList([inter])

        # Use the appropriate self connection at the first layer for proper E0
        use_sc_first = False
        if "Residual" in str(interaction_cls_first):
            use_sc_first = True

        node_feats_irreps_out = inter.target_irreps
        prod = EquivariantProductBasisBlock(
            node_feats_irreps=node_feats_irreps_out,
            target_irreps=hidden_irreps,
            correlation=correlation[0],
            num_elements=num_elements,
            use_sc=use_sc_first,
            cueq_config=cueq_config,
        )
        self.products = torch.nn.ModuleList([prod])

        self.readouts = torch.nn.ModuleList()
        self.readouts.append(
            LinearReadoutBlock(
                hidden_irreps, o3.Irreps(f"{len(heads)}x0e"), cueq_config
            )
        )

        for i in range(num_interactions - 1):
            if i == num_interactions - 2:
                hidden_irreps_out = str(
                    hidden_irreps[0]
                )  # Select only scalars for last layer
            else:
                hidden_irreps_out = hidden_irreps
            inter = interaction_cls(
                node_attrs_irreps=node_attr_irreps,
                node_feats_irreps=hidden_irreps,
                edge_attrs_irreps=sh_irreps,
                edge_feats_irreps=edge_feats_irreps,
                target_irreps=interaction_irreps,
                hidden_irreps=hidden_irreps_out,
                avg_num_neighbors=avg_num_neighbors,
                radial_MLP=radial_MLP,
                cueq_config=cueq_config,
            )
            self.interactions.append(inter)
            prod = EquivariantProductBasisBlock(
                node_feats_irreps=interaction_irreps,
                target_irreps=hidden_irreps_out,
                correlation=correlation[i + 1],
                num_elements=num_elements,
                use_sc=True,
                cueq_config=cueq_config,
            )
            self.products.append(prod)
            if i == num_interactions - 2:
                self.readouts.append(
                    NonLinearReadoutBlock(
                        hidden_irreps_out,
                        (len(heads) * MLP_irreps).simplify(),
                        gate,
                        o3.Irreps(f"{len(heads)}x0e"),
                        len(heads),
                        cueq_config,
                    )
                )
            else:
                self.readouts.append(
                    LinearReadoutBlock(
                        hidden_irreps, o3.Irreps(f"{len(heads)}x0e"), cueq_config
                    )
                )

    def forward(
        self,
        data: Dict[str, torch.Tensor],
        training: bool = False,
        compute_force: bool = True,
        compute_virials: bool = False,
        compute_stress: bool = False,
        compute_displacement: bool = False,
        compute_hessian: bool = False,
    ) -> Dict[str, Optional[torch.Tensor]]:
        # Setup
        data["node_attrs"].requires_grad_(True)
        data["positions"].requires_grad_(True)
        num_atoms_arange = torch.arange(data["positions"].shape[0])
        num_graphs = data["ptr"].numel() - 1
        node_heads = (
            data["head"][data["batch"]]
            if "head" in data
            else torch.zeros_like(data["batch"])
        )
        displacement = torch.zeros(
            (num_graphs, 3, 3),
            dtype=data["positions"].dtype,
            device=data["positions"].device,
        )
        if compute_virials or compute_stress or compute_displacement:
            (
                data["positions"],
                data["shifts"],
                displacement,
            ) = get_symmetric_displacement(
                positions=data["positions"],
                unit_shifts=data["unit_shifts"],
                cell=data["cell"],
                edge_index=data["edge_index"],
                num_graphs=num_graphs,
                batch=data["batch"],
            )

        # Atomic energies
        node_e0 = self.atomic_energies_fn(data["node_attrs"])[
            num_atoms_arange, node_heads
        ]
        e0 = scatter_sum(
            src=node_e0, index=data["batch"], dim=0, dim_size=num_graphs
        )  # [n_graphs, n_heads]
        # Embeddings
        node_feats = self.node_embedding(data["node_attrs"])
        vectors, lengths = get_edge_vectors_and_lengths(
            positions=data["positions"],
            edge_index=data["edge_index"],
            shifts=data["shifts"],
        )
        edge_attrs = self.spherical_harmonics(vectors)
        edge_feats = self.radial_embedding(
            lengths, data["node_attrs"], data["edge_index"], self.atomic_numbers
        )
        if hasattr(self, "pair_repulsion"):
            pair_node_energy = self.pair_repulsion_fn(
                lengths, data["node_attrs"], data["edge_index"], self.atomic_numbers
            )
            pair_energy = scatter_sum(
                src=pair_node_energy, index=data["batch"], dim=-1, dim_size=num_graphs
            )  # [n_graphs,]
        else:
            pair_node_energy = torch.zeros_like(node_e0)
            pair_energy = torch.zeros_like(e0)

        # Interactions
        energies = [e0, pair_energy]
        node_energies_list = [node_e0, pair_node_energy]
        node_feats_list = []
        for interaction, product, readout in zip(
            self.interactions, self.products, self.readouts
        ):
            node_feats, sc = interaction(
                node_attrs=data["node_attrs"],
                node_feats=node_feats,
                edge_attrs=edge_attrs,
                edge_feats=edge_feats,
                edge_index=data["edge_index"],
            )
            node_feats = product(
                node_feats=node_feats,
                sc=sc,
                node_attrs=data["node_attrs"],
            )
            node_feats_list.append(node_feats)
            node_energies = readout(node_feats, node_heads)[
                num_atoms_arange, node_heads
            ]  # [n_nodes, len(heads)]
            energy = scatter_sum(
                src=node_energies,
                index=data["batch"],
                dim=0,
                dim_size=num_graphs,
            )  # [n_graphs,]
            energies.append(energy)
            node_energies_list.append(node_energies)
        # Concatenate node features
        node_feats_out = torch.cat(node_feats_list, dim=-1)

        # Sum over energy contributions
        contributions = torch.stack(energies, dim=-1)
        total_energy = torch.sum(contributions, dim=-1)  # [n_graphs, ]
        node_energy_contributions = torch.stack(node_energies_list, dim=-1)
        node_energy = torch.sum(node_energy_contributions, dim=-1)  # [n_nodes, ]

        # Outputs
        forces, virials, stress, hessian = get_outputs(
            energy=total_energy,
            positions=data["positions"],
            displacement=displacement,
            cell=data["cell"],
            training=training,
            compute_force=compute_force,
            compute_virials=compute_virials,
            compute_stress=compute_stress,
            compute_hessian=compute_hessian,
        )

        return {
            "energy": total_energy,
            "node_energy": node_energy,
            "contributions": contributions,
            "forces": forces,
            "virials": virials,
            "stress": stress,
            "displacement": displacement,
            "hessian": hessian,
            "node_feats": node_feats_out,
        }


@compile_mode("script")
class ScaleShiftMACE(MACE):
    def __init__(
        self,
        atomic_inter_scale: float,
        atomic_inter_shift: float,
        **kwargs,
    ):
        super().__init__(**kwargs)
        self.scale_shift = ScaleShiftBlock(
            scale=atomic_inter_scale, shift=atomic_inter_shift
        )

    def forward(
        self,
        data: Dict[str, torch.Tensor],
        training: bool = False,
        compute_force: bool = True,
        compute_virials: bool = False,
        compute_stress: bool = False,
        compute_displacement: bool = False,
        compute_hessian: bool = False,
    ) -> Dict[str, Optional[torch.Tensor]]:
        # Setup
        data["positions"].requires_grad_(True)
        data["node_attrs"].requires_grad_(True)
        num_graphs = data["ptr"].numel() - 1
        num_atoms_arange = torch.arange(data["positions"].shape[0])
        node_heads = (
            data["head"][data["batch"]]
            if "head" in data
            else torch.zeros_like(data["batch"])
        )
        displacement = torch.zeros(
            (num_graphs, 3, 3),
            dtype=data["positions"].dtype,
            device=data["positions"].device,
        )
        if compute_virials or compute_stress or compute_displacement:
            (
                data["positions"],
                data["shifts"],
                displacement,
            ) = get_symmetric_displacement(
                positions=data["positions"],
                unit_shifts=data["unit_shifts"],
                cell=data["cell"],
                edge_index=data["edge_index"],
                num_graphs=num_graphs,
                batch=data["batch"],
            )

        # Atomic energies
        node_e0 = self.atomic_energies_fn(data["node_attrs"])[
            num_atoms_arange, node_heads
        ]
        e0 = scatter_sum(
            src=node_e0, index=data["batch"], dim=0, dim_size=num_graphs
        )  # [n_graphs, num_heads]

        # Embeddings
        node_feats = self.node_embedding(data["node_attrs"])
        vectors, lengths = get_edge_vectors_and_lengths(
            positions=data["positions"],
            edge_index=data["edge_index"],
            shifts=data["shifts"],
        )
        edge_attrs = self.spherical_harmonics(vectors)
        edge_feats = self.radial_embedding(
            lengths, data["node_attrs"], data["edge_index"], self.atomic_numbers
        )
        if hasattr(self, "pair_repulsion"):
            pair_node_energy = self.pair_repulsion_fn(
                lengths, data["node_attrs"], data["edge_index"], self.atomic_numbers
            )
        else:
            pair_node_energy = torch.zeros_like(node_e0)
        # Interactions
        node_es_list = [pair_node_energy]
        node_feats_list = []
        for interaction, product, readout in zip(
            self.interactions, self.products, self.readouts
        ):
            node_feats, sc = interaction(
                node_attrs=data["node_attrs"],
                node_feats=node_feats,
                edge_attrs=edge_attrs,
                edge_feats=edge_feats,
                edge_index=data["edge_index"],
            )
            node_feats = product(
                node_feats=node_feats, sc=sc, node_attrs=data["node_attrs"]
            )
            node_feats_list.append(node_feats)
            node_es_list.append(
                readout(node_feats, node_heads)[num_atoms_arange, node_heads]
            )  # {[n_nodes, ], }

        # Concatenate node features
        node_feats_out = torch.cat(node_feats_list, dim=-1)
        # Sum over interactions
        node_inter_es = torch.sum(
            torch.stack(node_es_list, dim=0), dim=0
        )  # [n_nodes, ]
        node_inter_es = self.scale_shift(node_inter_es, node_heads)

        # Sum over nodes in graph
        inter_e = scatter_sum(
            src=node_inter_es, index=data["batch"], dim=-1, dim_size=num_graphs
        )  # [n_graphs,]

        # Add E_0 and (scaled) interaction energy
        total_energy = e0 + inter_e
        node_energy = node_e0 + node_inter_es
        forces, virials, stress, hessian = get_outputs(
            energy=inter_e,
            positions=data["positions"],
            displacement=displacement,
            cell=data["cell"],
            training=training,
            compute_force=compute_force,
            compute_virials=compute_virials,
            compute_stress=compute_stress,
            compute_hessian=compute_hessian,
        )
        output = {
            "energy": total_energy,
            "node_energy": node_energy,
            "interaction_energy": inter_e,
            "forces": forces,
            "virials": virials,
            "stress": stress,
            "hessian": hessian,
            "displacement": displacement,
            "node_feats": node_feats_out,
        }

        return output

@compile_mode("script")
class MACELES(MACE):
    def __init__(
        self,
        atomic_inter_scale: float,
        atomic_inter_shift: float,
        **kwargs,
    ):  

        hidden_irreps = kwargs.get('hidden_irreps', None)
        MLP_irreps = kwargs.get('MLP_irreps', None)
        heads = kwargs.get('heads', None)
        gate = kwargs.get('gate', None)
        cueq_config = kwargs.get('cueq_config', None)

        super().__init__(**kwargs)
       
        self.scale_shift = ScaleShiftBlock(
            scale=atomic_inter_scale, shift=atomic_inter_shift
        )

        try:
            from les import Les
        except:
            raise ImportError(
                "Cannot import 'les'. Please install the 'les' library from https://github.com/ChengUCB/les."
                )


        logging.info('######### Using Latent Eward Summation (LES)  #########')

        self.compute_bec = False
        self.bec_output_index = None
        if os.path.isfile('les.yaml'):
            self.les = Les(les_arguments='les.yaml')

            # also read other arguments from les.yaml
            import yaml
            with open('les.yaml', 'r') as file:
                les_arguments = yaml.safe_load(file)
                self.compute_bec = les_arguments.get('compute_bec', False)
                self.bec_output_index = les_arguments.get('bec_output_index', None)
        else:
            self.les = Les(les_arguments={}) # use default arguments

        self.les_readouts = torch.nn.ModuleList()
        self.les_readouts.append(
            LinearReadoutBlock(
                hidden_irreps, o3.Irreps(f"{len(heads)}x0e"), cueq_config
            )
        )

        for i in range(self.num_interactions - 1):
            if i == self.num_interactions - 2:
                hidden_irreps_out = str(
                    hidden_irreps[0]
                )  # Select only scalars for last layer
            else:
                hidden_irreps_out = hidden_irreps

            if i == self.num_interactions - 2:
                self.les_readouts.append(
                    NonLinearReadoutBlock(
                        hidden_irreps_out,
                        (len(heads) * MLP_irreps).simplify(),
                        gate,
                        o3.Irreps(f"{len(heads)}x0e"),
                        len(heads),
                        cueq_config,
                    )
                )
            else:
                self.les_readouts.append(
                    LinearReadoutBlock(
                        hidden_irreps, o3.Irreps(f"{len(heads)}x0e"), cueq_config
                    )
                )


    def forward(
        self,
        data: Dict[str, torch.Tensor],
        training: bool = False,
        compute_force: bool = True,
        compute_virials: bool = False,
        compute_stress: bool = False,
        compute_displacement: bool = False,
        compute_hessian: bool = False,
        compute_bec: bool = False,
    ) -> Dict[str, Optional[torch.Tensor]]:
<<<<<<< HEAD
        self.compute_bec = False
        self.bec_output_index = None
=======
>>>>>>> ee19c82f

        # Setup
        data["positions"].requires_grad_(True)
        data["node_attrs"].requires_grad_(True)
        num_graphs = data["ptr"].numel() - 1
        num_atoms_arange = torch.arange(data["positions"].shape[0])
        node_heads = (
            data["head"][data["batch"]]
            if "head" in data
            else torch.zeros_like(data["batch"])
        )
        displacement = torch.zeros(
            (num_graphs, 3, 3),
            dtype=data["positions"].dtype,
            device=data["positions"].device,
        )
        if compute_virials or compute_stress or compute_displacement:
            (
                data["positions"],
                data["shifts"],
                displacement,
            ) = get_symmetric_displacement(
                positions=data["positions"],
                unit_shifts=data["unit_shifts"],
                cell=data["cell"],
                edge_index=data["edge_index"],
                num_graphs=num_graphs,
                batch=data["batch"],
            )

        # Atomic energies
        node_e0 = self.atomic_energies_fn(data["node_attrs"])[
            num_atoms_arange, node_heads
        ]
        e0 = scatter_sum(
            src=node_e0, index=data["batch"], dim=0, dim_size=num_graphs
        )  # [n_graphs, num_heads]

        # Embeddings
        node_feats = self.node_embedding(data["node_attrs"])
        vectors, lengths = get_edge_vectors_and_lengths(
            positions=data["positions"],
            edge_index=data["edge_index"],
            shifts=data["shifts"],
        )
        edge_attrs = self.spherical_harmonics(vectors)
        edge_feats = self.radial_embedding(
            lengths, data["node_attrs"], data["edge_index"], self.atomic_numbers
        )
        if hasattr(self, "pair_repulsion"):
            pair_node_energy = self.pair_repulsion_fn(
                lengths, data["node_attrs"], data["edge_index"], self.atomic_numbers
            )
        else:
            pair_node_energy = torch.zeros_like(node_e0)
        # Interactions
        node_es_list = [pair_node_energy]
        node_feats_list = []
        node_q_list = []

        for interaction, product, readout, les_readout in zip(
            self.interactions, self.products, self.readouts, self.les_readouts
        ):
            node_feats, sc = interaction(
                node_attrs=data["node_attrs"],
                node_feats=node_feats,
                edge_attrs=edge_attrs,
                edge_feats=edge_feats,
                edge_index=data["edge_index"],
            )
            node_feats = product(
                node_feats=node_feats, sc=sc, node_attrs=data["node_attrs"]
            )
            node_feats_list.append(node_feats)
            node_es_list.append(
                readout(node_feats, node_heads)[num_atoms_arange, node_heads]
            )  # {[n_nodes, ], }

            node_q_list.append(
                les_readout(node_feats, node_heads)[num_atoms_arange, node_heads]
            )  # {[n_nodes, ], }

        # Concatenate node features
        node_feats_out = torch.cat(node_feats_list, dim=-1)
        # Sum over interactions
        node_inter_es = torch.sum(
            torch.stack(node_es_list, dim=0), dim=0
        )  # [n_nodes, ]

        # Sum over interactions
        les_q = torch.sum(
            torch.stack(node_q_list, dim=0), dim=0
        )  # [n_nodes, ]

        node_inter_es = self.scale_shift(node_inter_es, node_heads)

        # Sum over nodes in graph
        inter_e = scatter_sum(
            src=node_inter_es, index=data["batch"], dim=-1, dim_size=num_graphs
        )  # [n_graphs,]

        # Add E_0 and (scaled) interaction energy
        total_energy = e0 + inter_e
        node_energy = node_e0 + node_inter_es

        les_result = self.les(
            latent_charges=les_q,
            positions=data['positions'],
            cell=data['cell'].view(-1, 3, 3),
            batch=data["batch"],
            compute_energy=True,
            compute_bec=(compute_bec or self.compute_bec),
            bec_output_index=self.bec_output_index,
            )

        les_energy = les_result['E_lr']
        total_energy = total_energy + les_energy

        forces, virials, stress, hessian = get_outputs(
            energy=total_energy,
            positions=data["positions"],
            displacement=displacement,
            cell=data["cell"],
            training=training,
            compute_force=compute_force,
            compute_virials=compute_virials,
            compute_stress=compute_stress,
            compute_hessian=compute_hessian,
        )

        output = {
            "energy": total_energy,
            "node_energy": node_energy,
            "interaction_energy": inter_e,
            "forces": forces,
            "virials": virials,
            "stress": stress,
            "hessian": hessian,
            "displacement": displacement,
            "node_feats": node_feats_out,
            "les_energy": les_energy,
            "latent_charges": les_q,
            "BEC": les_result['BEC'],
        }

        return output

class BOTNet(torch.nn.Module):
    def __init__(
        self,
        r_max: float,
        num_bessel: int,
        num_polynomial_cutoff: int,
        max_ell: int,
        interaction_cls: Type[InteractionBlock],
        interaction_cls_first: Type[InteractionBlock],
        num_interactions: int,
        num_elements: int,
        hidden_irreps: o3.Irreps,
        MLP_irreps: o3.Irreps,
        atomic_energies: np.ndarray,
        gate: Optional[Callable],
        avg_num_neighbors: float,
        atomic_numbers: List[int],
        cueq_config: Optional[Dict[str, Any]] = None,  # pylint: disable=unused-argument
    ):
        super().__init__()
        self.r_max = r_max
        self.atomic_numbers = atomic_numbers
        # Embedding
        node_attr_irreps = o3.Irreps([(num_elements, (0, 1))])
        node_feats_irreps = o3.Irreps([(hidden_irreps.count(o3.Irrep(0, 1)), (0, 1))])
        self.node_embedding = LinearNodeEmbeddingBlock(
            irreps_in=node_attr_irreps, irreps_out=node_feats_irreps
        )
        self.radial_embedding = RadialEmbeddingBlock(
            r_max=r_max,
            num_bessel=num_bessel,
            num_polynomial_cutoff=num_polynomial_cutoff,
        )
        edge_feats_irreps = o3.Irreps(f"{self.radial_embedding.out_dim}x0e")

        sh_irreps = o3.Irreps.spherical_harmonics(max_ell)
        self.spherical_harmonics = o3.SphericalHarmonics(
            sh_irreps, normalize=True, normalization="component"
        )

        # Interactions and readouts
        self.atomic_energies_fn = AtomicEnergiesBlock(atomic_energies)

        self.interactions = torch.nn.ModuleList()
        self.readouts = torch.nn.ModuleList()

        inter = interaction_cls_first(
            node_attrs_irreps=node_attr_irreps,
            node_feats_irreps=node_feats_irreps,
            edge_attrs_irreps=sh_irreps,
            edge_feats_irreps=edge_feats_irreps,
            target_irreps=hidden_irreps,
            avg_num_neighbors=avg_num_neighbors,
        )
        self.interactions.append(inter)
        self.readouts.append(LinearReadoutBlock(inter.irreps_out))

        for i in range(num_interactions - 1):
            inter = interaction_cls(
                node_attrs_irreps=node_attr_irreps,
                node_feats_irreps=inter.irreps_out,
                edge_attrs_irreps=sh_irreps,
                edge_feats_irreps=edge_feats_irreps,
                target_irreps=hidden_irreps,
                avg_num_neighbors=avg_num_neighbors,
            )
            self.interactions.append(inter)
            if i == num_interactions - 2:
                self.readouts.append(
                    NonLinearReadoutBlock(inter.irreps_out, MLP_irreps, gate)
                )
            else:
                self.readouts.append(LinearReadoutBlock(inter.irreps_out))

    def forward(self, data: AtomicData, training=False) -> Dict[str, Any]:
        # Setup
        data.positions.requires_grad = True
        num_atoms_arange = torch.arange(data.positions.shape[0])

        # Atomic energies
        node_e0 = self.atomic_energies_fn(data["node_attrs"])[
            num_atoms_arange, data["head"][data["batch"]]
        ]
        e0 = scatter_sum(
            src=node_e0, index=data.batch, dim=-1, dim_size=data.num_graphs
        )  # [n_graphs, n_heads]

        # Embeddings
        node_feats = self.node_embedding(data.node_attrs)
        vectors, lengths = get_edge_vectors_and_lengths(
            positions=data.positions, edge_index=data.edge_index, shifts=data.shifts
        )
        edge_attrs = self.spherical_harmonics(vectors)
        edge_feats = self.radial_embedding(
            lengths, data["node_attrs"], data["edge_index"], self.atomic_numbers
        )

        # Interactions
        energies = [e0]
        for interaction, readout in zip(self.interactions, self.readouts):
            node_feats = interaction(
                node_attrs=data.node_attrs,
                node_feats=node_feats,
                edge_attrs=edge_attrs,
                edge_feats=edge_feats,
                edge_index=data.edge_index,
            )
            node_energies = readout(node_feats).squeeze(-1)  # [n_nodes, ]
            energy = scatter_sum(
                src=node_energies, index=data.batch, dim=-1, dim_size=data.num_graphs
            )  # [n_graphs,]
            energies.append(energy)

        # Sum over energy contributions
        contributions = torch.stack(energies, dim=-1)
        total_energy = torch.sum(contributions, dim=-1)  # [n_graphs, ]

        output = {
            "energy": total_energy,
            "contributions": contributions,
            "forces": compute_forces(
                energy=total_energy, positions=data.positions, training=training
            ),
        }

        return output


class ScaleShiftBOTNet(BOTNet):
    def __init__(
        self,
        atomic_inter_scale: float,
        atomic_inter_shift: float,
        **kwargs,
    ):
        super().__init__(**kwargs)
        self.scale_shift = ScaleShiftBlock(
            scale=atomic_inter_scale, shift=atomic_inter_shift
        )

    def forward(self, data: AtomicData, training=False) -> Dict[str, Any]:
        # Setup
        data.positions.requires_grad = True
        num_atoms_arange = torch.arange(data.positions.shape[0])
        # Atomic energies
        node_e0 = self.atomic_energies_fn(data["node_attrs"])[
            num_atoms_arange, data["head"][data["batch"]]
        ]
        e0 = scatter_sum(
            src=node_e0, index=data.batch, dim=-1, dim_size=data.num_graphs
        )  # [n_graphs,]

        # Embeddings
        node_feats = self.node_embedding(data.node_attrs)
        vectors, lengths = get_edge_vectors_and_lengths(
            positions=data.positions, edge_index=data.edge_index, shifts=data.shifts
        )
        edge_attrs = self.spherical_harmonics(vectors)
        edge_feats = self.radial_embedding(
            lengths, data["node_attrs"], data["edge_index"], self.atomic_numbers
        )

        # Interactions
        node_es_list = []
        for interaction, readout in zip(self.interactions, self.readouts):
            node_feats = interaction(
                node_attrs=data.node_attrs,
                node_feats=node_feats,
                edge_attrs=edge_attrs,
                edge_feats=edge_feats,
                edge_index=data.edge_index,
            )

            node_es_list.append(readout(node_feats).squeeze(-1))  # {[n_nodes, ], }

        # Sum over interactions
        node_inter_es = torch.sum(
            torch.stack(node_es_list, dim=0), dim=0
        )  # [n_nodes, ]
        node_inter_es = self.scale_shift(node_inter_es, data["head"][data["batch"]])

        # Sum over nodes in graph
        inter_e = scatter_sum(
            src=node_inter_es, index=data.batch, dim=-1, dim_size=data.num_graphs
        )  # [n_graphs,]

        # Add E_0 and (scaled) interaction energy
        total_e = e0 + inter_e

        output = {
            "energy": total_e,
            "forces": compute_forces(
                energy=inter_e, positions=data.positions, training=training
            ),
        }

        return output


@compile_mode("script")
class AtomicDipolesMACE(torch.nn.Module):
    def __init__(
        self,
        r_max: float,
        num_bessel: int,
        num_polynomial_cutoff: int,
        max_ell: int,
        interaction_cls: Type[InteractionBlock],
        interaction_cls_first: Type[InteractionBlock],
        num_interactions: int,
        num_elements: int,
        hidden_irreps: o3.Irreps,
        MLP_irreps: o3.Irreps,
        avg_num_neighbors: float,
        atomic_numbers: List[int],
        correlation: int,
        gate: Optional[Callable],
        atomic_energies: Optional[
            None
        ],  # Just here to make it compatible with energy models, MUST be None
        radial_type: Optional[str] = "bessel",
        radial_MLP: Optional[List[int]] = None,
        cueq_config: Optional[Dict[str, Any]] = None,  # pylint: disable=unused-argument
    ):
        super().__init__()
        self.register_buffer(
            "atomic_numbers", torch.tensor(atomic_numbers, dtype=torch.int64)
        )
        self.register_buffer("r_max", torch.tensor(r_max, dtype=torch.float64))
        self.register_buffer(
            "num_interactions", torch.tensor(num_interactions, dtype=torch.int64)
        )
        assert atomic_energies is None

        # Embedding
        node_attr_irreps = o3.Irreps([(num_elements, (0, 1))])
        node_feats_irreps = o3.Irreps([(hidden_irreps.count(o3.Irrep(0, 1)), (0, 1))])
        self.node_embedding = LinearNodeEmbeddingBlock(
            irreps_in=node_attr_irreps, irreps_out=node_feats_irreps
        )
        self.radial_embedding = RadialEmbeddingBlock(
            r_max=r_max,
            num_bessel=num_bessel,
            num_polynomial_cutoff=num_polynomial_cutoff,
            radial_type=radial_type,
        )
        edge_feats_irreps = o3.Irreps(f"{self.radial_embedding.out_dim}x0e")

        sh_irreps = o3.Irreps.spherical_harmonics(max_ell)
        num_features = hidden_irreps.count(o3.Irrep(0, 1))
        interaction_irreps = (sh_irreps * num_features).sort()[0].simplify()
        self.spherical_harmonics = o3.SphericalHarmonics(
            sh_irreps, normalize=True, normalization="component"
        )
        if radial_MLP is None:
            radial_MLP = [64, 64, 64]

        # Interactions and readouts
        inter = interaction_cls_first(
            node_attrs_irreps=node_attr_irreps,
            node_feats_irreps=node_feats_irreps,
            edge_attrs_irreps=sh_irreps,
            edge_feats_irreps=edge_feats_irreps,
            target_irreps=interaction_irreps,
            hidden_irreps=hidden_irreps,
            avg_num_neighbors=avg_num_neighbors,
            radial_MLP=radial_MLP,
        )
        self.interactions = torch.nn.ModuleList([inter])

        # Use the appropriate self connection at the first layer
        use_sc_first = False
        if "Residual" in str(interaction_cls_first):
            use_sc_first = True

        node_feats_irreps_out = inter.target_irreps
        prod = EquivariantProductBasisBlock(
            node_feats_irreps=node_feats_irreps_out,
            target_irreps=hidden_irreps,
            correlation=correlation,
            num_elements=num_elements,
            use_sc=use_sc_first,
        )
        self.products = torch.nn.ModuleList([prod])

        self.readouts = torch.nn.ModuleList()
        self.readouts.append(LinearDipoleReadoutBlock(hidden_irreps, dipole_only=True))

        for i in range(num_interactions - 1):
            if i == num_interactions - 2:
                assert (
                    len(hidden_irreps) > 1
                ), "To predict dipoles use at least l=1 hidden_irreps"
                hidden_irreps_out = str(
                    hidden_irreps[1]
                )  # Select only l=1 vectors for last layer
            else:
                hidden_irreps_out = hidden_irreps
            inter = interaction_cls(
                node_attrs_irreps=node_attr_irreps,
                node_feats_irreps=hidden_irreps,
                edge_attrs_irreps=sh_irreps,
                edge_feats_irreps=edge_feats_irreps,
                target_irreps=interaction_irreps,
                hidden_irreps=hidden_irreps_out,
                avg_num_neighbors=avg_num_neighbors,
                radial_MLP=radial_MLP,
            )
            self.interactions.append(inter)
            prod = EquivariantProductBasisBlock(
                node_feats_irreps=interaction_irreps,
                target_irreps=hidden_irreps_out,
                correlation=correlation,
                num_elements=num_elements,
                use_sc=True,
            )
            self.products.append(prod)
            if i == num_interactions - 2:
                self.readouts.append(
                    NonLinearDipoleReadoutBlock(
                        hidden_irreps_out, MLP_irreps, gate, dipole_only=True
                    )
                )
            else:
                self.readouts.append(
                    LinearDipoleReadoutBlock(hidden_irreps, dipole_only=True)
                )

    def forward(
        self,
        data: Dict[str, torch.Tensor],
        training: bool = False,  # pylint: disable=W0613
        compute_force: bool = False,
        compute_virials: bool = False,
        compute_stress: bool = False,
        compute_displacement: bool = False,
    ) -> Dict[str, Optional[torch.Tensor]]:
        assert compute_force is False
        assert compute_virials is False
        assert compute_stress is False
        assert compute_displacement is False
        # Setup
        data["node_attrs"].requires_grad_(True)
        data["positions"].requires_grad_(True)
        num_graphs = data["ptr"].numel() - 1

        # Embeddings
        node_feats = self.node_embedding(data["node_attrs"])
        vectors, lengths = get_edge_vectors_and_lengths(
            positions=data["positions"],
            edge_index=data["edge_index"],
            shifts=data["shifts"],
        )
        edge_attrs = self.spherical_harmonics(vectors)
        edge_feats = self.radial_embedding(
            lengths, data["node_attrs"], data["edge_index"], self.atomic_numbers
        )

        # Interactions
        dipoles = []
        for interaction, product, readout in zip(
            self.interactions, self.products, self.readouts
        ):
            node_feats, sc = interaction(
                node_attrs=data["node_attrs"],
                node_feats=node_feats,
                edge_attrs=edge_attrs,
                edge_feats=edge_feats,
                edge_index=data["edge_index"],
            )
            node_feats = product(
                node_feats=node_feats,
                sc=sc,
                node_attrs=data["node_attrs"],
            )
            node_dipoles = readout(node_feats).squeeze(-1)  # [n_nodes,3]
            dipoles.append(node_dipoles)

        # Compute the dipoles
        contributions_dipoles = torch.stack(
            dipoles, dim=-1
        )  # [n_nodes,3,n_contributions]
        atomic_dipoles = torch.sum(contributions_dipoles, dim=-1)  # [n_nodes,3]
        total_dipole = scatter_sum(
            src=atomic_dipoles,
            index=data["batch"],
            dim=0,
            dim_size=num_graphs,
        )  # [n_graphs,3]
        baseline = compute_fixed_charge_dipole(
            charges=data["charges"],
            positions=data["positions"],
            batch=data["batch"],
            num_graphs=num_graphs,
        )  # [n_graphs,3]
        total_dipole = total_dipole + baseline

        output = {
            "dipole": total_dipole,
            "atomic_dipoles": atomic_dipoles,
        }
        return output


@compile_mode("script")
class EnergyDipolesMACE(torch.nn.Module):
    def __init__(
        self,
        r_max: float,
        num_bessel: int,
        num_polynomial_cutoff: int,
        max_ell: int,
        interaction_cls: Type[InteractionBlock],
        interaction_cls_first: Type[InteractionBlock],
        num_interactions: int,
        num_elements: int,
        hidden_irreps: o3.Irreps,
        MLP_irreps: o3.Irreps,
        avg_num_neighbors: float,
        atomic_numbers: List[int],
        correlation: int,
        gate: Optional[Callable],
        atomic_energies: Optional[np.ndarray],
        radial_MLP: Optional[List[int]] = None,
        cueq_config: Optional[Dict[str, Any]] = None,  # pylint: disable=unused-argument
    ):
        super().__init__()
        self.register_buffer(
            "atomic_numbers", torch.tensor(atomic_numbers, dtype=torch.int64)
        )
        self.register_buffer("r_max", torch.tensor(r_max, dtype=torch.float64))
        self.register_buffer(
            "num_interactions", torch.tensor(num_interactions, dtype=torch.int64)
        )
        # Embedding
        node_attr_irreps = o3.Irreps([(num_elements, (0, 1))])
        node_feats_irreps = o3.Irreps([(hidden_irreps.count(o3.Irrep(0, 1)), (0, 1))])
        self.node_embedding = LinearNodeEmbeddingBlock(
            irreps_in=node_attr_irreps, irreps_out=node_feats_irreps
        )
        self.radial_embedding = RadialEmbeddingBlock(
            r_max=r_max,
            num_bessel=num_bessel,
            num_polynomial_cutoff=num_polynomial_cutoff,
        )
        edge_feats_irreps = o3.Irreps(f"{self.radial_embedding.out_dim}x0e")

        sh_irreps = o3.Irreps.spherical_harmonics(max_ell)
        num_features = hidden_irreps.count(o3.Irrep(0, 1))
        interaction_irreps = (sh_irreps * num_features).sort()[0].simplify()
        self.spherical_harmonics = o3.SphericalHarmonics(
            sh_irreps, normalize=True, normalization="component"
        )
        if radial_MLP is None:
            radial_MLP = [64, 64, 64]
        # Interactions and readouts
        self.atomic_energies_fn = AtomicEnergiesBlock(atomic_energies)

        inter = interaction_cls_first(
            node_attrs_irreps=node_attr_irreps,
            node_feats_irreps=node_feats_irreps,
            edge_attrs_irreps=sh_irreps,
            edge_feats_irreps=edge_feats_irreps,
            target_irreps=interaction_irreps,
            hidden_irreps=hidden_irreps,
            avg_num_neighbors=avg_num_neighbors,
            radial_MLP=radial_MLP,
        )
        self.interactions = torch.nn.ModuleList([inter])

        # Use the appropriate self connection at the first layer
        use_sc_first = False
        if "Residual" in str(interaction_cls_first):
            use_sc_first = True

        node_feats_irreps_out = inter.target_irreps
        prod = EquivariantProductBasisBlock(
            node_feats_irreps=node_feats_irreps_out,
            target_irreps=hidden_irreps,
            correlation=correlation,
            num_elements=num_elements,
            use_sc=use_sc_first,
        )
        self.products = torch.nn.ModuleList([prod])

        self.readouts = torch.nn.ModuleList()
        self.readouts.append(LinearDipoleReadoutBlock(hidden_irreps, dipole_only=False))

        for i in range(num_interactions - 1):
            if i == num_interactions - 2:
                assert (
                    len(hidden_irreps) > 1
                ), "To predict dipoles use at least l=1 hidden_irreps"
                hidden_irreps_out = str(
                    hidden_irreps[:2]
                )  # Select scalars and l=1 vectors for last layer
            else:
                hidden_irreps_out = hidden_irreps
            inter = interaction_cls(
                node_attrs_irreps=node_attr_irreps,
                node_feats_irreps=hidden_irreps,
                edge_attrs_irreps=sh_irreps,
                edge_feats_irreps=edge_feats_irreps,
                target_irreps=interaction_irreps,
                hidden_irreps=hidden_irreps_out,
                avg_num_neighbors=avg_num_neighbors,
                radial_MLP=radial_MLP,
            )
            self.interactions.append(inter)
            prod = EquivariantProductBasisBlock(
                node_feats_irreps=interaction_irreps,
                target_irreps=hidden_irreps_out,
                correlation=correlation,
                num_elements=num_elements,
                use_sc=True,
            )
            self.products.append(prod)
            if i == num_interactions - 2:
                self.readouts.append(
                    NonLinearDipoleReadoutBlock(
                        hidden_irreps_out, MLP_irreps, gate, dipole_only=False
                    )
                )
            else:
                self.readouts.append(
                    LinearDipoleReadoutBlock(hidden_irreps, dipole_only=False)
                )

    def forward(
        self,
        data: Dict[str, torch.Tensor],
        training: bool = False,
        compute_force: bool = True,
        compute_virials: bool = False,
        compute_stress: bool = False,
        compute_displacement: bool = False,
    ) -> Dict[str, Optional[torch.Tensor]]:
        # Setup
        data["node_attrs"].requires_grad_(True)
        data["positions"].requires_grad_(True)
        num_graphs = data["ptr"].numel() - 1
        num_atoms_arange = torch.arange(data["positions"].shape[0])
        displacement = torch.zeros(
            (num_graphs, 3, 3),
            dtype=data["positions"].dtype,
            device=data["positions"].device,
        )
        if compute_virials or compute_stress or compute_displacement:
            (
                data["positions"],
                data["shifts"],
                displacement,
            ) = get_symmetric_displacement(
                positions=data["positions"],
                unit_shifts=data["unit_shifts"],
                cell=data["cell"],
                edge_index=data["edge_index"],
                num_graphs=num_graphs,
                batch=data["batch"],
            )

        # Atomic energies
        node_e0 = self.atomic_energies_fn(data["node_attrs"])[
            num_atoms_arange, data["head"][data["batch"]]
        ]
        e0 = scatter_sum(
            src=node_e0, index=data["batch"], dim=-1, dim_size=num_graphs
        )  # [n_graphs,]

        # Embeddings
        node_feats = self.node_embedding(data["node_attrs"])
        vectors, lengths = get_edge_vectors_and_lengths(
            positions=data["positions"],
            edge_index=data["edge_index"],
            shifts=data["shifts"],
        )
        edge_attrs = self.spherical_harmonics(vectors)
        edge_feats = self.radial_embedding(
            lengths, data["node_attrs"], data["edge_index"], self.atomic_numbers
        )

        # Interactions
        energies = [e0]
        node_energies_list = [node_e0]
        dipoles = []
        for interaction, product, readout in zip(
            self.interactions, self.products, self.readouts
        ):
            node_feats, sc = interaction(
                node_attrs=data["node_attrs"],
                node_feats=node_feats,
                edge_attrs=edge_attrs,
                edge_feats=edge_feats,
                edge_index=data["edge_index"],
            )
            node_feats = product(
                node_feats=node_feats,
                sc=sc,
                node_attrs=data["node_attrs"],
            )
            node_out = readout(node_feats).squeeze(-1)  # [n_nodes, ]
            # node_energies = readout(node_feats).squeeze(-1)  # [n_nodes, ]
            node_energies = node_out[:, 0]
            energy = scatter_sum(
                src=node_energies, index=data["batch"], dim=-1, dim_size=num_graphs
            )  # [n_graphs,]
            energies.append(energy)
            node_dipoles = node_out[:, 1:]
            dipoles.append(node_dipoles)

        # Compute the energies and dipoles
        contributions = torch.stack(energies, dim=-1)
        total_energy = torch.sum(contributions, dim=-1)  # [n_graphs, ]
        node_energy_contributions = torch.stack(node_energies_list, dim=-1)
        node_energy = torch.sum(node_energy_contributions, dim=-1)  # [n_nodes, ]
        contributions_dipoles = torch.stack(
            dipoles, dim=-1
        )  # [n_nodes,3,n_contributions]
        atomic_dipoles = torch.sum(contributions_dipoles, dim=-1)  # [n_nodes,3]
        total_dipole = scatter_sum(
            src=atomic_dipoles,
            index=data["batch"].unsqueeze(-1),
            dim=0,
            dim_size=num_graphs,
        )  # [n_graphs,3]
        baseline = compute_fixed_charge_dipole(
            charges=data["charges"],
            positions=data["positions"],
            batch=data["batch"],
            num_graphs=num_graphs,
        )  # [n_graphs,3]
        total_dipole = total_dipole + baseline

        forces, virials, stress, _ = get_outputs(
            energy=total_energy,
            positions=data["positions"],
            displacement=displacement,
            cell=data["cell"],
            training=training,
            compute_force=compute_force,
            compute_virials=compute_virials,
            compute_stress=compute_stress,
        )

        output = {
            "energy": total_energy,
            "node_energy": node_energy,
            "contributions": contributions,
            "forces": forces,
            "virials": virials,
            "stress": stress,
            "displacement": displacement,
            "dipole": total_dipole,
            "atomic_dipoles": atomic_dipoles,
        }
        return output<|MERGE_RESOLUTION|>--- conflicted
+++ resolved
@@ -557,11 +557,6 @@
         compute_hessian: bool = False,
         compute_bec: bool = False,
     ) -> Dict[str, Optional[torch.Tensor]]:
-<<<<<<< HEAD
-        self.compute_bec = False
-        self.bec_output_index = None
-=======
->>>>>>> ee19c82f
 
         # Setup
         data["positions"].requires_grad_(True)
