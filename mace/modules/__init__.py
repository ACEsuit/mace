--- conflicted
+++ resolved
@@ -37,7 +37,6 @@
     WeightedForcesLoss,
     WeightedHuberEnergyForcesStressLoss,
 )
-<<<<<<< HEAD
 from .models import (
     MACE,
     AtomicDielectricMACE,
@@ -45,9 +44,6 @@
     EnergyDipolesMACE,
     ScaleShiftMACE,
 )
-=======
-from .models import MACE, AtomicDipolesMACE, EnergyDipolesMACE, ScaleShiftMACE, ScaleShiftFieldMACE
->>>>>>> 0886c7f1
 from .radial import BesselBasis, GaussianBasis, PolynomialCutoff, ZBLBasis
 from .symmetric_contraction import SymmetricContraction
 from .utils import (
