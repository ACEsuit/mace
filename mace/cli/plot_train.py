import argparse
import dataclasses
import glob
import json
import os
import re
from typing import List

import matplotlib.pyplot as plt
import pandas as pd

<<<<<<< HEAD
plt.rcParams.update({"font.size": 8})
plt.style.use("seaborn-v0_8-paper")

=======
plt.rcParams.update({"font.size": 6})
>>>>>>> 7bc5920b

colors = [
    "#1f77b4",  # muted blue
    "#d62728",  # brick red
    "#ff7f0e",  # safety orange
    "#2ca02c",  # cooked asparagus green
    "#9467bd",  # muted purple
    "#8c564b",  # chestnut brown
    "#e377c2",  # raspberry yogurt pink
    "#7f7f7f",  # middle gray
    "#bcbd22",  # curry yellow-green
    "#17becf",  # blue-teal
]


@dataclasses.dataclass
class RunInfo:
    name: str
    seed: int

name_re = re.compile(r"(?P<name>.+)_run-(?P<seed>\d+)_train.txt")

def parse_path(path: str) -> RunInfo:
    match = name_re.match(os.path.basename(path))
    if not match:
        raise RuntimeError(f"Cannot parse {path}")

    return RunInfo(name=match.group("name"), seed=int(match.group("seed")))

def parse_training_results(path: str) -> List[dict]:
    run_info = parse_path(path)
    results = []
    with open(path, mode="r", encoding="utf-8") as f:
        for line in f:
            d = json.loads(line)
            d["name"] = run_info.name
            d["seed"] = run_info.seed
            results.append(d)

    return results

def parse_args() -> argparse.Namespace:
    parser = argparse.ArgumentParser(
        description="Plot mace training statistics",
        formatter_class=argparse.ArgumentDefaultsHelpFormatter,
    )
    parser.add_argument(
        "--path", help="Path to results file (.txt) or directory.", required=True
    )
    parser.add_argument(
<<<<<<< HEAD
        "--min_epoch", help="Minimum epoch.", default=0, type=int, required=False
    )
    parser.add_argument(
        "--start_stage_two",
        "--start_swa",
        help="Epoch that stage two (swa) loss began. Plots dashed line on plot to indicate. If None then assumed tag not used in training.",
        default=None,
        type=int,
        required=False,
        dest="start_swa",
=======
        "--min_epoch", help="minimum epoch", default=0, type=int, required=False
    )
    parser.add_argument(
        "--compute_field", help="compute field", action="store_true", default=False, required=False
    )
    return parser.parse_args()

def plot(data: pd.DataFrame, min_epoch: int, output_path: str, compute_field: bool) -> None:
    data = data[data["epoch"] > min_epoch]

    data = data.groupby(["name", "mode", "epoch"]).agg(["mean", "std"]).reset_index()

    valid_data = data[data["mode"] == "eval"]
    train_data = data[data["mode"] == "opt"]

    fig_width = 2.5
    fig_height = 2.5

    if compute_field:
        ncols = 3
        fig_width *= 3
    else:
        ncols = 2
        fig_width *= 2

    fig, axes = plt.subplots(
        nrows=1, ncols=ncols, figsize=(fig_width, fig_height), constrained_layout=True
    )

    ax = axes[0]
    ax.plot(
        valid_data["epoch"],
        valid_data["loss"]["mean"],
        color=colors[0],
        zorder=1,
        label="Validation",
>>>>>>> 7bc5920b
    )
    parser.add_argument(
        "--linear",
        help="Whether to plot linear instead of log scales.",
        default=False,
        required=False,
        action="store_true",
    )
    parser.add_argument(
        "--error_bars",
        help="Whether to plot standard deviations.",
        default=False,
        required=False,
        action="store_true",
    )
    parser.add_argument(
        "--keys",
        help="Comma-separated list of keys to plot.",
        default="rmse_e,rmse_f",
        type=str,
        required=False,
    )

<<<<<<< HEAD
    parser.add_argument(
        "--output_format",
        help="What file type to save plot as",
        default="png",
        type=str,
        required=False,
    )

    parser.add_argument(
        "--heads",
        help="Comma-separated name of the heads used for multihead training",
        default=None,
        type=str,
        required=False,
    )

    return parser.parse_args()


def plot(
    data: pd.DataFrame,
    min_epoch: int,
    output_path: str,
    output_format: str,
    linear: bool,
    start_swa: int,
    error_bars: bool,
    keys: str,
    heads: str,
) -> None:
    """
    Plots train,validation loss and errors as a function of epoch.
    min_epoch: minimum epoch to plot.
    output_path: path to save the plot.
    output_format: format to save the plot.
    start_swa: whether to plot a dashed line to show epoch when stage two loss (swa) begins.
    error_bars: whether to plot standard deviation of loss.
    linear: whether to plot in linear scale or logscale (default).
    keys: Values to plot.
    heads: Heads used for multihead training.
    """

    labels = {
        "mae_e": "MAE E [meV]",
        "mae_e_per_atom": "MAE E/atom [meV]",
        "rmse_e": "RMSE E [meV]",
        "rmse_e_per_atom": "RMSE E/atom [meV]",
        "q95_e": "Q95 E [meV]",
        "mae_f": "MAE F [meV / A]",
        "rel_mae_f": "Relative MAE F [meV / A]",
        "rmse_f": "RMSE F [meV / A]",
        "rel_rmse_f": "Relative RMSE F [meV / A]",
        "q95_f": "Q95 F [meV / A]",
        "mae_stress": "MAE Stress",
        "rmse_stress": "RMSE Stress [meV / A^3]",
        "rmse_virials_per_atom": " RMSE virials/atom [meV]",
        "mae_virials": "MAE Virials [meV]",
        "rmse_mu_per_atom": "RMSE MU/atom [mDebye]",
    }

    data = data[data["epoch"] > min_epoch]
    if heads is None:
        data = (
            data.groupby(["name", "mode", "epoch"]).agg(["mean", "std"]).reset_index()
        )

        valid_data = data[data["mode"] == "eval"]
        valid_data_dict = {"default": valid_data}
        train_data = data[data["mode"] == "opt"]
    else:
        heads = heads.split(",")
        # Separate eval and opt data
        valid_data = (
            data[data["mode"] == "eval"]
            .groupby(["name", "mode", "epoch", "head"])
            .agg(["mean", "std"])
            .reset_index()
        )
        train_data = (
            data[data["mode"] == "opt"]
            .groupby(["name", "mode", "epoch"])
            .agg(["mean", "std"])
            .reset_index()
        )
        valid_data_dict = {
            head: valid_data[valid_data["head"] == head] for head in heads
        }

    for head, valid_data in valid_data_dict.items():
        fig, axes = plt.subplots(
            nrows=1, ncols=2, figsize=(10, 3), constrained_layout=True
        )

        # ---- Plot loss ----
        ax = axes[0]
        ax.plot(
            train_data["epoch"],
            train_data["loss"]["mean"],
            color=colors[1],
            linewidth=1,
        )
        ax.set_ylabel("Training Loss", color=colors[1])
        ax.set_yscale("log")

        ax2 = ax.twinx()
        ax2.plot(
            valid_data["epoch"],
            valid_data["loss"]["mean"],
            color=colors[0],
            linewidth=1,
        )
        ax2.set_ylabel("Validation Loss", color=colors[0])

        if not linear:
            ax.set_yscale("log")
            ax2.set_yscale("log")

        if error_bars:
            ax.fill_between(
                train_data["epoch"],
                train_data["loss"]["mean"] - train_data["loss"]["std"],
                train_data["loss"]["mean"] + train_data["loss"]["std"],
                alpha=0.3,
                color=colors[1],
            )
            ax.fill_between(
                valid_data["epoch"],
                valid_data["loss"]["mean"] - valid_data["loss"]["std"],
                valid_data["loss"]["mean"] + valid_data["loss"]["std"],
                alpha=0.3,
                color=colors[0],
            )

        if start_swa is not None:
            ax.axvline(
                start_swa,
                color="black",
                linestyle="dashed",
                linewidth=1,
                alpha=0.6,
                label="Stage Two Starts",
            )

        ax.set_xlabel("Epoch")
        ax.set_ylabel("Loss")
        ax.legend(loc="upper right", fontsize=4)
        ax.grid(True, linestyle="--", alpha=0.5)

        # ---- Plot selected keys ----
        ax = axes[1]
        twin_axes = []
        for i, key in enumerate(keys.split(",")):
            color = colors[(i + 3)]
            label = labels.get(key, key)

            if i == 0:
                main_ax = ax
            else:
                main_ax = ax.twinx()
                main_ax.spines.right.set_position(("outward", 40 * (i - 1)))
                twin_axes.append(main_ax)

            main_ax.plot(
                valid_data["epoch"],
                valid_data[key]["mean"] * 1e3,
                color=color,
                label=label,
                linewidth=1,
            )

            if error_bars:
                main_ax.fill_between(
                    valid_data["epoch"],
                    (valid_data[key]["mean"] - valid_data[key]["std"]) * 1e3,
                    (valid_data[key]["mean"] + valid_data[key]["std"]) * 1e3,
                    alpha=0.3,
                    color=color,
                )

            main_ax.set_ylabel(label, color=color)
            main_ax.tick_params(axis="y", colors=color)

        if start_swa is not None:
            ax.axvline(
                start_swa,
                color="black",
                linestyle="dashed",
                linewidth=1,
                alpha=0.6,
                label="Stage Two Starts",
            )

        ax.set_xlabel("Epoch")
        ax.set_xlim(left=min_epoch)
        ax.grid(True, linestyle="--", alpha=0.5)

        fig.savefig(
            f"{output_path}_{head}.{output_format}", dpi=300, bbox_inches="tight"
        )
        plt.close(fig)
=======
    ax.set_ylim(bottom=0.0)    
    ax.set_xlabel("Epoch")
    ax.set_ylabel("Loss")
    ax.legend()

    ax = axes[1]
    ax.plot(
        valid_data["epoch"],
        valid_data["mae_e"]["mean"],
        color=colors[0],
        zorder=1,
        label="Energy [eV]",
    )
    ax.fill_between(
        x=valid_data["epoch"],
        y1=valid_data["mae_e"]["mean"] - valid_data["mae_e"]["std"],
        y2=valid_data["mae_e"]["mean"] + valid_data["mae_e"]["std"],
        alpha=0.5,
        zorder=-1,
        color=colors[0],
    )
    ax.plot(
        valid_data["epoch"],
        valid_data["mae_f"]["mean"],
        color=colors[1],
        zorder=1,
        label="Forces [eV/Å]",
    )
    ax.fill_between(
        x=valid_data["epoch"],
        y1=valid_data["mae_f"]["mean"] - valid_data["mae_f"]["std"],
        y2=valid_data["mae_f"]["mean"] + valid_data["mae_f"]["std"],
        alpha=0.5,
        zorder=-1,
        color=colors[1],
    )
    ax.set_xlabel("Epoch")
    ax.set_ylabel("Valid MAE")
    ax.set_yscale("log")
    ax.legend()

    if compute_field:
        ax = axes[2]
        ax.plot(
            valid_data["epoch"],
            valid_data["mae_polarisation"]["mean"],
            color=colors[0],
            zorder=1,
            label="Pol [eV/Å²]",
        )
        ax.fill_between(
            x=valid_data["epoch"],
            y1=valid_data["mae_polarisation"]["mean"] - valid_data["mae_polarisation"]["std"],
            y2=valid_data["mae_polarisation"]["mean"] + valid_data["mae_polarisation"]["std"],
            alpha=0.5,
            zorder=-1,
            color=colors[0],
        )
        ax.plot(
            valid_data["epoch"],
            valid_data["mae_bec"]["mean"],
            color=colors[1],
            zorder=1,
            label="BECs [e]",
        )
        ax.fill_between(
            x=valid_data["epoch"],
            y1=valid_data["mae_bec"]["mean"] - valid_data["mae_bec"]["std"],
            y2=valid_data["mae_bec"]["mean"] + valid_data["mae_bec"]["std"],
            alpha=0.5,
            zorder=-1,
            color=colors[1],
        )
        ax.plot(
            valid_data["epoch"],
            valid_data["mae_polarisability"]["mean"],
            color=colors[3],
            zorder=1,
            label="Alp [Å]",
        )
        ax.fill_between(
            x=valid_data["epoch"],
            y1=valid_data["mae_polarisability"]["mean"] - valid_data["mae_polarisability"]["std"],
            y2=valid_data["mae_polarisability"]["mean"] + valid_data["mae_polarisability"]["std"],
            alpha=0.5,
            zorder=-1,
            color=colors[3],
        )
        ax.set_xlabel("Epoch")
        ax.set_ylabel("Valid MAE")
        ax.set_yscale("log")
        ax.legend()
>>>>>>> 7bc5920b

    fig.savefig(output_path)

def get_paths(path: str) -> List[str]:
    if os.path.isfile(path):
        return [path]
    paths = glob.glob(os.path.join(path, "*_train.txt"))

    if len(paths) == 0:
        raise RuntimeError(f"Cannot find results in '{path}'")

    return paths


def main() -> None:
    args = parse_args()
    run(args)


def run(args: argparse.Namespace) -> None:
    data = pd.DataFrame(
        results
        for path in get_paths(args.path)
        for results in parse_training_results(path)
    )

    for name, group in data.groupby("name"):
<<<<<<< HEAD
        plot(
            group,
            min_epoch=args.min_epoch,
            output_path=name,
            output_format=args.output_format,
            linear=args.linear,
            start_swa=args.start_swa,
            error_bars=args.error_bars,
            keys=args.keys,
            heads=args.heads,
        )
=======
        plot(group, min_epoch=args.min_epoch, output_path=f"{name}.png", compute_field=args.compute_field)
>>>>>>> 7bc5920b


if __name__ == "__main__":
    main()<|MERGE_RESOLUTION|>--- conflicted
+++ resolved
@@ -9,13 +9,9 @@
 import matplotlib.pyplot as plt
 import pandas as pd
 
-<<<<<<< HEAD
 plt.rcParams.update({"font.size": 8})
 plt.style.use("seaborn-v0_8-paper")
 
-=======
-plt.rcParams.update({"font.size": 6})
->>>>>>> 7bc5920b
 
 colors = [
     "#1f77b4",  # muted blue
@@ -66,7 +62,6 @@
         "--path", help="Path to results file (.txt) or directory.", required=True
     )
     parser.add_argument(
-<<<<<<< HEAD
         "--min_epoch", help="Minimum epoch.", default=0, type=int, required=False
     )
     parser.add_argument(
@@ -77,44 +72,6 @@
         type=int,
         required=False,
         dest="start_swa",
-=======
-        "--min_epoch", help="minimum epoch", default=0, type=int, required=False
-    )
-    parser.add_argument(
-        "--compute_field", help="compute field", action="store_true", default=False, required=False
-    )
-    return parser.parse_args()
-
-def plot(data: pd.DataFrame, min_epoch: int, output_path: str, compute_field: bool) -> None:
-    data = data[data["epoch"] > min_epoch]
-
-    data = data.groupby(["name", "mode", "epoch"]).agg(["mean", "std"]).reset_index()
-
-    valid_data = data[data["mode"] == "eval"]
-    train_data = data[data["mode"] == "opt"]
-
-    fig_width = 2.5
-    fig_height = 2.5
-
-    if compute_field:
-        ncols = 3
-        fig_width *= 3
-    else:
-        ncols = 2
-        fig_width *= 2
-
-    fig, axes = plt.subplots(
-        nrows=1, ncols=ncols, figsize=(fig_width, fig_height), constrained_layout=True
-    )
-
-    ax = axes[0]
-    ax.plot(
-        valid_data["epoch"],
-        valid_data["loss"]["mean"],
-        color=colors[0],
-        zorder=1,
-        label="Validation",
->>>>>>> 7bc5920b
     )
     parser.add_argument(
         "--linear",
@@ -138,7 +95,6 @@
         required=False,
     )
 
-<<<<<<< HEAD
     parser.add_argument(
         "--output_format",
         help="What file type to save plot as",
@@ -339,102 +295,7 @@
             f"{output_path}_{head}.{output_format}", dpi=300, bbox_inches="tight"
         )
         plt.close(fig)
-=======
-    ax.set_ylim(bottom=0.0)    
-    ax.set_xlabel("Epoch")
-    ax.set_ylabel("Loss")
-    ax.legend()
-
-    ax = axes[1]
-    ax.plot(
-        valid_data["epoch"],
-        valid_data["mae_e"]["mean"],
-        color=colors[0],
-        zorder=1,
-        label="Energy [eV]",
-    )
-    ax.fill_between(
-        x=valid_data["epoch"],
-        y1=valid_data["mae_e"]["mean"] - valid_data["mae_e"]["std"],
-        y2=valid_data["mae_e"]["mean"] + valid_data["mae_e"]["std"],
-        alpha=0.5,
-        zorder=-1,
-        color=colors[0],
-    )
-    ax.plot(
-        valid_data["epoch"],
-        valid_data["mae_f"]["mean"],
-        color=colors[1],
-        zorder=1,
-        label="Forces [eV/Å]",
-    )
-    ax.fill_between(
-        x=valid_data["epoch"],
-        y1=valid_data["mae_f"]["mean"] - valid_data["mae_f"]["std"],
-        y2=valid_data["mae_f"]["mean"] + valid_data["mae_f"]["std"],
-        alpha=0.5,
-        zorder=-1,
-        color=colors[1],
-    )
-    ax.set_xlabel("Epoch")
-    ax.set_ylabel("Valid MAE")
-    ax.set_yscale("log")
-    ax.legend()
-
-    if compute_field:
-        ax = axes[2]
-        ax.plot(
-            valid_data["epoch"],
-            valid_data["mae_polarisation"]["mean"],
-            color=colors[0],
-            zorder=1,
-            label="Pol [eV/Å²]",
-        )
-        ax.fill_between(
-            x=valid_data["epoch"],
-            y1=valid_data["mae_polarisation"]["mean"] - valid_data["mae_polarisation"]["std"],
-            y2=valid_data["mae_polarisation"]["mean"] + valid_data["mae_polarisation"]["std"],
-            alpha=0.5,
-            zorder=-1,
-            color=colors[0],
-        )
-        ax.plot(
-            valid_data["epoch"],
-            valid_data["mae_bec"]["mean"],
-            color=colors[1],
-            zorder=1,
-            label="BECs [e]",
-        )
-        ax.fill_between(
-            x=valid_data["epoch"],
-            y1=valid_data["mae_bec"]["mean"] - valid_data["mae_bec"]["std"],
-            y2=valid_data["mae_bec"]["mean"] + valid_data["mae_bec"]["std"],
-            alpha=0.5,
-            zorder=-1,
-            color=colors[1],
-        )
-        ax.plot(
-            valid_data["epoch"],
-            valid_data["mae_polarisability"]["mean"],
-            color=colors[3],
-            zorder=1,
-            label="Alp [Å]",
-        )
-        ax.fill_between(
-            x=valid_data["epoch"],
-            y1=valid_data["mae_polarisability"]["mean"] - valid_data["mae_polarisability"]["std"],
-            y2=valid_data["mae_polarisability"]["mean"] + valid_data["mae_polarisability"]["std"],
-            alpha=0.5,
-            zorder=-1,
-            color=colors[3],
-        )
-        ax.set_xlabel("Epoch")
-        ax.set_ylabel("Valid MAE")
-        ax.set_yscale("log")
-        ax.legend()
->>>>>>> 7bc5920b
-
-    fig.savefig(output_path)
+
 
 def get_paths(path: str) -> List[str]:
     if os.path.isfile(path):
@@ -460,7 +321,6 @@
     )
 
     for name, group in data.groupby("name"):
-<<<<<<< HEAD
         plot(
             group,
             min_epoch=args.min_epoch,
@@ -472,9 +332,6 @@
             keys=args.keys,
             heads=args.heads,
         )
-=======
-        plot(group, min_epoch=args.min_epoch, output_path=f"{name}.png", compute_field=args.compute_field)
->>>>>>> 7bc5920b
 
 
 if __name__ == "__main__":
