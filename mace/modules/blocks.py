###########################################################################################
# Elementary Block for Building O(3) Equivariant Higher Order Message Passing Neural Network
# Authors: Ilyes Batatia, Gregor Simm
# This program is distributed under the MIT License (see MIT.md)
###########################################################################################

from abc import abstractmethod
from typing import Callable, List, Optional, Tuple, Union

import numpy as np
import torch.nn.functional
from e3nn import nn, o3
from e3nn.util.jit import compile_mode

from mace.modules.wrapper_ops import (
    CuEquivarianceConfig,
    FullyConnectedTensorProduct,
    Linear,
    SymmetricContractionWrapper,
    TensorProduct,
)
from mace.tools.compile import simplify_if_compile
from mace.tools.scatter import scatter_sum

from .irreps_tools import (
    linear_out_irreps,
    reshape_irreps,
    tp_out_irreps_with_instructions,
)
from .radial import (
    AgnesiTransform,
    BesselBasis,
    ChebychevBasis,
    GaussianBasis,
    PolynomialCutoff,
    SoftTransform,
)


@compile_mode("script")
class LinearNodeEmbeddingBlock(torch.nn.Module):
    def __init__(
        self,
        irreps_in: o3.Irreps,
        irreps_out: o3.Irreps,
        cueq_config: Optional[CuEquivarianceConfig] = None,
    ):
        super().__init__()
        self.linear = Linear(
            irreps_in=irreps_in, irreps_out=irreps_out, cueq_config=cueq_config
        )

    def forward(
        self,
        node_attrs: torch.Tensor,
    ) -> torch.Tensor:  # [n_nodes, irreps]
        return self.linear(node_attrs)


@compile_mode("script")
class LinearReadoutBlock(torch.nn.Module):
    def __init__(
        self,
        irreps_in: o3.Irreps,
<<<<<<< HEAD
        irrep_out: o3.Irreps = o3.Irreps("0e"), # irrep out of a single head
        num_heads: int = 1,
        ):
        super().__init__()
        self.linear = o3.Linear(irreps_in=irreps_in, irreps_out=num_heads * irrep_out)
=======
        irrep_out: o3.Irreps = o3.Irreps("0e"),
        cueq_config: Optional[CuEquivarianceConfig] = None,
    ):
        super().__init__()
        self.linear = Linear(
            irreps_in=irreps_in, irreps_out=irrep_out, cueq_config=cueq_config
        )
>>>>>>> c7c02299

    def forward(
        self,
        x: torch.Tensor,
    ) -> torch.Tensor:  # [n_nodes, irreps]  # [..., ]
        l = self.linear(x)
        return l  # [n_nodes, 1]


@simplify_if_compile
@compile_mode("script")
class NonLinearReadoutBlock(torch.nn.Module):
    def __init__(
        self,
        irreps_in: o3.Irreps,
        MLP_irreps: o3.Irreps,  # MLP irrep to be used for each head
        gate: Optional[Callable],
        irrep_out: o3.Irreps = o3.Irreps("0e"), # irrep out of a single head
        num_heads: int = 1,
        cueq_config: Optional[CuEquivarianceConfig] = None,
    ):
        super().__init__()
        self.hidden_irreps = MLP_irreps
        self.num_heads = num_heads
<<<<<<< HEAD
        self.linear_1 = o3.Linear(
            irreps_in=irreps_in,
            irreps_out=num_heads * self.hidden_irreps,
            instructions=[(0, i) for i in range(num_heads)],
        )
        self.non_linearity = nn.Activation(
            irreps_in=num_heads * self.hidden_irreps, acts=num_heads * [gate],
        )
        self.linear_2 = o3.Linear(
            irreps_in=num_heads * self.hidden_irreps,
            irreps_out=num_heads * irrep_out,
            instructions=[(i, i) for i in range(num_heads)]
=======
        self.linear_1 = Linear(
            irreps_in=irreps_in, irreps_out=self.hidden_irreps, cueq_config=cueq_config
        )
        self.non_linearity = nn.Activation(irreps_in=self.hidden_irreps, acts=[gate])
        self.linear_2 = Linear(
            irreps_in=self.hidden_irreps, irreps_out=irrep_out, cueq_config=cueq_config
>>>>>>> c7c02299
        )

    def forward(
        self, x: torch.Tensor,
    ) -> torch.Tensor:  # [n_nodes, irreps]  # [..., ]
        x = self.non_linearity(self.linear_1(x))
        l2 = self.linear_2(x)
        return l2  # [n_nodes, len(heads)]
    

@compile_mode("script")
class LinearDipoleReadoutBlock(torch.nn.Module):
    def __init__(
        self,
        irreps_in: o3.Irreps,
        dipole_only: bool = False,
        cueq_config: Optional[CuEquivarianceConfig] = None,
    ):
        super().__init__()
        if dipole_only:
            self.irreps_out = o3.Irreps("1x1o")
        else:
            self.irreps_out = o3.Irreps("1x0e + 1x1o")
        self.linear = Linear(
            irreps_in=irreps_in, irreps_out=self.irreps_out, cueq_config=cueq_config
        )

    def forward(self, x: torch.Tensor) -> torch.Tensor:  # [n_nodes, irreps]  # [..., ]
        return self.linear(x)  # [n_nodes, 1]


@compile_mode("script")
class NonLinearDipoleReadoutBlock(torch.nn.Module):
    def __init__(
        self,
        irreps_in: o3.Irreps,
        MLP_irreps: o3.Irreps,
        gate: Callable,
        dipole_only: bool = False,
        cueq_config: Optional[CuEquivarianceConfig] = None,
    ):
        super().__init__()
        self.hidden_irreps = MLP_irreps
        if dipole_only:
            self.irreps_out = o3.Irreps("1x1o")
        else:
            self.irreps_out = o3.Irreps("1x0e + 1x1o")
        irreps_scalars = o3.Irreps(
            [(mul, ir) for mul, ir in MLP_irreps if ir.l == 0 and ir in self.irreps_out]
        )
        irreps_gated = o3.Irreps(
            [(mul, ir) for mul, ir in MLP_irreps if ir.l > 0 and ir in self.irreps_out]
        )
        irreps_gates = o3.Irreps([mul, "0e"] for mul, _ in irreps_gated)
        self.equivariant_nonlin = nn.Gate(
            irreps_scalars=irreps_scalars,
            act_scalars=[gate for _, ir in irreps_scalars],
            irreps_gates=irreps_gates,
            act_gates=[gate] * len(irreps_gates),
            irreps_gated=irreps_gated,
        )
        self.irreps_nonlin = self.equivariant_nonlin.irreps_in.simplify()
        self.linear_1 = Linear(
            irreps_in=irreps_in, irreps_out=self.irreps_nonlin, cueq_config=cueq_config
        )
        self.linear_2 = Linear(
            irreps_in=self.hidden_irreps,
            irreps_out=self.irreps_out,
            cueq_config=cueq_config,
        )

    def forward(self, x: torch.Tensor) -> torch.Tensor:  # [n_nodes, irreps]  # [..., ]
        x = self.equivariant_nonlin(self.linear_1(x))
        return self.linear_2(x)  # [n_nodes, 1]


@compile_mode("script")
class AtomicEnergiesBlock(torch.nn.Module):
    atomic_energies: torch.Tensor

    def __init__(self, atomic_energies: Union[np.ndarray, torch.Tensor]):
        super().__init__()
        # assert len(atomic_energies.shape) == 1

        self.register_buffer(
            "atomic_energies",
            torch.tensor(atomic_energies, dtype=torch.get_default_dtype()),
        )  # [n_elements, n_heads]

    def forward(
        self, x: torch.Tensor  # one-hot of elements [..., n_elements]
    ) -> torch.Tensor:  # [..., ]
        return torch.matmul(x, torch.atleast_2d(self.atomic_energies).T)

    def __repr__(self):
        formatted_energies = ", ".join(
            [
                "[" + ", ".join([f"{x:.4f}" for x in group]) + "]"
                for group in torch.atleast_2d(self.atomic_energies)
            ]
        )
        return f"{self.__class__.__name__}(energies=[{formatted_energies}])"


@compile_mode("script")
class RadialEmbeddingBlock(torch.nn.Module):
    def __init__(
        self,
        r_max: float,
        num_bessel: int,
        num_polynomial_cutoff: int,
        radial_type: str = "bessel",
        distance_transform: str = "None",
    ):
        super().__init__()
        if radial_type == "bessel":
            self.bessel_fn = BesselBasis(r_max=r_max, num_basis=num_bessel)
        elif radial_type == "gaussian":
            self.bessel_fn = GaussianBasis(r_max=r_max, num_basis=num_bessel)
        elif radial_type == "chebyshev":
            self.bessel_fn = ChebychevBasis(r_max=r_max, num_basis=num_bessel)
        if distance_transform == "Agnesi":
            self.distance_transform = AgnesiTransform()
        elif distance_transform == "Soft":
            self.distance_transform = SoftTransform()
        self.cutoff_fn = PolynomialCutoff(r_max=r_max, p=num_polynomial_cutoff)
        self.out_dim = num_bessel

    def forward(
        self,
        edge_lengths: torch.Tensor,  # [n_edges, 1]
        node_attrs: torch.Tensor,
        edge_index: torch.Tensor,
        atomic_numbers: torch.Tensor,
    ):
        cutoff = self.cutoff_fn(edge_lengths)  # [n_edges, 1]
        if hasattr(self, "distance_transform"):
            edge_lengths = self.distance_transform(
                edge_lengths, node_attrs, edge_index, atomic_numbers
            )
        radial = self.bessel_fn(edge_lengths)  # [n_edges, n_basis]
        return radial * cutoff  # [n_edges, n_basis]


@compile_mode("script")
class EquivariantProductBasisBlock(torch.nn.Module):
    def __init__(
        self,
        node_feats_irreps: o3.Irreps,
        target_irreps: o3.Irreps,
        correlation: int,
        use_sc: bool = True,
        num_elements: Optional[int] = None,
        cueq_config: Optional[CuEquivarianceConfig] = None,
    ) -> None:
        super().__init__()

        self.use_sc = use_sc
        self.symmetric_contractions = SymmetricContractionWrapper(
            irreps_in=node_feats_irreps,
            irreps_out=target_irreps,
            correlation=correlation,
            num_elements=num_elements,
            cueq_config=cueq_config,
        )
        # Update linear
        self.linear = Linear(
            target_irreps,
            target_irreps,
            internal_weights=True,
            shared_weights=True,
            cueq_config=cueq_config,
        )

    def forward(
        self,
        node_feats: torch.Tensor,
        sc: Optional[torch.Tensor],
        node_attrs: torch.Tensor,
    ) -> torch.Tensor:
        node_feats = self.symmetric_contractions(node_feats, node_attrs)
        if self.use_sc and sc is not None:
            return self.linear(node_feats) + sc
        return self.linear(node_feats)


@compile_mode("script")
class InteractionBlock(torch.nn.Module):
    def __init__(
        self,
        node_attrs_irreps: o3.Irreps,
        node_feats_irreps: o3.Irreps,
        edge_attrs_irreps: o3.Irreps,
        edge_feats_irreps: o3.Irreps,
        target_irreps: o3.Irreps,
        hidden_irreps: o3.Irreps,
        avg_num_neighbors: float,
        radial_MLP: Optional[List[int]] = None,
        cueq_config: Optional[CuEquivarianceConfig] = None,
    ) -> None:
        super().__init__()
        self.node_attrs_irreps = node_attrs_irreps
        self.node_feats_irreps = node_feats_irreps
        self.edge_attrs_irreps = edge_attrs_irreps
        self.edge_feats_irreps = edge_feats_irreps
        self.target_irreps = target_irreps
        self.hidden_irreps = hidden_irreps
        self.avg_num_neighbors = avg_num_neighbors
        if radial_MLP is None:
            radial_MLP = [64, 64, 64]
        self.radial_MLP = radial_MLP
        self.cueq_config = cueq_config

        self._setup()

    @abstractmethod
    def _setup(self) -> None:
        raise NotImplementedError

    @abstractmethod
    def forward(
        self,
        node_attrs: torch.Tensor,
        node_feats: torch.Tensor,
        edge_attrs: torch.Tensor,
        edge_feats: torch.Tensor,
        edge_index: torch.Tensor,
    ) -> torch.Tensor:
        raise NotImplementedError


nonlinearities = {1: torch.nn.functional.silu, -1: torch.tanh}


@compile_mode("script")
class TensorProductWeightsBlock(torch.nn.Module):
    def __init__(self, num_elements: int, num_edge_feats: int, num_feats_out: int):
        super().__init__()

        weights = torch.empty(
            (num_elements, num_edge_feats, num_feats_out),
            dtype=torch.get_default_dtype(),
        )
        torch.nn.init.xavier_uniform_(weights)
        self.weights = torch.nn.Parameter(weights)

    def forward(
        self,
        sender_or_receiver_node_attrs: torch.Tensor,  # assumes that the node attributes are one-hot encoded
        edge_feats: torch.Tensor,
    ):
        return torch.einsum(
            "be, ba, aek -> bk", edge_feats, sender_or_receiver_node_attrs, self.weights
        )

    def __repr__(self):
        return (
            f'{self.__class__.__name__}(shape=({", ".join(str(s) for s in self.weights.shape)}), '
            f"weights={np.prod(self.weights.shape)})"
        )


@compile_mode("script")
class ResidualElementDependentInteractionBlock(InteractionBlock):
    def _setup(self) -> None:
        if not hasattr(self, "cueq_config"):
            self.cueq_config = None

        # First linear
        self.linear_up = Linear(
            self.node_feats_irreps,
            self.node_feats_irreps,
            internal_weights=True,
            shared_weights=True,
            cueq_config=self.cueq_config,
        )
        # TensorProduct
        irreps_mid, instructions = tp_out_irreps_with_instructions(
            self.node_feats_irreps, self.edge_attrs_irreps, self.target_irreps
        )
        self.conv_tp = TensorProduct(
            self.node_feats_irreps,
            self.edge_attrs_irreps,
            irreps_mid,
            instructions=instructions,
            shared_weights=False,
            internal_weights=False,
            cueq_config=self.cueq_config,
        )
        self.conv_tp_weights = TensorProductWeightsBlock(
            num_elements=self.node_attrs_irreps.num_irreps,
            num_edge_feats=self.edge_feats_irreps.num_irreps,
            num_feats_out=self.conv_tp.weight_numel,
        )

        # Linear
        irreps_mid = irreps_mid.simplify()
        self.irreps_out = linear_out_irreps(irreps_mid, self.target_irreps)
        self.irreps_out = self.irreps_out.simplify()
        self.linear = Linear(
            irreps_mid,
            self.irreps_out,
            internal_weights=True,
            shared_weights=True,
            cueq_config=self.cueq_config,
        )

        # Selector TensorProduct
        self.skip_tp = FullyConnectedTensorProduct(
            self.node_feats_irreps,
            self.node_attrs_irreps,
            self.irreps_out,
            cueq_config=self.cueq_config,
        )

    def forward(
        self,
        node_attrs: torch.Tensor,
        node_feats: torch.Tensor,
        edge_attrs: torch.Tensor,
        edge_feats: torch.Tensor,
        edge_index: torch.Tensor,
    ) -> torch.Tensor:
        sender = edge_index[0]
        receiver = edge_index[1]
        num_nodes = node_feats.shape[0]
        sc = self.skip_tp(node_feats, node_attrs)
        node_feats = self.linear_up(node_feats)
        tp_weights = self.conv_tp_weights(node_attrs[sender], edge_feats)
        mji = self.conv_tp(
            node_feats[sender], edge_attrs, tp_weights
        )  # [n_edges, irreps]
        message = scatter_sum(
            src=mji, index=receiver, dim=0, dim_size=num_nodes
        )  # [n_nodes, irreps]
        message = self.linear(message) / self.avg_num_neighbors
        return message + sc  # [n_nodes, irreps]


@compile_mode("script")
class AgnosticNonlinearInteractionBlock(InteractionBlock):
    def _setup(self) -> None:
        if not hasattr(self, "cueq_config"):
            self.cueq_config = None
        self.linear_up = Linear(
            self.node_feats_irreps,
            self.node_feats_irreps,
            internal_weights=True,
            shared_weights=True,
            cueq_config=self.cueq_config,
        )
        # TensorProduct
        irreps_mid, instructions = tp_out_irreps_with_instructions(
            self.node_feats_irreps, self.edge_attrs_irreps, self.target_irreps
        )
        self.conv_tp = TensorProduct(
            self.node_feats_irreps,
            self.edge_attrs_irreps,
            irreps_mid,
            instructions=instructions,
            shared_weights=False,
            internal_weights=False,
            cueq_config=self.cueq_config,
        )

        # Convolution weights
        input_dim = self.edge_feats_irreps.num_irreps
        self.conv_tp_weights = nn.FullyConnectedNet(
            [input_dim] + self.radial_MLP + [self.conv_tp.weight_numel],
            torch.nn.functional.silu,
        )

        # Linear
        irreps_mid = irreps_mid.simplify()
        self.irreps_out = linear_out_irreps(irreps_mid, self.target_irreps)
        self.irreps_out = self.irreps_out.simplify()
        self.linear = Linear(
            irreps_mid,
            self.irreps_out,
            internal_weights=True,
            shared_weights=True,
            cueq_config=self.cueq_config,
        )

        # Selector TensorProduct
        self.skip_tp = FullyConnectedTensorProduct(
            self.irreps_out,
            self.node_attrs_irreps,
            self.irreps_out,
            cueq_config=self.cueq_config,
        )

    def forward(
        self,
        node_attrs: torch.Tensor,
        node_feats: torch.Tensor,
        edge_attrs: torch.Tensor,
        edge_feats: torch.Tensor,
        edge_index: torch.Tensor,
    ) -> torch.Tensor:
        sender = edge_index[0]
        receiver = edge_index[1]
        num_nodes = node_feats.shape[0]
        tp_weights = self.conv_tp_weights(edge_feats)
        node_feats = self.linear_up(node_feats)
        mji = self.conv_tp(
            node_feats[sender], edge_attrs, tp_weights
        )  # [n_edges, irreps]
        message = scatter_sum(
            src=mji, index=receiver, dim=0, dim_size=num_nodes
        )  # [n_nodes, irreps]
        message = self.linear(message) / self.avg_num_neighbors
        message = self.skip_tp(message, node_attrs)
        return message  # [n_nodes, irreps]


@compile_mode("script")
class AgnosticResidualNonlinearInteractionBlock(InteractionBlock):
    def _setup(self) -> None:
        if not hasattr(self, "cueq_config"):
            self.cueq_config = None
        # First linear
        self.linear_up = Linear(
            self.node_feats_irreps,
            self.node_feats_irreps,
            internal_weights=True,
            shared_weights=True,
            cueq_config=self.cueq_config,
        )
        # TensorProduct
        irreps_mid, instructions = tp_out_irreps_with_instructions(
            self.node_feats_irreps, self.edge_attrs_irreps, self.target_irreps
        )
        self.conv_tp = TensorProduct(
            self.node_feats_irreps,
            self.edge_attrs_irreps,
            irreps_mid,
            instructions=instructions,
            shared_weights=False,
            internal_weights=False,
            cueq_config=self.cueq_config,
        )

        # Convolution weights
        input_dim = self.edge_feats_irreps.num_irreps
        self.conv_tp_weights = nn.FullyConnectedNet(
            [input_dim] + self.radial_MLP + [self.conv_tp.weight_numel],
            torch.nn.functional.silu,
        )

        # Linear
        irreps_mid = irreps_mid.simplify()
        self.irreps_out = linear_out_irreps(irreps_mid, self.target_irreps)
        self.irreps_out = self.irreps_out.simplify()
        self.linear = Linear(
            irreps_mid,
            self.irreps_out,
            internal_weights=True,
            shared_weights=True,
            cueq_config=self.cueq_config,
        )

        # Selector TensorProduct
        self.skip_tp = FullyConnectedTensorProduct(
            self.node_feats_irreps,
            self.node_attrs_irreps,
            self.irreps_out,
            cueq_config=self.cueq_config,
        )

    def forward(
        self,
        node_attrs: torch.Tensor,
        node_feats: torch.Tensor,
        edge_attrs: torch.Tensor,
        edge_feats: torch.Tensor,
        edge_index: torch.Tensor,
    ) -> torch.Tensor:
        sender = edge_index[0]
        receiver = edge_index[1]
        num_nodes = node_feats.shape[0]
        sc = self.skip_tp(node_feats, node_attrs)
        node_feats = self.linear_up(node_feats)
        tp_weights = self.conv_tp_weights(edge_feats)
        mji = self.conv_tp(
            node_feats[sender], edge_attrs, tp_weights
        )  # [n_edges, irreps]
        message = scatter_sum(
            src=mji, index=receiver, dim=0, dim_size=num_nodes
        )  # [n_nodes, irreps]
        message = self.linear(message) / self.avg_num_neighbors
        message = message + sc
        return message  # [n_nodes, irreps]


@compile_mode("script")
class RealAgnosticInteractionBlock(InteractionBlock):
    def _setup(self) -> None:
        if not hasattr(self, "cueq_config"):
            self.cueq_config = None
        # First linear
        self.linear_up = Linear(
            self.node_feats_irreps,
            self.node_feats_irreps,
            internal_weights=True,
            shared_weights=True,
            cueq_config=self.cueq_config,
        )
        # TensorProduct
        irreps_mid, instructions = tp_out_irreps_with_instructions(
            self.node_feats_irreps,
            self.edge_attrs_irreps,
            self.target_irreps,
        )
        self.conv_tp = TensorProduct(
            self.node_feats_irreps,
            self.edge_attrs_irreps,
            irreps_mid,
            instructions=instructions,
            shared_weights=False,
            internal_weights=False,
            cueq_config=self.cueq_config,
        )

        # Convolution weights
        input_dim = self.edge_feats_irreps.num_irreps
        self.conv_tp_weights = nn.FullyConnectedNet(
            [input_dim] + self.radial_MLP + [self.conv_tp.weight_numel],
            torch.nn.functional.silu,
        )

        # Linear
        self.irreps_out = self.target_irreps
        self.linear = Linear(
            irreps_mid,
            self.irreps_out,
            internal_weights=True,
            shared_weights=True,
            cueq_config=self.cueq_config,
        )

        # Selector TensorProduct
        self.skip_tp = FullyConnectedTensorProduct(
            self.irreps_out,
            self.node_attrs_irreps,
            self.irreps_out,
            cueq_config=self.cueq_config,
        )
        self.reshape = reshape_irreps(self.irreps_out, cueq_config=self.cueq_config)

    def forward(
        self,
        node_attrs: torch.Tensor,
        node_feats: torch.Tensor,
        edge_attrs: torch.Tensor,
        edge_feats: torch.Tensor,
        edge_index: torch.Tensor,
    ) -> Tuple[torch.Tensor, None]:
        sender = edge_index[0]
        receiver = edge_index[1]
        num_nodes = node_feats.shape[0]
        node_feats = self.linear_up(node_feats)
        tp_weights = self.conv_tp_weights(edge_feats)
        mji = self.conv_tp(
            node_feats[sender], edge_attrs, tp_weights
        )  # [n_edges, irreps]
        message = scatter_sum(
            src=mji, index=receiver, dim=0, dim_size=num_nodes
        )  # [n_nodes, irreps]
        message = self.linear(message) / self.avg_num_neighbors
        message = self.skip_tp(message, node_attrs)
        return (
            self.reshape(message),
            None,
        )  # [n_nodes, channels, (lmax + 1)**2]


@compile_mode("script")
class RealAgnosticResidualInteractionBlock(InteractionBlock):
    def _setup(self) -> None:
        if not hasattr(self, "cueq_config"):
            self.cueq_config = None
        # First linear
        self.linear_up = Linear(
            self.node_feats_irreps,
            self.node_feats_irreps,
            internal_weights=True,
            shared_weights=True,
            cueq_config=self.cueq_config,
        )
        # TensorProduct
        irreps_mid, instructions = tp_out_irreps_with_instructions(
            self.node_feats_irreps,
            self.edge_attrs_irreps,
            self.target_irreps,
        )
        self.conv_tp = TensorProduct(
            self.node_feats_irreps,
            self.edge_attrs_irreps,
            irreps_mid,
            instructions=instructions,
            shared_weights=False,
            internal_weights=False,
            cueq_config=self.cueq_config,
        )

        # Convolution weights
        input_dim = self.edge_feats_irreps.num_irreps
        self.conv_tp_weights = nn.FullyConnectedNet(
            [input_dim] + self.radial_MLP + [self.conv_tp.weight_numel],
            torch.nn.functional.silu,  # gate
        )

        # Linear
        self.irreps_out = self.target_irreps
        self.linear = Linear(
            irreps_mid,
            self.irreps_out,
            internal_weights=True,
            shared_weights=True,
            cueq_config=self.cueq_config,
        )

        # Selector TensorProduct
        self.skip_tp = FullyConnectedTensorProduct(
            self.node_feats_irreps,
            self.node_attrs_irreps,
            self.hidden_irreps,
            cueq_config=self.cueq_config,
        )
        self.reshape = reshape_irreps(self.irreps_out, cueq_config=self.cueq_config)

    def forward(
        self,
        node_attrs: torch.Tensor,
        node_feats: torch.Tensor,
        edge_attrs: torch.Tensor,
        edge_feats: torch.Tensor,
        edge_index: torch.Tensor,
    ) -> Tuple[torch.Tensor, torch.Tensor]:
        sender = edge_index[0]
        receiver = edge_index[1]
        num_nodes = node_feats.shape[0]
        sc = self.skip_tp(node_feats, node_attrs)
        node_feats = self.linear_up(node_feats)
        tp_weights = self.conv_tp_weights(edge_feats)
        mji = self.conv_tp(
            node_feats[sender], edge_attrs, tp_weights
        )  # [n_edges, irreps]
        message = scatter_sum(
            src=mji, index=receiver, dim=0, dim_size=num_nodes
        )  # [n_nodes, irreps]
        message = self.linear(message) / self.avg_num_neighbors
        return (
            self.reshape(message),
            sc,
        )  # [n_nodes, channels, (lmax + 1)**2]


@compile_mode("script")
class RealAgnosticDensityInteractionBlock(InteractionBlock):
    def _setup(self) -> None:
        if not hasattr(self, "cueq_config"):
            self.cueq_config = None
        # First linear
        self.linear_up = Linear(
            self.node_feats_irreps,
            self.node_feats_irreps,
            internal_weights=True,
            shared_weights=True,
            cueq_config=self.cueq_config,
        )
        # TensorProduct
        irreps_mid, instructions = tp_out_irreps_with_instructions(
            self.node_feats_irreps,
            self.edge_attrs_irreps,
            self.target_irreps,
        )
        self.conv_tp = TensorProduct(
            self.node_feats_irreps,
            self.edge_attrs_irreps,
            irreps_mid,
            instructions=instructions,
            shared_weights=False,
            internal_weights=False,
            cueq_config=self.cueq_config,
        )

        # Convolution weights
        input_dim = self.edge_feats_irreps.num_irreps
        self.conv_tp_weights = nn.FullyConnectedNet(
            [input_dim] + self.radial_MLP + [self.conv_tp.weight_numel],
            torch.nn.functional.silu,
        )

        # Linear
        self.irreps_out = self.target_irreps
        self.linear = Linear(
            irreps_mid,
            self.irreps_out,
            internal_weights=True,
            shared_weights=True,
            cueq_config=self.cueq_config,
        )

        # Selector TensorProduct
        self.skip_tp = FullyConnectedTensorProduct(
            self.irreps_out,
            self.node_attrs_irreps,
            self.irreps_out,
            cueq_config=self.cueq_config,
        )

        # Density normalization
        self.density_fn = nn.FullyConnectedNet(
            [input_dim]
            + [
                1,
            ],
            torch.nn.functional.silu,
        )
        # Reshape
        self.reshape = reshape_irreps(self.irreps_out, cueq_config=self.cueq_config)

    def forward(
        self,
        node_attrs: torch.Tensor,
        node_feats: torch.Tensor,
        edge_attrs: torch.Tensor,
        edge_feats: torch.Tensor,
        edge_index: torch.Tensor,
    ) -> Tuple[torch.Tensor, None]:
        sender = edge_index[0]
        receiver = edge_index[1]
        num_nodes = node_feats.shape[0]
        node_feats = self.linear_up(node_feats)
        tp_weights = self.conv_tp_weights(edge_feats)
        edge_density = torch.tanh(self.density_fn(edge_feats) ** 2)
        mji = self.conv_tp(
            node_feats[sender], edge_attrs, tp_weights
        )  # [n_edges, irreps]
        density = scatter_sum(
            src=edge_density, index=receiver, dim=0, dim_size=num_nodes
        )  # [n_nodes, 1]
        message = scatter_sum(
            src=mji, index=receiver, dim=0, dim_size=num_nodes
        )  # [n_nodes, irreps]
        message = self.linear(message) / (density + 1)
        message = self.skip_tp(message, node_attrs)
        return (
            self.reshape(message),
            None,
        )  # [n_nodes, channels, (lmax + 1)**2]


@compile_mode("script")
class RealAgnosticDensityResidualInteractionBlock(InteractionBlock):
    def _setup(self) -> None:
        if not hasattr(self, "cueq_config"):
            self.cueq_config = None

        # First linear
        self.linear_up = Linear(
            self.node_feats_irreps,
            self.node_feats_irreps,
            internal_weights=True,
            shared_weights=True,
            cueq_config=self.cueq_config,
        )
        # TensorProduct
        irreps_mid, instructions = tp_out_irreps_with_instructions(
            self.node_feats_irreps,
            self.edge_attrs_irreps,
            self.target_irreps,
        )
        self.conv_tp = TensorProduct(
            self.node_feats_irreps,
            self.edge_attrs_irreps,
            irreps_mid,
            instructions=instructions,
            shared_weights=False,
            internal_weights=False,
            cueq_config=self.cueq_config,
        )

        # Convolution weights
        input_dim = self.edge_feats_irreps.num_irreps
        self.conv_tp_weights = nn.FullyConnectedNet(
            [input_dim] + self.radial_MLP + [self.conv_tp.weight_numel],
            torch.nn.functional.silu,  # gate
        )

        # Linear
        self.irreps_out = self.target_irreps
        self.linear = Linear(
            irreps_mid,
            self.irreps_out,
            internal_weights=True,
            shared_weights=True,
            cueq_config=self.cueq_config,
        )

        # Selector TensorProduct
        self.skip_tp = FullyConnectedTensorProduct(
            self.node_feats_irreps,
            self.node_attrs_irreps,
            self.hidden_irreps,
            cueq_config=self.cueq_config,
        )

        # Density normalization
        self.density_fn = nn.FullyConnectedNet(
            [input_dim]
            + [
                1,
            ],
            torch.nn.functional.silu,
        )

        # Reshape
        self.reshape = reshape_irreps(self.irreps_out, cueq_config=self.cueq_config)

    def forward(
        self,
        node_attrs: torch.Tensor,
        node_feats: torch.Tensor,
        edge_attrs: torch.Tensor,
        edge_feats: torch.Tensor,
        edge_index: torch.Tensor,
    ) -> Tuple[torch.Tensor, torch.Tensor]:
        sender = edge_index[0]
        receiver = edge_index[1]
        num_nodes = node_feats.shape[0]
        sc = self.skip_tp(node_feats, node_attrs)
        node_feats = self.linear_up(node_feats)
        tp_weights = self.conv_tp_weights(edge_feats)
        edge_density = torch.tanh(self.density_fn(edge_feats) ** 2)
        mji = self.conv_tp(
            node_feats[sender], edge_attrs, tp_weights
        )  # [n_edges, irreps]
        density = scatter_sum(
            src=edge_density, index=receiver, dim=0, dim_size=num_nodes
        )  # [n_nodes, 1]
        message = scatter_sum(
            src=mji, index=receiver, dim=0, dim_size=num_nodes
        )  # [n_nodes, irreps]
        message = self.linear(message) / (density + 1)
        return (
            self.reshape(message),
            sc,
        )  # [n_nodes, channels, (lmax + 1)**2]


@compile_mode("script")
class RealAgnosticAttResidualInteractionBlock(InteractionBlock):
    def _setup(self) -> None:
        if not hasattr(self, "cueq_config"):
            self.cueq_config = None
        self.node_feats_down_irreps = o3.Irreps("64x0e")
        # First linear
        self.linear_up = Linear(
            self.node_feats_irreps,
            self.node_feats_irreps,
            internal_weights=True,
            shared_weights=True,
            cueq_config=self.cueq_config,
        )
        # TensorProduct
        irreps_mid, instructions = tp_out_irreps_with_instructions(
            self.node_feats_irreps,
            self.edge_attrs_irreps,
            self.target_irreps,
        )
        self.conv_tp = TensorProduct(
            self.node_feats_irreps,
            self.edge_attrs_irreps,
            irreps_mid,
            instructions=instructions,
            shared_weights=False,
            internal_weights=False,
            cueq_config=self.cueq_config,
        )

        # Convolution weights
        self.linear_down = Linear(
            self.node_feats_irreps,
            self.node_feats_down_irreps,
            internal_weights=True,
            shared_weights=True,
            cueq_config=self.cueq_config,
        )
        input_dim = (
            self.edge_feats_irreps.num_irreps
            + 2 * self.node_feats_down_irreps.num_irreps
        )
        self.conv_tp_weights = nn.FullyConnectedNet(
            [input_dim] + 3 * [256] + [self.conv_tp.weight_numel],
            torch.nn.functional.silu,
        )

        # Linear
        self.irreps_out = self.target_irreps
        self.linear = Linear(
            irreps_mid,
            self.irreps_out,
            internal_weights=True,
            shared_weights=True,
            cueq_config=self.cueq_config,
        )

        self.reshape = reshape_irreps(self.irreps_out, cueq_config=self.cueq_config)

        # Skip connection.
        self.skip_linear = Linear(
            self.node_feats_irreps, self.hidden_irreps, cueq_config=self.cueq_config
        )

    def forward(
        self,
        node_attrs: torch.Tensor,
        node_feats: torch.Tensor,
        edge_attrs: torch.Tensor,
        edge_feats: torch.Tensor,
        edge_index: torch.Tensor,
    ) -> Tuple[torch.Tensor, None]:
        sender = edge_index[0]
        receiver = edge_index[1]
        num_nodes = node_feats.shape[0]
        sc = self.skip_linear(node_feats)
        node_feats_up = self.linear_up(node_feats)
        node_feats_down = self.linear_down(node_feats)
        augmented_edge_feats = torch.cat(
            [
                edge_feats,
                node_feats_down[sender],
                node_feats_down[receiver],
            ],
            dim=-1,
        )
        tp_weights = self.conv_tp_weights(augmented_edge_feats)
        mji = self.conv_tp(
            node_feats_up[sender], edge_attrs, tp_weights
        )  # [n_edges, irreps]
        message = scatter_sum(
            src=mji, index=receiver, dim=0, dim_size=num_nodes
        )  # [n_nodes, irreps]
        message = self.linear(message) / self.avg_num_neighbors
        return (
            self.reshape(message),
            sc,
        )  # [n_nodes, channels, (lmax + 1)**2]


@compile_mode("script")
class ScaleShiftBlock(torch.nn.Module):
    def __init__(self, scale: float, shift: float):
        super().__init__()
        self.register_buffer(
            "scale",
            torch.tensor(scale, dtype=torch.get_default_dtype()),
        )
        self.register_buffer(
            "shift",
            torch.tensor(shift, dtype=torch.get_default_dtype()),
        )

    def forward(self, x: torch.Tensor, head: Optional[torch.Tensor] = None) -> torch.Tensor:
        # TODO: Is this if even still necessary or does the first case work every time anyways
        if head is None:
            return (
                torch.atleast_1d(self.scale) * x + torch.atleast_1d(self.shift)
            )
        else:
            return (
                torch.atleast_1d(self.scale)[head] * x + torch.atleast_1d(self.shift)[head]
            )

    def __repr__(self):
        formatted_scale = (
            ", ".join([f"{x:.4f}" for x in self.scale])
            if self.scale.numel() > 1
            else f"{self.scale.item():.4f}"
        )
        formatted_shift = (
            ", ".join([f"{x:.4f}" for x in self.shift])
            if self.shift.numel() > 1
            else f"{self.shift.item():.4f}"
        )
        return f"{self.__class__.__name__}(scale={formatted_scale}, shift={formatted_shift})"<|MERGE_RESOLUTION|>--- conflicted
+++ resolved
@@ -62,21 +62,14 @@
     def __init__(
         self,
         irreps_in: o3.Irreps,
-<<<<<<< HEAD
         irrep_out: o3.Irreps = o3.Irreps("0e"), # irrep out of a single head
         num_heads: int = 1,
-        ):
-        super().__init__()
-        self.linear = o3.Linear(irreps_in=irreps_in, irreps_out=num_heads * irrep_out)
-=======
-        irrep_out: o3.Irreps = o3.Irreps("0e"),
         cueq_config: Optional[CuEquivarianceConfig] = None,
     ):
         super().__init__()
         self.linear = Linear(
-            irreps_in=irreps_in, irreps_out=irrep_out, cueq_config=cueq_config
-        )
->>>>>>> c7c02299
+            irreps_in=irreps_in, irreps_out=num_heads * irrep_out, cueq_config=cueq_config
+        )
 
     def forward(
         self,
@@ -101,27 +94,20 @@
         super().__init__()
         self.hidden_irreps = MLP_irreps
         self.num_heads = num_heads
-<<<<<<< HEAD
-        self.linear_1 = o3.Linear(
+        self.linear_1 = Linear(
             irreps_in=irreps_in,
             irreps_out=num_heads * self.hidden_irreps,
             instructions=[(0, i) for i in range(num_heads)],
+            cueq_config=cueq_config
         )
         self.non_linearity = nn.Activation(
             irreps_in=num_heads * self.hidden_irreps, acts=num_heads * [gate],
         )
-        self.linear_2 = o3.Linear(
+        self.linear_2 = Linear(
             irreps_in=num_heads * self.hidden_irreps,
             irreps_out=num_heads * irrep_out,
             instructions=[(i, i) for i in range(num_heads)]
-=======
-        self.linear_1 = Linear(
-            irreps_in=irreps_in, irreps_out=self.hidden_irreps, cueq_config=cueq_config
-        )
-        self.non_linearity = nn.Activation(irreps_in=self.hidden_irreps, acts=[gate])
-        self.linear_2 = Linear(
-            irreps_in=self.hidden_irreps, irreps_out=irrep_out, cueq_config=cueq_config
->>>>>>> c7c02299
+            cueq_config=cueq_config
         )
 
     def forward(
