--- conflicted
+++ resolved
@@ -238,33 +238,25 @@
     energy: torch.Tensor,
     positions: torch.Tensor,
     cell: torch.Tensor,
-<<<<<<< HEAD
     displacement: Optional[torch.Tensor],
     vectors: Optional[torch.Tensor] = None,
-=======
     electric_field: Optional[torch.Tensor] = None,
->>>>>>> 7bc5920b
     training: bool = False,
     compute_force: bool = True,
     compute_virials: bool = True,
     compute_stress: bool = True,
     compute_hessian: bool = False,
-<<<<<<< HEAD
     compute_edge_forces: bool = False,
-=======
     compute_field: bool = False,
->>>>>>> 7bc5920b
 ) -> Tuple[
     Optional[torch.Tensor],
     Optional[torch.Tensor],
     Optional[torch.Tensor],
     Optional[torch.Tensor],
     Optional[torch.Tensor],
-<<<<<<< HEAD
-=======
-    Optional[torch.Tensor],
-    Optional[torch.Tensor],
->>>>>>> 7bc5920b
+    Optional[torch.Tensor],
+    Optional[torch.Tensor],
+    Optional[torch.Tensor],
 ]:
     if (compute_virials or compute_stress) and displacement is not None:
         forces, virials, stress = (
@@ -274,28 +266,14 @@
             displacement=displacement,
             cell=cell,
             compute_stress=compute_stress,
-<<<<<<< HEAD
             training=(training or compute_hessian or compute_edge_forces),
-        )
-    elif compute_force:
-        forces, virials, stress = (
-            compute_forces(
-                energy=energy,
-                positions=positions,
-                training=(training or compute_hessian or compute_edge_forces),
-            ),
-            None,
-            None,
-=======
-            training=(training or compute_hessian),
             )
         )
     elif compute_force:
         forces = compute_forces(
         energy=energy,
         positions=positions,
-        training=(training or compute_hessian),
->>>>>>> 7bc5920b
+        training=(training or compute_hessian or compute_edge_forces),
         )
         virials = None
         stress = None
@@ -307,7 +285,6 @@
         hessian = compute_hessians_vmap(forces, positions)
     else:
         hessian = None
-<<<<<<< HEAD
     if compute_edge_forces and vectors is not None:
         edge_forces = compute_forces(
             energy=energy,
@@ -355,33 +332,6 @@
         torch.abs(atom_stress) < 1e10, atom_stress, torch.zeros_like(atom_stress)
     )
     return -1 * atom_virial, atom_stress
-=======
-
-    if compute_field:
-        assert electric_field is not None, "Electric field must be specified"
-        polarisation = compute_polarisation(
-            energy=energy,
-            electric_field=electric_field,
-            training=training,
-        )
-        bec = compute_bec(
-            polarisation=polarisation,
-            positions=positions,
-            training=training,
-        )
-        polarisability = compute_polarisability(
-            polarisation=polarisation,
-            electric_field=electric_field,
-            training=training,
-        )
-        volume = torch.linalg.det(cell.view(-1, 3, 3)).abs()
-        polarisation = polarisation / volume.view(-1, 1)
-        polarisability = polarisability / volume.view(-1, 1, 1)
-    else:
-        polarisation, bec, polarisability = (None, None, None)
-
-    return forces, virials, stress, hessian, polarisation, bec, polarisability
->>>>>>> 7bc5920b
 
 
 def get_edge_vectors_and_lengths(
