--- conflicted
+++ resolved
@@ -53,7 +53,6 @@
     seed: int = 1234,
     keep_isolated_atoms: bool = False,
     head_name: str = "Default",
-<<<<<<< HEAD
 ) -> Tuple[SubsetCollection, Optional[Dict[int, float]]]:
     """
     Load training, validation, and test datasets from xyz files.
@@ -81,38 +80,6 @@
         [valid_path]
         if isinstance(valid_path, str) and valid_path is not None
         else valid_path
-=======
-    energy_key: str = "REF_energy",
-    forces_key: str = "REF_forces",
-    stress_key: str = "REF_stress",
-    virials_key: str = "virials",
-    dipole_key: str = "dipoles",
-    charges_key: str = "charges",
-    electric_field_key: str = "REF_electric_field",
-    polarisation_key: str = "REF_polarisation",
-    bec_key: str = "REF_bec",
-    polarisability_key: str = "REF_polarisability",
-    head_key: str = "head",
-) -> Tuple[SubsetCollection, Optional[Dict[int, float]]]:
-    """Load training and test dataset from xyz file"""
-    atomic_energies_dict, all_train_configs = data.load_from_xyz(
-        file_path=train_path,
-        config_type_weights=config_type_weights,
-        energy_key=energy_key,
-        forces_key=forces_key,
-        stress_key=stress_key,
-        virials_key=virials_key,
-        dipole_key=dipole_key,
-        charges_key=charges_key,
-        electric_field_key=electric_field_key,
-        polarisation_key=polarisation_key,
-        bec_key=bec_key,
-        polarisability_key=polarisability_key,
-        head_key=head_key,
-        extract_atomic_energies=True,
-        keep_isolated_atoms=keep_isolated_atoms,
-        head_name=head_name,
->>>>>>> 7bc5920b
     )
     test_paths = (
         [test_path]
@@ -135,24 +102,9 @@
         ae_dict, train_configs = data.load_from_xyz(
             file_path=path,
             config_type_weights=config_type_weights,
-<<<<<<< HEAD
             key_specification=key_specification,
             extract_atomic_energies=True,  # Extract from all files to average
             keep_isolated_atoms=keep_isolated_atoms,
-=======
-            energy_key=energy_key,
-            forces_key=forces_key,
-            stress_key=stress_key,
-            virials_key=virials_key,
-            dipole_key=dipole_key,
-            charges_key=charges_key,
-            electric_field_key=electric_field_key,
-            polarisation_key=polarisation_key,
-            bec_key=bec_key,
-            polarisability_key=polarisability_key,
-            head_key=head_key,
-            extract_atomic_energies=False,
->>>>>>> 7bc5920b
             head_name=head_name,
         )
         all_train_configs.extend(train_configs)
@@ -212,7 +164,6 @@
             )
             all_test_configs.extend(test_configs)
 
-<<<<<<< HEAD
             log_dataset_contents(test_configs, f"Test set {i+1}/{len(test_paths)}")
 
         # Create list of tuples (config_type, list(Atoms))
@@ -230,35 +181,6 @@
             atomic_energies_dict[element] = values[0]
             logging.debug(
                 f"Element {element} found in 1 file. Using E0: {atomic_energies_dict[element]:.6f} eV"
-=======
-    test_configs = []
-    if test_path is not None:
-        _, all_test_configs = data.load_from_xyz(
-            file_path=test_path,
-            config_type_weights=config_type_weights,
-            energy_key=energy_key,
-            forces_key=forces_key,
-            dipole_key=dipole_key,
-            stress_key=stress_key,
-            virials_key=virials_key,
-            charges_key=charges_key,
-            electric_field_key=electric_field_key,
-            polarisation_key=polarisation_key,
-            bec_key=bec_key,
-            polarisability_key=polarisability_key,
-            head_key=head_key,
-            extract_atomic_energies=False,
-            head_name=head_name,
-        )
-        # create list of tuples (config_type, list(Atoms))
-        test_configs = data.test_config_types(all_test_configs)
-        logging.info(
-            f"Test set ({len(all_test_configs)} configs) loaded from '{test_path}':"
-        )
-        for name, tmp_configs in test_configs:
-            logging.info(
-                f"{name}: {len(tmp_configs)} configs, {np.sum([1 if config.energy else 0 for config in tmp_configs])} energy, {np.sum([config.forces.size for config in tmp_configs])} forces"
->>>>>>> 7bc5920b
             )
 
     return (
@@ -664,12 +586,11 @@
             stress_weight=args.stress_weight,
             huber_delta=args.huber_delta,
         )
-<<<<<<< HEAD
     elif args.loss == "l1l2energyforces":
         loss_fn = modules.WeightedEnergyForcesL1L2Loss(
             energy_weight=args.energy_weight,
             forces_weight=args.forces_weight,
-=======
+        )
     elif args.loss == "universal_field":
         loss_fn = modules.UniversalFieldLoss(
             energy_weight=args.energy_weight,
@@ -679,7 +600,6 @@
             polarisation_weight=args.polarisation_weight,
             bec_weight=args.bec_weight,
             polarisability_weight=args.polarisability_weight,
->>>>>>> 7bc5920b
         )
     elif args.loss == "dipole":
         assert (
