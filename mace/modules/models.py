--- conflicted
+++ resolved
@@ -80,11 +80,7 @@
         self.heads = heads
         if isinstance(correlation, int):
             correlation = [correlation] * num_interactions
-<<<<<<< HEAD
         self.lammps_mliap = lammps_mliap
-=======
-
->>>>>>> 7bc5920b
         # Embedding
         node_attr_irreps = o3.Irreps([(num_elements, (0, 1))])
         node_feats_irreps = o3.Irreps([(hidden_irreps.count(o3.Irrep(0, 1)), (0, 1))])
@@ -219,7 +215,6 @@
     ) -> Dict[str, Optional[torch.Tensor]]:
         
         # Setup
-<<<<<<< HEAD
         ctx = prepare_graph(
             data,
             compute_virials=compute_virials,
@@ -239,36 +234,6 @@
         interaction_kwargs = ctx.interaction_kwargs
         lammps_natoms = interaction_kwargs.lammps_natoms
         lammps_class = interaction_kwargs.lammps_class
-=======
-        data["node_attrs"].requires_grad_(True)
-        data["positions"].requires_grad_(True)
-
-        num_atoms_arange = torch.arange(data["positions"].shape[0])
-        num_graphs = data["ptr"].numel() - 1
-        node_heads = (
-            data["head"][data["batch"]]
-            if "head" in data
-            else torch.zeros_like(data["batch"])
-        )
-        displacement = torch.zeros(
-            (num_graphs, 3, 3),
-            dtype=data["positions"].dtype,
-            device=data["positions"].device,
-        )
-        if compute_virials or compute_stress or compute_displacement:
-            (
-                data["positions"],
-                data["shifts"],
-                displacement,
-            ) = get_symmetric_displacement(
-                positions=data["positions"],
-                unit_shifts=data["unit_shifts"],
-                cell=data["cell"],
-                edge_index=data["edge_index"],
-                num_graphs=num_graphs,
-                batch=data["batch"],
-            )
->>>>>>> 7bc5920b
 
         # Atomic energies
         node_e0 = self.atomic_energies_fn(data["node_attrs"])[
@@ -397,13 +362,10 @@
         compute_stress: bool = False,
         compute_displacement: bool = False,
         compute_hessian: bool = False,
-<<<<<<< HEAD
         compute_edge_forces: bool = False,
         compute_atomic_stresses: bool = False,
         lammps_mliap: bool = False,
-=======
         compute_field: bool = False,
->>>>>>> 7bc5920b
     ) -> Dict[str, Optional[torch.Tensor]]:
         # Setup
         ctx = prepare_graph(
@@ -450,6 +412,7 @@
                 pair_node_energy = pair_node_energy[: lammps_natoms[0]]
         else:
             pair_node_energy = torch.zeros_like(node_e0)
+
 
         # Interactions
         node_es_list = [pair_node_energy]
@@ -487,14 +450,9 @@
         inter_e = scatter_sum(node_inter_es, data["batch"], dim=-1, dim_size=num_graphs)
 
         total_energy = e0 + inter_e
-<<<<<<< HEAD
         node_energy = node_e0.clone().double() + node_inter_es.clone().double()
 
-        forces, virials, stress, hessian, edge_forces = get_outputs(
-=======
-        node_energy = node_e0 + node_inter_es
-        forces, virials, stress, hessian, polarisation, becs, polarisabilities = get_outputs(
->>>>>>> 7bc5920b
+        forces, virials, stress, hessian, edge_forces, polarisation, becs, polarisabilities = get_outputs(
             energy=inter_e,
             positions=positions,
             displacement=displacement,
@@ -534,8 +492,6 @@
             "node_feats": node_feats_out,
         }
 
-<<<<<<< HEAD
-=======
         return output
 
 @compile_mode("script")
@@ -946,7 +902,6 @@
 
         return output
 
->>>>>>> 7bc5920b
 
 @compile_mode("script")
 class AtomicDipolesMACE(torch.nn.Module):
