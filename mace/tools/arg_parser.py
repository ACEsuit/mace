###########################################################################################
# Parsing functionalities
# Authors: Ilyes Batatia, Gregor Simm, David Kovacs
# This program is distributed under the MIT License (see MIT.md)
###########################################################################################

import argparse
import os
from typing import Dict, Optional

from .default_keys import DefaultKeys


def build_default_arg_parser() -> argparse.ArgumentParser:
    try:
        import configargparse

        parser = configargparse.ArgumentParser(
            config_file_parser_class=configargparse.YAMLConfigFileParser,
            formatter_class=argparse.ArgumentDefaultsHelpFormatter,
        )
        parser.add(
            "--config",
            type=str,
            is_config_file=True,
            help="config file to aggregate options",
        )
    except ImportError:
        parser = argparse.ArgumentParser(
            formatter_class=argparse.ArgumentDefaultsHelpFormatter,
        )

    # Name and seed
    parser.add_argument("--name", help="experiment name", required=True)
    parser.add_argument("--seed", help="random seed", type=int, default=123)

    # Directories
    parser.add_argument(
        "--work_dir",
        help="set directory for all files and folders",
        type=str,
        default=".",
    )
    parser.add_argument(
        "--log_dir", help="directory for log files", type=str, default=None
    )
    parser.add_argument(
        "--model_dir", help="directory for final model", type=str, default=None
    )
    parser.add_argument(
        "--checkpoints_dir",
        help="directory for checkpoint files",
        type=str,
        default=None,
    )
    parser.add_argument(
        "--results_dir", help="directory for results", type=str, default=None
    )
    parser.add_argument(
        "--downloads_dir", help="directory for downloads", type=str, default=None
    )

    # Device and logging
    parser.add_argument(
        "--device",
        help="select device",
        type=str,
        # choices=["cpu", "cuda", "mps", "xpu"],
        default="cpu",
    )
    parser.add_argument(
        "--default_dtype",
        help="set default dtype",
        type=str,
        choices=["float32", "float64"],
        default="float64",
    )
    parser.add_argument(
        "--distributed",
        help="train in multi-GPU data parallel mode",
        action="store_true",
        default=False,
    )
    parser.add_argument(
        "--launcher",
        default="slurm",
        choices=["slurm", "torchrun", "mpi", "none"],
        help="How the job was launched",
    )
    parser.add_argument("--log_level", help="log level", type=str, default="INFO")

    parser.add_argument(
        "--plot",
        help="Plot results of training",
        type=str2bool,
        default=True,
    )

    parser.add_argument(
        "--plot_frequency",
        help="Set plotting frequency: '0' for only at the end or an integer N to plot every N epochs.",
        type=int,
        default="0",
    )

    parser.add_argument(
        "--plot_interaction_e",
        help="Whether to plot energy without E0s",
        type=str2bool,
        default=False,
    )

    parser.add_argument(
        "--error_table",
        help="Type of error table produced at the end of the training",
        type=str,
        choices=[
            "PerAtomRMSE",
            "TotalRMSE",
            "PerAtomRMSEstressvirials",
            "PerAtomMAEstressvirials",
            "PerAtomMAE",
            "TotalMAE",
            "DipoleRMSE",
            "DipoleMAE",
            "DipolePolarRMSE",
            "EnergyDipoleRMSE",
<<<<<<< HEAD
            "PerAtomFieldRMSE",
=======
            "PerAtomRMSEstressvirialsfield",
>>>>>>> 0886c7f1
        ],
        default="PerAtomRMSE",
    )

    # Model
    parser.add_argument(
        "--model",
        help="model type",
        default="MACE",
        choices=[
            "BOTNet",
            "MACE",
            "ScaleShiftMACE",
<<<<<<< HEAD
            "MACELES",
            "MACEField",
=======
            "ScaleShiftFieldMACE",
>>>>>>> 0886c7f1
            "ScaleShiftBOTNet",
            "AtomicDipolesMACE",
            "AtomicDielectricMACE",
            "EnergyDipolesMACE",
        ],
    )
    parser.add_argument(
        "--r_max", help="distance cutoff (in Ang)", type=float, default=5.0
    )
    parser.add_argument(
        "--radial_type",
        help="type of radial basis functions",
        type=str,
        default="bessel",
        choices=["bessel", "gaussian", "chebyshev"],
    )
    parser.add_argument(
        "--num_radial_basis",
        help="number of radial basis functions",
        type=int,
        default=8,
    )
    parser.add_argument(
        "--num_cutoff_basis",
        help="number of basis functions for smooth cutoff",
        type=int,
        default=5,
    )
    parser.add_argument(
        "--pair_repulsion",
        help="use pair repulsion term with ZBL potential",
        action="store_true",
        default=False,
    )
    parser.add_argument(
        "--distance_transform",
        help="use distance transform for radial basis functions",
        default="None",
        choices=["None", "Agnesi", "Soft"],
    )
    parser.add_argument(
        "--apply_cutoff",
        help="apply cutoff to the radial basis functions before MLP",
        type=str2bool,
        default=True,
    )
    parser.add_argument(
        "--use_last_readout_only",
        help="use only the last readout for the final output",
        type=str2bool,
        default=False,
    )
    parser.add_argument(
        "--use_embedding_readout",
        help="use embedding readout for the final output",
        type=str2bool,
        default=False,
    )
    parser.add_argument(
        "--interaction",
        help="name of interaction block",
        type=str,
        default="RealAgnosticResidualInteractionBlock",
        choices=[
            "RealAgnosticResidualInteractionBlock",
            "RealAgnosticAttResidualInteractionBlock",
            "RealAgnosticInteractionBlock",
            "RealAgnosticDensityInteractionBlock",
            "RealAgnosticDensityResidualInteractionBlock",
            "RealAgnosticResidualNonLinearInteractionBlock",
        ],
    )
    parser.add_argument(
        "--interaction_first",
        help="name of interaction block",
        type=str,
        default="RealAgnosticResidualInteractionBlock",
        choices=[
            "RealAgnosticResidualInteractionBlock",
            "RealAgnosticInteractionBlock",
            "RealAgnosticDensityInteractionBlock",
            "RealAgnosticDensityResidualInteractionBlock",
            "RealAgnosticResidualNonLinearInteractionBlock",
        ],
    )
    parser.add_argument(
        "--max_ell", help=r"highest \ell of spherical harmonics", type=int, default=3
    )
    parser.add_argument(
        "--correlation", help="correlation order at each layer", type=int, default=3
    )
    parser.add_argument(
        "--use_reduced_cg",
        help="use reduced generalized Clebsch-Gordan coefficients",
        type=str2bool,
        default=False,
    )
    parser.add_argument(
        "--use_so3",
        help="use SO(3) irreps instead of O(3) irreps",
        type=str2bool,
        default=False,
    )
    parser.add_argument(
        "--use_agnostic_product",
        help="use element agnostic product",
        type=str2bool,
        default=False,
    )
    parser.add_argument(
        "--num_interactions", help="number of interactions", type=int, default=2
    )
    parser.add_argument(
        "--MLP_irreps",
        help="hidden irreps of the MLP in last readout",
        type=str,
        default="16x0e",
    )
    parser.add_argument(
        "--radial_MLP",
        help="width of the radial MLP",
        type=str,
        default="[64, 64, 64]",
    )
    parser.add_argument(
        "--hidden_irreps",
        help="irreps for hidden node states",
        type=str,
        default=None,
    )
    parser.add_argument(
        "--edge_irreps",
        help="irreps for edge states",
        type=str,
        default=None,
    )
    # add option to specify irreps by channel number and max L
    parser.add_argument(
        "--num_channels",
        help="number of embedding channels",
        type=int,
        default=None,
    )
    parser.add_argument(
        "--max_L",
        help="max L equivariance of the message",
        type=int,
        default=None,
    )
    parser.add_argument(
        "--gate",
        help="non linearity for last readout",
        type=str,
        default="silu",
        choices=["silu", "tanh", "abs", "None"],
    )
    parser.add_argument(
        "--scaling",
        help="type of scaling to the output",
        type=str,
        default="rms_forces_scaling",
        choices=["std_scaling", "rms_forces_scaling", "no_scaling"],
    )
    parser.add_argument(
        "--avg_num_neighbors",
        help="normalization factor for the message",
        type=float,
        default=1,
    )
    parser.add_argument(
        "--compute_avg_num_neighbors",
        help="normalization factor for the message",
        type=str2bool,
        default=True,
    )
    parser.add_argument(
        "--compute_stress",
        help="Select True to compute stress",
        type=str2bool,
        default=False,
    )
    parser.add_argument(
        "--electric-field",
        help="Uniform electric field components in V/A",
        type=float,
        nargs=3,
        metavar=("Ex", "Ey", "Ez"),
        required=False,
        default=None,
    )
    parser.add_argument(
        "--compute_forces",
        help="Select True to compute forces",
        type=str2bool,
        default=True,
    )
    parser.add_argument(
<<<<<<< HEAD
        "--compute_polarization",
        help="Select True to compute polarization",
=======
        "--compute_polarisation",
        help="Select True to compute polarisation",
>>>>>>> 0886c7f1
        type=str2bool,
        default=False,
    )
    parser.add_argument(
        "--compute_becs",
        help="Select True to compute becs",
        type=str2bool,
        default=False,
    )
    parser.add_argument(
<<<<<<< HEAD
        "--compute_polarizability",
        help="Select True to compute polarizability",
        type=str2bool,
        default=False,
    )
    parser.add_argument(
        "--compute_atomic_dipole",
        help="Select True to compute dipoles",
=======
        "--compute_polarisability",
        help="Select True to compute polarisability",
>>>>>>> 0886c7f1
        type=str2bool,
        default=False,
    )

    # Dataset
    parser.add_argument(
        "--train_file",
        help="Training set file, format is .xyz or .h5",
        type=str,
        required=False,
    )
    parser.add_argument(
        "--valid_file",
        help="Validation set .xyz or .h5 file",
        default=None,
        type=str,
        required=False,
    )
    parser.add_argument(
        "--valid_fraction",
        help="Fraction of training set used for validation",
        type=float,
        default=0.1,
        required=False,
    )
    parser.add_argument(
        "--test_file",
        help="Test set .xyz pt .h5 file",
        type=str,
    )
    parser.add_argument(
        "--test_dir",
        help="Path to directory with test files named as test_*.h5",
        type=str,
        default=None,
        required=False,
    )
    parser.add_argument(
        "--multi_processed_test",
        help="Boolean value for whether the test data was multiprocessed",
        type=str2bool,
        default=False,
        required=False,
    )
    parser.add_argument(
        "--num_workers",
        help="Number of workers for data loading",
        type=int,
        default=0,
    )
    parser.add_argument(
        "--pin_memory",
        help="Pin memory for data loading",
        default=True,
        type=str2bool,
    )
    parser.add_argument(
        "--atomic_numbers",
        help="List of atomic numbers",
        type=str,
        default=None,
        required=False,
    )
    parser.add_argument(
        "--mean",
        help="Mean energy per atom of training set",
        type=float,
        default=None,
        required=False,
    )
    parser.add_argument(
        "--std",
        help="Standard deviation of force components in the training set",
        type=float,
        default=None,
        required=False,
    )
    parser.add_argument(
        "--statistics_file",
        help="json file containing statistics of training set",
        type=str,
        default=None,
        required=False,
    )
    parser.add_argument(
        "--les_arguments",
        help="Path to the LES arguments file",
        type=read_yaml,
        default=None,
        required=False,
    )
    parser.add_argument(
        "--E0s",
        help="Dictionary of isolated atom energies",
        type=str,
        default=None,
        required=False,
    )

    # Fine-tuning
    parser.add_argument(
        "--pseudolabel_replay",
        help="Use pseudolabels from foundation model for replay data in multihead finetuning",
        type=str2bool,
        default=False,
    )
    parser.add_argument(
        "--foundation_filter_elements",
        help="Filter element during fine-tuning",
        type=str2bool,
        default=True,
        required=False,
    )
    parser.add_argument(
        "--heads",
        help="Dict of heads: containing individual files and E0s",
        type=str,
        default=None,
        required=False,
    )
    parser.add_argument(
        "--multiheads_finetuning",
        help="Boolean value for whether the model is multiheaded",
        type=str2bool,
        default=True,
    )
    parser.add_argument(
        "--foundation_head",
        help="Name of the head to use for fine-tuning",
        type=str,
        default=None,
        required=False,
    )
    parser.add_argument(
        "--weight_pt_head",
        help="Weight of the pretrained head in the loss function",
        type=float,
        default=1.0,
    )
    parser.add_argument(
        "--real_pt_data_ratio_threshold",
        help="threshold of real data to replay data below which real data (sum over all real heads) is duplicated",
        type=float,
        default=0.1,
    )
    parser.add_argument(
        "--num_samples_pt",
        help="Number of samples in the pretrained head",
        type=int,
        default=10000,
    )
    parser.add_argument(
        "--force_mh_ft_lr",
        help="Force the multiheaded fine-tuning to use arg_parser lr",
        type=str2bool,
        default=False,
    )
    parser.add_argument(
        "--subselect_pt",
        help="Method to subselect the configurations of the pretraining set",
        choices=["fps", "random"],
        default="random",
    )
    parser.add_argument(
        "--filter_type_pt",
        help="Filtering method for collecting the pretraining set",
        choices=["none", "combinations", "inclusive", "exclusive"],
        default="none",
    )
    parser.add_argument(
        "--disallow_random_padding_pt",
        help="do not allow random padding of the configurations to match the number of samples",
        action="store_false",
        dest="allow_random_padding_pt",
    )
    parser.add_argument(
        "--pt_train_file",
        help="Training set file for the pretrained head",
        type=str,
        default=None,
    )
    parser.add_argument(
        "--pt_valid_file",
        help="Validation set file for the pretrained head",
        type=str,
        default=None,
    )
    parser.add_argument(
        "--foundation_model_elements",
        help="Keep all elements of the foundation model during fine-tuning",
        type=str2bool,
        default=False,
    )
    parser.add_argument(
        "--keep_isolated_atoms",
        help="Keep isolated atoms in the dataset, useful for transfer learning",
        type=str2bool,
        default=False,
    )

    # Keys
    parser.add_argument(
        "--energy_key",
        help="Key of reference energies in training xyz",
        type=str,
        default=DefaultKeys.ENERGY.value,
    )
    parser.add_argument(
        "--forces_key",
        help="Key of reference forces in training xyz",
        type=str,
        default=DefaultKeys.FORCES.value,
    )
    parser.add_argument(
        "--virials_key",
        help="Key of reference virials in training xyz",
        type=str,
        default=DefaultKeys.VIRIALS.value,
    )
    parser.add_argument(
        "--stress_key",
        help="Key of reference stress in training xyz",
        type=str,
        default=DefaultKeys.STRESS.value,
    )
    parser.add_argument(
        "--dipole_key",
        help="Key of reference dipoles in training xyz",
        type=str,
        default=DefaultKeys.DIPOLE.value,
    )
    parser.add_argument(
        "--electric_field_key",
        help="Key of electric field in training xyz",
        type=str,
        default=DefaultKeys.ELECTRIC_FIELD.value,
    )
    parser.add_argument(
        "--polarization_key",
        help="Key of polarization in training xyz",
        type=str,
        default=DefaultKeys.POLARIZATION.value,
    )
    parser.add_argument(
        "--becs_key",
        help="Key of becs in training xyz",
        type=str,
        default=DefaultKeys.BECS.value,
    )
    parser.add_argument(
        "--polarizability_key",
        help="Key of polarizability in training xyz",
        type=str,
        default=DefaultKeys.POLARIZABILITY.value,
    )
    parser.add_argument(
        "--head_key",
        help="Key of head in training xyz",
        type=str,
        default=DefaultKeys.HEAD.value,
    )
    parser.add_argument(
        "--charges_key",
        help="Key of atomic charges in training xyz",
        type=str,
        default=DefaultKeys.CHARGES.value,
    )
    parser.add_argument(
        "--elec_temp_key",
        help="Key of electronic temperature in training xyz",
        type=str,
        default=DefaultKeys.ELEC_TEMP.value,
    )
    parser.add_argument(
        "--total_spin_key",
        help="Key of total spin in training xyz",
        type=str,
        default=DefaultKeys.TOTAL_SPIN.value,
    )
    parser.add_argument(
        "--total_charge_key",
        help="Key of total charge in training xyz",
        type=str,
        default=DefaultKeys.TOTAL_CHARGE.value,
    )
    parser.add_argument(
        "--embedding_specs",
        help=(
            "List of feature‐spec dictionaries. "
            "embedding_specs:\n"
            "  - name: total_spin\n"
            "    type: categorical\n"
            "    per: graph\n"
            "    num_classes: 101\n"
            "    emb_dim: 64\n"
            "  - name: total_charge\n"
            "    type: categorical\n"
            "    per: graph\n"
            "    num_classes: 201\n"
            "    emb_dim: 64\n"
            "  - name: temperature\n"
            "    type: continuous\n"
            "    per: graph\n"
            "    in_dim: 1\n"
            "    emb_dim: 32\n"
        ),
        default=None,
    )
    parser.add_argument(
        "--skip_evaluate_heads",
        help="Comma-separated list of heads to skip during final evaluation",
        type=str,
        default="pt_head",
    )
    parser.add_argument(
        "--polarisation_key",
        help="Key of polarisation in training xyz",
        type=str,
        default=DefaultKeys.POLARISATION.value,
    )
    parser.add_argument(
        "--becs_key",
        help="Key of born effective charges in training xyz",
        type=str,
        default=DefaultKeys.BECS.value,
    )
    parser.add_argument(
        "--polarisability_key",
        help="Key of polarisability in training xyz",
        type=str,
        default=DefaultKeys.POLARISABILITY.value,
    )
    parser.add_argument(
        "--electric_field_key",
        help="Key of electric field in training xyz",
        type=str,
        default=DefaultKeys.FIELD.value,
    )

    # Loss and optimization
    parser.add_argument(
        "--loss",
        help="type of loss",
        default="weighted",
        choices=[
            "ef",
            "weighted",
            "forces_only",
            "virials",
            "stress",
            "dipole",
            "dipole_polar",
            "huber",
            "universal",
            "universal_field",
            "energy_forces_dipole",
            "l1l2energyforces",
            "universal_field",
        ],
    )
    parser.add_argument(
        "--forces_weight", help="weight of forces loss", type=float, default=100.0
    )
    parser.add_argument(
        "--swa_forces_weight",
        "--stage_two_forces_weight",
        help="weight of forces loss after starting Stage Two (previously called swa)",
        type=float,
        default=100.0,
        dest="swa_forces_weight",
    )
    parser.add_argument(
        "--energy_weight", help="weight of energy loss", type=float, default=1.0
    )
    parser.add_argument(
        "--swa_energy_weight",
        "--stage_two_energy_weight",
        help="weight of energy loss after starting Stage Two (previously called swa)",
        type=float,
        default=1000.0,
        dest="swa_energy_weight",
    )
    parser.add_argument(
        "--virials_weight", help="weight of virials loss", type=float, default=1.0
    )
    parser.add_argument(
        "--swa_virials_weight",
        "--stage_two_virials_weight",
        help="weight of virials loss after starting Stage Two (previously called swa)",
        type=float,
        default=10.0,
        dest="swa_virials_weight",
    )
    parser.add_argument(
        "--stress_weight", help="weight of stress loss", type=float, default=1.0
    )
    parser.add_argument(
        "--swa_stress_weight",
        "--stage_two_stress_weight",
        help="weight of stress loss after starting Stage Two (previously called swa)",
        type=float,
        default=10.0,
        dest="swa_stress_weight",
    )
    parser.add_argument(
        "--dipole_weight", help="weight of dipoles loss", type=float, default=1.0
    )
    parser.add_argument(
        "--swa_dipole_weight",
        "--stage_two_dipole_weight",
        help="weight of dipoles after starting Stage Two (previously called swa)",
        type=float,
        default=1.0,
        dest="swa_dipole_weight",
    )
    parser.add_argument(
<<<<<<< HEAD
        "--polarization_weight",
        help="weight of polarization loss",
        type=float,
        default=1.0,
    )
    parser.add_argument(
        "--swa_polarization_weight",
        "--stage_two_polarization_weight",
        help="weight of polarization after starting Stage Two (previously called swa)",
        type=float,
        default=1.0,
        dest="swa_polarization_weight",
    )
    parser.add_argument(
        "--becs_weight", help="weight of becs loss", type=float, default=1.0
=======
        "--polarisation_weight", help="weight of polarisation loss", type=float, default=1.0
    )
    parser.add_argument(
        "--swa_polarisation_weight",
        "--stage_two_polarisation_weight",
        help="weight of polarisation after starting Stage Two (previously called swa)",
        type=float,
        default=1.0,
        dest="swa_polarisation_weight",
    )
    parser.add_argument(
        "--becs_weight", help="weight of bec loss", type=float, default=1.0
>>>>>>> 0886c7f1
    )
    parser.add_argument(
        "--swa_becs_weight",
        "--stage_two_becs_weight",
<<<<<<< HEAD
        help="weight of becs after starting Stage Two (previously called swa)",
        type=float,
        default=1.0,
        dest="swa_becs_weight",
    )
    parser.add_argument(
        "--polarizability_weight",
        help="weight of polarizability loss",
        type=float,
        default=1.0,
    )
    parser.add_argument(
        "--swa_polarizability_weight",
        "--stage_two_polarizability_weight",
        help="weight of polarizability after starting Stage Two (previously called swa)",
        type=float,
        default=1.0,
        dest="swa_polarizability_weight",
=======
        help="weight of bec after starting Stage Two (previously called swa)",
        type=float,
        default=10.0,
        dest="swa_becs_weight",
    )
    parser.add_argument(
        "--polarisability_weight", help="weight of polarisability loss", type=float, default=1.0
    )
    parser.add_argument(
        "--swa_polarisability_weight",
        "--stage_two_polarisability_weight",
        help="weight of polarisability after starting Stage Two (previously called swa)",
        type=float,
        default=100.0,
        dest="swa_polarisability_weight",
>>>>>>> 0886c7f1
    )
    parser.add_argument(
        "--config_type_weights",
        help="String of dictionary containing the weights for each config type",
        type=str,
        default='{"Default":1.0}',
    )
    parser.add_argument(
        "--huber_delta",
        help="delta parameter for huber loss",
        type=float,
        default=0.01,
    )
    parser.add_argument(
        "--optimizer",
        help="Optimizer for parameter optimization",
        type=str,
        default="adam",
        choices=["adam", "adamw", "schedulefree"],
    )
    parser.add_argument(
        "--beta",
        help="Beta parameter for the optimizer",
        type=float,
        default=0.9,
    )
    parser.add_argument("--batch_size", help="batch size", type=int, default=10)
    parser.add_argument(
        "--valid_batch_size", help="Validation batch size", type=int, default=10
    )
    parser.add_argument(
        "--lr", help="Learning rate of optimizer", type=float, default=0.01
    )
    parser.add_argument(
        "--swa_lr",
        "--stage_two_lr",
        help="Learning rate of optimizer in Stage Two (previously called swa)",
        type=float,
        default=1e-3,
        dest="swa_lr",
    )
    parser.add_argument(
        "--weight_decay", help="weight decay (L2 penalty)", type=float, default=5e-7
    )
    parser.add_argument(
        "--amsgrad",
        help="use amsgrad variant of optimizer",
        action="store_true",
        default=True,
    )
    parser.add_argument(
        "--scheduler", help="Type of scheduler", type=str, default="ReduceLROnPlateau"
    )
    parser.add_argument(
        "--lr_factor", help="Learning rate factor", type=float, default=0.8
    )
    parser.add_argument(
        "--scheduler_patience", help="Learning rate factor", type=int, default=50
    )
    parser.add_argument(
        "--lr_scheduler_gamma",
        help="Gamma of learning rate scheduler",
        type=float,
        default=0.9993,
    )
    parser.add_argument(
        "--swa",
        "--stage_two",
        help="use Stage Two loss weight, which decreases the learning rate and increases the energy weight at the end of the training to help converge them",
        action="store_true",
        default=False,
        dest="swa",
    )
    parser.add_argument(
        "--start_swa",
        "--start_stage_two",
        help="Number of epochs before changing to Stage Two loss weights",
        type=int,
        default=None,
        dest="start_swa",
    )
    parser.add_argument(
        "--lbfgs",
        help="Switch to L-BFGS optimizer",
        action="store_true",
        default=False,
    )
    parser.add_argument(
        "--ema",
        help="use Exponential Moving Average",
        action="store_true",
        default=False,
    )
    parser.add_argument(
        "--ema_decay",
        help="Exponential Moving Average decay",
        type=float,
        default=0.99,
    )
    parser.add_argument(
        "--max_num_epochs", help="Maximum number of epochs", type=int, default=2048
    )
    parser.add_argument(
        "--patience",
        help="Maximum number of consecutive epochs of increasing loss",
        type=int,
        default=2048,
    )
    parser.add_argument(
        "--foundation_model",
        help="Path to the foundation model for transfer learning",
        type=str,
        default=None,
    )
    parser.add_argument(
        "--foundation_model_readout",
        help="Use readout of foundation model for transfer learning",
        action="store_false",
        default=True,
    )
    parser.add_argument(
        "--eval_interval", help="evaluate model every <n> epochs", type=int, default=1
    )
    parser.add_argument(
        "--keep_checkpoints",
        help="keep all checkpoints",
        action="store_true",
        default=False,
    )
    parser.add_argument(
        "--save_all_checkpoints",
        help="save all checkpoints",
        action="store_true",
        default=False,
    )
    parser.add_argument(
        "--restart_latest",
        help="restart optimizer from latest checkpoint",
        action="store_true",
        default=False,
    )
    parser.add_argument(
        "--save_cpu",
        help="Save a model to be loaded on cpu",
        action="store_true",
        default=False,
    )
    parser.add_argument(
        "--clip_grad",
        help="Gradient Clipping Value",
        type=check_float_or_none,
        default=10.0,
    )
    parser.add_argument(
        "--dry_run",
        help="Run all steps upto training to test settings.",
        action="store_true",
        default=False,
    )
    # option for cuequivariance acceleration
    parser.add_argument(
        "--enable_cueq",
        help="Enable cuequivariance acceleration",
        type=str2bool,
        default=False,
    )
    parser.add_argument(
        "--only_cueq",
        help="Only use cuequivariance acceleration",
        type=str2bool,
        default=False,
    )
    # option for openequivariance acceleration
    parser.add_argument(
        "--enable_oeq",
        help="Enable openequivariance acceleration",
        type=str2bool,
        default=False,
    )
    # options for using Weights and Biases for experiment tracking
    # to install see https://wandb.ai
    parser.add_argument(
        "--wandb",
        help="Use Weights and Biases for experiment tracking",
        action="store_true",
        default=False,
    )
    parser.add_argument(
        "--wandb_dir",
        help="An absolute path to a directory where Weights and Biases metadata will be stored",
        type=str,
        default=None,
    )
    parser.add_argument(
        "--wandb_project",
        help="Weights and Biases project name",
        type=str,
        default="",
    )
    parser.add_argument(
        "--wandb_entity",
        help="Weights and Biases entity name",
        type=str,
        default="",
    )
    parser.add_argument(
        "--wandb_name",
        help="Weights and Biases experiment name",
        type=str,
        default="",
    )
    parser.add_argument(
        "--wandb_log_hypers",
        help="The hyperparameters to log in Weights and Biases",
        nargs="+",
        default=[
            "num_channels",
            "max_L",
            "correlation",
            "lr",
            "swa_lr",
            "weight_decay",
            "batch_size",
            "max_num_epochs",
            "start_swa",
            "energy_weight",
            "forces_weight",
        ],
    )
    return parser


def build_preprocess_arg_parser() -> argparse.ArgumentParser:
    try:
        import configargparse

        parser = configargparse.ArgumentParser(
            config_file_parser_class=configargparse.YAMLConfigFileParser,
            formatter_class=argparse.ArgumentDefaultsHelpFormatter,
        )
        parser.add(
            "--config",
            type=str,
            is_config_file=True,
            help="config file to aggregate options",
        )
    except ImportError:
        parser = argparse.ArgumentParser(
            formatter_class=argparse.ArgumentDefaultsHelpFormatter,
        )
    parser.add_argument(
        "--train_file",
        help="Training set h5 file",
        type=str,
        default=None,
        required=True,
    )
    parser.add_argument(
        "--valid_file",
        help="Training set xyz file",
        type=str,
        default=None,
        required=False,
    )
    parser.add_argument(
        "--num_process",
        help="The user defined number of processes to use, as well as the number of files created.",
        type=int,
        default=int(os.cpu_count() / 4),
    )
    parser.add_argument(
        "--valid_fraction",
        help="Fraction of training set used for validation",
        type=float,
        default=0.1,
        required=False,
    )
    parser.add_argument(
        "--test_file",
        help="Test set xyz file",
        type=str,
        default=None,
        required=False,
    )
    parser.add_argument(
        "--work_dir",
        help="set directory for all files and folders",
        type=str,
        default=".",
    )
    parser.add_argument(
        "--h5_prefix",
        help="Prefix for h5 files when saving",
        type=str,
        default="",
    )
    parser.add_argument(
        "--r_max", help="distance cutoff (in Ang)", type=float, default=5.0
    )
    parser.add_argument(
        "--config_type_weights",
        help="String of dictionary containing the weights for each config type",
        type=str,
        default='{"Default":1.0}',
    )
    parser.add_argument(
        "--energy_key",
        help="Key of reference energies in training xyz",
        type=str,
        default=DefaultKeys.ENERGY.value,
    )
    parser.add_argument(
        "--forces_key",
        help="Key of reference forces in training xyz",
        type=str,
        default=DefaultKeys.FORCES.value,
    )
    parser.add_argument(
        "--virials_key",
        help="Key of reference virials in training xyz",
        type=str,
        default=DefaultKeys.VIRIALS.value,
    )
    parser.add_argument(
        "--stress_key",
        help="Key of reference stress in training xyz",
        type=str,
        default=DefaultKeys.STRESS.value,
    )
    parser.add_argument(
        "--dipole_key",
        help="Key of reference dipoles in training xyz",
        type=str,
        default=DefaultKeys.DIPOLE.value,
    )
    parser.add_argument(
        "--electric_field_key",
        help="Key of electric field in training xyz",
        type=str,
        default=DefaultKeys.ELECTRIC_FIELD.value,
    )
    parser.add_argument(
        "--polarization_key",
        help="Key of polarization in training xyz",
        type=str,
        default=DefaultKeys.POLARIZATION.value,
    )
    parser.add_argument(
        "--becs_key",
        help="Key of becs in training xyz",
        type=str,
        default=DefaultKeys.BECS.value,
    )
    parser.add_argument(
        "--polarizability_key",
        help="Key of polarizability in training xyz",
        type=str,
        default=DefaultKeys.POLARIZABILITY.value,
    )
    parser.add_argument(
        "--charges_key",
        help="Key of atomic charges in training xyz",
        type=str,
        default=DefaultKeys.CHARGES.value,
    )
    parser.add_argument(
        "--polarisation_key",
        help="Key of polarisation in training xyz",
        type=str,
        default=DefaultKeys.POLARISATION.value,
    )
    parser.add_argument(
        "--becs_key",
        help="Key of BECs in training xyz",
        type=str,
        default=DefaultKeys.BECS.value,
    )
    parser.add_argument(
        "--polarisability_key",
        help="Key of polarisability in training xyz",
        type=str,
        default=DefaultKeys.POLARISABILITY.value,
    )
    parser.add_argument(
        "--electric_field_key",
        help="Key of electric field in training xyz",
        type=str,
        default=DefaultKeys.FIELD.value,
    )
    parser.add_argument(
        "--atomic_numbers",
        help="List of atomic numbers",
        type=str,
        default=None,
        required=False,
    )
    parser.add_argument(
        "--compute_statistics",
        help="Compute statistics for the dataset",
        action="store_true",
        default=False,
    )
    parser.add_argument(
        "--batch_size",
        help="batch size to compute average number of neighbours",
        type=int,
        default=16,
    )

    parser.add_argument(
        "--scaling",
        help="type of scaling to the output",
        type=str,
        default="rms_forces_scaling",
        choices=["std_scaling", "rms_forces_scaling", "no_scaling"],
    )
    parser.add_argument(
        "--E0s",
        help="Dictionary of isolated atom energies",
        type=str,
        default=None,
        required=False,
    )
    parser.add_argument(
        "--shuffle",
        help="Shuffle the training dataset",
        type=str2bool,
        default=True,
    )
    parser.add_argument(
        "--seed",
        help="Random seed for splitting training and validation sets",
        type=int,
        default=123,
    )
    parser.add_argument(
        "--head_key",
        help="Key of head in training xyz",
        type=str,
        default=DefaultKeys.HEAD.value,
    )
    parser.add_argument(
        "--heads",
        help="Dict of heads: containing individual files and E0s",
        type=str,
        default=None,
        required=False,
    )
    return parser


def check_float_or_none(value: str) -> Optional[float]:
    try:
        return float(value)
    except ValueError:
        if value != "None":
            raise argparse.ArgumentTypeError(
                f"{value} is an invalid value (float or None)"
            ) from None
        return None


def str2bool(value):
    if isinstance(value, bool):
        return value
    if value.lower() in ("yes", "true", "t", "y", "1"):
        return True
    if value.lower() in ("no", "false", "f", "n", "0"):
        return False
    raise argparse.ArgumentTypeError("Boolean value expected.")


def read_yaml(value: str) -> Dict:
    from pathlib import Path

    import yaml

    if not Path(value).is_file():
        raise argparse.ArgumentTypeError(f"File {value} does not exist.")
    with open(value, "r", encoding="utf-8") as file:
        try:
            return yaml.safe_load(file)
        except yaml.YAMLError as exc:
            raise argparse.ArgumentTypeError(
                f"Error parsing YAML file {value}: {exc}"
            ) from exc<|MERGE_RESOLUTION|>--- conflicted
+++ resolved
@@ -125,11 +125,7 @@
             "DipoleMAE",
             "DipolePolarRMSE",
             "EnergyDipoleRMSE",
-<<<<<<< HEAD
             "PerAtomFieldRMSE",
-=======
-            "PerAtomRMSEstressvirialsfield",
->>>>>>> 0886c7f1
         ],
         default="PerAtomRMSE",
     )
@@ -143,12 +139,8 @@
             "BOTNet",
             "MACE",
             "ScaleShiftMACE",
-<<<<<<< HEAD
             "MACELES",
             "MACEField",
-=======
-            "ScaleShiftFieldMACE",
->>>>>>> 0886c7f1
             "ScaleShiftBOTNet",
             "AtomicDipolesMACE",
             "AtomicDielectricMACE",
@@ -346,13 +338,8 @@
         default=True,
     )
     parser.add_argument(
-<<<<<<< HEAD
         "--compute_polarization",
         help="Select True to compute polarization",
-=======
-        "--compute_polarisation",
-        help="Select True to compute polarisation",
->>>>>>> 0886c7f1
         type=str2bool,
         default=False,
     )
@@ -363,7 +350,6 @@
         default=False,
     )
     parser.add_argument(
-<<<<<<< HEAD
         "--compute_polarizability",
         help="Select True to compute polarizability",
         type=str2bool,
@@ -372,10 +358,6 @@
     parser.add_argument(
         "--compute_atomic_dipole",
         help="Select True to compute dipoles",
-=======
-        "--compute_polarisability",
-        help="Select True to compute polarisability",
->>>>>>> 0886c7f1
         type=str2bool,
         default=False,
     )
@@ -792,7 +774,6 @@
         dest="swa_dipole_weight",
     )
     parser.add_argument(
-<<<<<<< HEAD
         "--polarization_weight",
         help="weight of polarization loss",
         type=float,
@@ -808,25 +789,10 @@
     )
     parser.add_argument(
         "--becs_weight", help="weight of becs loss", type=float, default=1.0
-=======
-        "--polarisation_weight", help="weight of polarisation loss", type=float, default=1.0
-    )
-    parser.add_argument(
-        "--swa_polarisation_weight",
-        "--stage_two_polarisation_weight",
-        help="weight of polarisation after starting Stage Two (previously called swa)",
-        type=float,
-        default=1.0,
-        dest="swa_polarisation_weight",
-    )
-    parser.add_argument(
-        "--becs_weight", help="weight of bec loss", type=float, default=1.0
->>>>>>> 0886c7f1
     )
     parser.add_argument(
         "--swa_becs_weight",
         "--stage_two_becs_weight",
-<<<<<<< HEAD
         help="weight of becs after starting Stage Two (previously called swa)",
         type=float,
         default=1.0,
@@ -845,23 +811,6 @@
         type=float,
         default=1.0,
         dest="swa_polarizability_weight",
-=======
-        help="weight of bec after starting Stage Two (previously called swa)",
-        type=float,
-        default=10.0,
-        dest="swa_becs_weight",
-    )
-    parser.add_argument(
-        "--polarisability_weight", help="weight of polarisability loss", type=float, default=1.0
-    )
-    parser.add_argument(
-        "--swa_polarisability_weight",
-        "--stage_two_polarisability_weight",
-        help="weight of polarisability after starting Stage Two (previously called swa)",
-        type=float,
-        default=100.0,
-        dest="swa_polarisability_weight",
->>>>>>> 0886c7f1
     )
     parser.add_argument(
         "--config_type_weights",
