###########################################################################################
# Atomic Data Class for handling molecules as graphs
# Authors: Ilyes Batatia, Gregor Simm
# This program is distributed under the MIT License (see MIT.md)
###########################################################################################

from copy import deepcopy
from typing import Optional, Sequence

import torch.utils.data

from mace.tools import (
    AtomicNumberTable,
    atomic_numbers_to_indices,
    to_one_hot,
    torch_geometric,
    voigt_to_matrix,
)

from .neighborhood import get_neighborhood
from .utils import Configuration


class AtomicData(torch_geometric.data.Data):
    num_graphs: torch.Tensor
    batch: torch.Tensor
    edge_index: torch.Tensor
    node_attrs: torch.Tensor
    edge_vectors: torch.Tensor
    edge_lengths: torch.Tensor
    positions: torch.Tensor
    shifts: torch.Tensor
    unit_shifts: torch.Tensor
    cell: torch.Tensor
    forces: torch.Tensor
    energy: torch.Tensor
    stress: torch.Tensor
    virials: torch.Tensor
    dipole: torch.Tensor
    charges: torch.Tensor
    electric_field: torch.Tensor
    polarization: torch.Tensor
    becs: torch.Tensor
    polarizability: torch.Tensor
    total_charge: torch.Tensor
    total_spin: torch.Tensor
    weight: torch.Tensor
    energy_weight: torch.Tensor
    forces_weight: torch.Tensor
    stress_weight: torch.Tensor
    virials_weight: torch.Tensor
    dipole_weight: torch.Tensor
    charges_weight: torch.Tensor
<<<<<<< HEAD
    polarization_weight: torch.Tensor
    becs_weight: torch.Tensor
    polarizability_weight: torch.Tensor
=======
    electric_field: torch.Tensor
    polarisation: torch.Tensor
    becs: torch.Tensor
    polarisability: torch.Tensor
    polarisation_weight: torch.Tensor
    becs_weight: torch.Tensor
    polarisability_weight: torch.Tensor
>>>>>>> 0886c7f1

    def __init__(
        self,
        edge_index: torch.Tensor,  # [2, n_edges]
        node_attrs: torch.Tensor,  # [n_nodes, n_node_feats]
        positions: torch.Tensor,  # [n_nodes, 3]
        shifts: torch.Tensor,  # [n_edges, 3],
        unit_shifts: torch.Tensor,  # [n_edges, 3]
        cell: Optional[torch.Tensor],  # [3,3]
        weight: Optional[torch.Tensor],  # [,]
        head: Optional[torch.Tensor],  # [,]
        energy_weight: Optional[torch.Tensor],  # [,]
        forces_weight: Optional[torch.Tensor],  # [,]
        stress_weight: Optional[torch.Tensor],  # [,]
        virials_weight: Optional[torch.Tensor],  # [,]
        dipole_weight: Optional[torch.Tensor],  # [,]
        charges_weight: Optional[torch.Tensor],  # [,]
        polarization_weight: Optional[torch.Tensor],  # [,]
        becs_weight: Optional[torch.Tensor],  # [,]
        polarizability_weight: Optional[torch.Tensor],  # [,]
        forces: Optional[torch.Tensor],  # [n_nodes, 3]
        energy: Optional[torch.Tensor],  # [, ]
        stress: Optional[torch.Tensor],  # [1,3,3]
        virials: Optional[torch.Tensor],  # [1,3,3]
        dipole: Optional[torch.Tensor],  # [, 3]
        charges: Optional[torch.Tensor],  # [n_nodes, ]
<<<<<<< HEAD
        electric_field: Optional[torch.Tensor],  # [1, 3]
        polarization: Optional[torch.Tensor],  # [1, 3]
        becs: Optional[torch.Tensor],  # [n_nodes, 3, 3]
        polarizability: Optional[torch.Tensor],  # [1, 3, 3]
        elec_temp: Optional[torch.Tensor],  # [,]
        total_charge: Optional[torch.Tensor] = None,  # [,]
        total_spin: Optional[torch.Tensor] = None,  # [,]
        pbc: Optional[torch.Tensor] = None,  # [, 3]
=======
        electric_field: Optional[torch.Tensor],  #[,3]
        polarisation: Optional[torch.Tensor], #[,3]
        becs: Optional[torch.Tensor], #[n_nodes,3,3]
        polarisability: Optional[torch.Tensor], #[,3,3]
        polarisation_weight: Optional[torch.Tensor], #[,]
        becs_weight: Optional[torch.Tensor], #[,]
        polarisability_weight: Optional[torch.Tensor] #[,]
>>>>>>> 0886c7f1
    ):
        # Check shapes
        num_nodes = node_attrs.shape[0]

        assert edge_index.shape[0] == 2 and len(edge_index.shape) == 2
        assert positions.shape == (num_nodes, 3)
        assert shifts.shape[1] == 3
        assert unit_shifts.shape[1] == 3
        assert len(node_attrs.shape) == 2
        assert weight is None or len(weight.shape) == 0
        assert head is None or len(head.shape) == 0
        assert energy_weight is None or len(energy_weight.shape) == 0
        assert forces_weight is None or len(forces_weight.shape) == 0
        assert stress_weight is None or len(stress_weight.shape) == 0
        assert virials_weight is None or len(virials_weight.shape) == 0
        assert dipole_weight is None or dipole_weight.shape == (1, 3), dipole_weight
        assert charges_weight is None or len(charges_weight.shape) == 0
        assert cell is None or cell.shape == (3, 3)
        assert forces is None or forces.shape == (num_nodes, 3)
        assert energy is None or len(energy.shape) == 0
        assert stress is None or stress.shape == (1, 3, 3)
        assert virials is None or virials.shape == (1, 3, 3)
        assert dipole is None or dipole.shape[-1] == 3
        assert charges is None or charges.shape == (num_nodes,)
        assert electric_field is None or electric_field.shape[-1] == 3
<<<<<<< HEAD
        assert polarization is None or polarization.shape[-1] == 3
        assert becs is None or becs.shape == (num_nodes, 3, 3)
        assert polarizability is None or polarizability.shape == (1, 3, 3)
        assert elec_temp is None or len(elec_temp.shape) == 0
        assert total_charge is None or len(total_charge.shape) == 0
        assert total_spin is None or len(total_spin.shape) == 0
        assert pbc is None or (pbc.shape[-1] == 3 and pbc.dtype == torch.bool)
=======
        assert polarisation is None or polarisation.shape[-1] == 3
        assert becs is None or becs.shape == (num_nodes, 3, 3)
        assert polarisability is None or polarisability.shape == (1, 3, 3)
        assert polarisation_weight is None or len(polarisation_weight.shape) == 0
        assert becs_weight is None or len(becs_weight.shape) == 0
        assert polarisability_weight is None or len(polarisability_weight.shape) == 0
>>>>>>> 0886c7f1
        # Aggregate data
        data = {
            "num_nodes": num_nodes,
            "edge_index": edge_index,
            "positions": positions,
            "shifts": shifts,
            "unit_shifts": unit_shifts,
            "cell": cell,
            "node_attrs": node_attrs,
            "weight": weight,
            "head": head,
            "energy_weight": energy_weight,
            "forces_weight": forces_weight,
            "stress_weight": stress_weight,
            "virials_weight": virials_weight,
            "dipole_weight": dipole_weight,
            "charges_weight": charges_weight,
            "polarization_weight": polarization_weight,
            "becs_weight": becs_weight,
            "polarizability_weight": polarizability_weight,
            "forces": forces,
            "energy": energy,
            "stress": stress,
            "virials": virials,
            "dipole": dipole,
            "charges": charges,
            "electric_field": electric_field,
<<<<<<< HEAD
            "polarization": polarization,
            "becs": becs,
            "polarizability": polarizability,
            "elec_temp": elec_temp,
            "total_charge": total_charge,
            "total_spin": total_spin,
            "pbc": pbc,
=======
            "polarisation": polarisation,
            "becs": becs,
            "polarisability": polarisability,
            "polarisation_weight": polarisation_weight,
            "becs_weight": becs_weight,
            "polarisability_weight": polarisability_weight
>>>>>>> 0886c7f1
        }
        super().__init__(**data)

    @classmethod
    def from_config(
        cls,
        config: Configuration,
        z_table: AtomicNumberTable,
        cutoff: float,
        heads: Optional[list] = None,
        **kwargs,  # pylint: disable=unused-argument
    ) -> "AtomicData":
        if heads is None:
            heads = ["Default"]
        edge_index, shifts, unit_shifts, cell = get_neighborhood(
            positions=config.positions,
            cutoff=cutoff,
            pbc=deepcopy(config.pbc),
            cell=deepcopy(config.cell),
        )
        indices = atomic_numbers_to_indices(config.atomic_numbers, z_table=z_table)
        one_hot = to_one_hot(
            torch.tensor(indices, dtype=torch.long).unsqueeze(-1),
            num_classes=len(z_table),
        )
        try:
            head = torch.tensor(heads.index(config.head), dtype=torch.long)
        except ValueError:
            head = torch.tensor(len(heads) - 1, dtype=torch.long)

        cell = (
            torch.tensor(cell, dtype=torch.get_default_dtype())
            if cell is not None
            else torch.tensor(
                3 * [0.0, 0.0, 0.0], dtype=torch.get_default_dtype()
            ).view(3, 3)
        )

        electric_field = (
            torch.tensor(
                config.properties.get("electric_field"), dtype=torch.get_default_dtype()
            )
            if config.properties.get("electric_field") is not None
            else torch.zeros(3, dtype=torch.get_default_dtype())
        )

        num_atoms = len(config.atomic_numbers)

        weight = (
            torch.tensor(config.weight, dtype=torch.get_default_dtype())
            if config.weight is not None
            else torch.tensor(1.0, dtype=torch.get_default_dtype())
        )

        energy_weight = (
            torch.tensor(
                config.property_weights.get("energy"), dtype=torch.get_default_dtype()
            )
            if config.property_weights.get("energy") is not None
            else torch.tensor(1.0, dtype=torch.get_default_dtype())
        )

        forces_weight = (
            torch.tensor(
                config.property_weights.get("forces"), dtype=torch.get_default_dtype()
            )
            if config.property_weights.get("forces") is not None
            else torch.tensor(1.0, dtype=torch.get_default_dtype())
        )

        stress_weight = (
            torch.tensor(
                config.property_weights.get("stress"), dtype=torch.get_default_dtype()
            )
            if config.property_weights.get("stress") is not None
            else torch.tensor(1.0, dtype=torch.get_default_dtype())
        )

        virials_weight = (
            torch.tensor(
                config.property_weights.get("virials"), dtype=torch.get_default_dtype()
            )
            if config.property_weights.get("virials") is not None
            else torch.tensor(1.0, dtype=torch.get_default_dtype())
        )

        dipole_weight = (
            torch.tensor(
                config.property_weights.get("dipole"), dtype=torch.get_default_dtype()
            )
            if config.property_weights.get("dipole") is not None
            else torch.tensor([[1.0, 1.0, 1.0]], dtype=torch.get_default_dtype())
        )
        if len(dipole_weight.shape) == 0:
            dipole_weight = dipole_weight * torch.tensor(
                [[1.0, 1.0, 1.0]], dtype=torch.get_default_dtype()
            )
        elif len(dipole_weight.shape) == 1:
            dipole_weight = dipole_weight.unsqueeze(0)

        charges_weight = (
            torch.tensor(
                config.property_weights.get("charges"), dtype=torch.get_default_dtype()
            )
            if config.property_weights.get("charges") is not None
            else torch.tensor(1.0, dtype=torch.get_default_dtype())
        )

<<<<<<< HEAD
        polarization_weight = (
            torch.tensor(
                config.property_weights.get("polarization"),
                dtype=torch.get_default_dtype(),
            )
            if config.property_weights.get("polarization") is not None
            else torch.tensor([[1.0, 1.0, 1.0]], dtype=torch.get_default_dtype())
        )
        if len(polarization_weight.shape) == 0:
            polarization_weight = polarization_weight * torch.tensor(
                [[1.0, 1.0, 1.0]], dtype=torch.get_default_dtype()
            )
        elif len(polarization_weight.shape) == 1:
            polarization_weight = polarization_weight.unsqueeze(0)

        becs_weight = (
            torch.tensor(
                config.property_weights.get("becs"),
                dtype=torch.get_default_dtype(),
            )
            if config.property_weights.get("becs") is not None
            else torch.tensor(
                [[[1.0, 1.0, 1.0], [1.0, 1.0, 1.0], [1.0, 1.0, 1.0]]],
                dtype=torch.get_default_dtype(),
            )
        )
        if len(becs_weight.shape) == 0:
            becs_weight = becs_weight * torch.tensor(
                [[[1.0, 1.0, 1.0], [1.0, 1.0, 1.0], [1.0, 1.0, 1.0]]],
                dtype=torch.get_default_dtype(),
            )
        elif len(becs_weight.shape) == 2:
            becs_weight = becs_weight.unsqueeze(0)

        polarizability_weight = (
            torch.tensor(
                config.property_weights.get("polarizability"),
                dtype=torch.get_default_dtype(),
            )
            if config.property_weights.get("polarizability") is not None
            else torch.tensor(
                [[[1.0, 1.0, 1.0], [1.0, 1.0, 1.0], [1.0, 1.0, 1.0]]],
                dtype=torch.get_default_dtype(),
            )
        )
        if len(polarizability_weight.shape) == 0:
            polarizability_weight = polarizability_weight * torch.tensor(
                [[[1.0, 1.0, 1.0], [1.0, 1.0, 1.0], [1.0, 1.0, 1.0]]],
                dtype=torch.get_default_dtype(),
            )
        elif len(polarizability_weight.shape) == 2:
            polarizability_weight = polarizability_weight.unsqueeze(0)
=======
        polarisation_weight = (
            torch.tensor(
                config.property_weights.get("polarisation"), dtype=torch.get_default_dtype()
            )
            if config.property_weights.get("polarisation") is not None
            else torch.tensor(1.0, dtype=torch.get_default_dtype())
        )

        becs_weight = (
            torch.tensor(
                config.property_weights.get("becs"), dtype=torch.get_default_dtype()
            )
            if config.property_weights.get("becs") is not None
            else torch.tensor(1.0, dtype=torch.get_default_dtype())
        )

        polarisability_weight = (
            torch.tensor(
                config.property_weights.get("polarisability"), dtype=torch.get_default_dtype()
            )
            if config.property_weights.get("polarisability") is not None
            else torch.tensor(1.0, dtype=torch.get_default_dtype())
        )
>>>>>>> 0886c7f1

        forces = (
            torch.tensor(
                config.properties.get("forces"), dtype=torch.get_default_dtype()
            )
            if config.properties.get("forces") is not None
            else torch.zeros(num_atoms, 3, dtype=torch.get_default_dtype())
        )
        
        energy = (
            torch.tensor(
                config.properties.get("energy"), dtype=torch.get_default_dtype()
            )
            if config.properties.get("energy") is not None
            else torch.tensor(0.0, dtype=torch.get_default_dtype())
        )

        stress = (
            voigt_to_matrix(
                torch.tensor(
                    config.properties.get("stress"), dtype=torch.get_default_dtype()
                )
            ).unsqueeze(0)
            if config.properties.get("stress") is not None
            else torch.zeros(1, 3, 3, dtype=torch.get_default_dtype())
        )

        virials = (
            voigt_to_matrix(
                torch.tensor(
                    config.properties.get("virials"), dtype=torch.get_default_dtype()
                )
            ).unsqueeze(0)
            if config.properties.get("virials") is not None
            else torch.zeros(1, 3, 3, dtype=torch.get_default_dtype())
        )

        dipole = (
            torch.tensor(
                config.properties.get("dipole"), dtype=torch.get_default_dtype()
            ).unsqueeze(0)
            if config.properties.get("dipole") is not None
            else torch.zeros(1, 3, dtype=torch.get_default_dtype())
        )

        charges = (
            torch.tensor(
                config.properties.get("charges"), dtype=torch.get_default_dtype()
            )
            if config.properties.get("charges") is not None
            else torch.zeros(num_atoms, dtype=torch.get_default_dtype())
        )
        elec_temp = (
            torch.tensor(
                config.properties.get("elec_temp"),
                dtype=torch.get_default_dtype(),
            )
            if config.properties.get("elec_temp") is not None
            else torch.tensor(0.0, dtype=torch.get_default_dtype())
        )

        total_charge = (
            torch.tensor(
                config.properties.get("total_charge"), dtype=torch.get_default_dtype()
            )
            if config.properties.get("total_charge") is not None
            else torch.tensor(0.0, dtype=torch.get_default_dtype())
        )

        electric_field = (
            torch.tensor(
                config.properties.get("electric_field"), dtype=torch.get_default_dtype()
            )
            if config.properties.get("electric_field") is not None
            else torch.zeros(3, dtype=torch.get_default_dtype())
        )

        polarization = (
            torch.tensor(
                config.properties.get("polarization"), dtype=torch.get_default_dtype()
            ).view(-1, 3)
            if config.properties.get("polarization") is not None
            else torch.zeros(1, 3, dtype=torch.get_default_dtype())
        )

        becs = (
            torch.tensor(
                config.properties.get("becs"), dtype=torch.get_default_dtype()
            ).view(-1, 3, 3)
            if config.properties.get("becs") is not None
            else torch.zeros(num_atoms, 3, 3, dtype=torch.get_default_dtype())
        )

        polarizability = (
            torch.tensor(
                config.properties.get("polarizability"), dtype=torch.get_default_dtype()
            ).view(1, 3, 3)
            if config.properties.get("polarizability") is not None
            else torch.zeros(1, 3, 3, dtype=torch.get_default_dtype())
        )

        total_spin = (
            torch.tensor(
                config.properties.get("total_spin"), dtype=torch.get_default_dtype()
            )
            if config.properties.get("total_spin") is not None
            else torch.tensor(1.0, dtype=torch.get_default_dtype())
        )

        pbc = (
            torch.tensor([config.pbc], dtype=torch.bool)
            if config.pbc is not None
            else torch.tensor([[False, False, False]], dtype=torch.bool)
        )

        polarisation = (
            torch.tensor(
                config.properties.get("polarisation"), dtype=torch.get_default_dtype()
            ).view(-1, 3)
            if config.properties.get("polarisation") is not None
            else torch.zeros(1, 3, dtype=torch.get_default_dtype())
        )

        becs = (
            torch.tensor(
                config.properties.get("becs"), dtype=torch.get_default_dtype()
            ).view(-1, 3, 3)
            if config.properties.get("becs") is not None
            else torch.zeros(num_atoms, 3, 3, dtype=torch.get_default_dtype())
        )

        polarisability = (
            torch.tensor(
                config.properties.get("polarisability"), dtype=torch.get_default_dtype()
            ).view(-1, 3, 3)
            if config.properties.get("polarisability") is not None
            else torch.zeros(1, 3, 3, dtype=torch.get_default_dtype())
        )

        return cls(
            edge_index=torch.tensor(edge_index, dtype=torch.long),
            positions=torch.tensor(config.positions, dtype=torch.get_default_dtype()),
            shifts=torch.tensor(shifts, dtype=torch.get_default_dtype()),
            unit_shifts=torch.tensor(unit_shifts, dtype=torch.get_default_dtype()),
            cell=cell,
            node_attrs=one_hot,
            weight=weight,
            head=head,
            energy_weight=energy_weight,
            forces_weight=forces_weight,
            stress_weight=stress_weight,
            virials_weight=virials_weight,
            dipole_weight=dipole_weight,
            charges_weight=charges_weight,
            polarization_weight=polarization_weight,
            becs_weight=becs_weight,
            polarizability_weight=polarizability_weight,
            forces=forces,
            energy=energy,
            stress=stress,
            virials=virials,
            dipole=dipole,
            charges=charges,
<<<<<<< HEAD
            elec_temp=elec_temp,
            total_charge=total_charge,
            electric_field=electric_field,
            polarization=polarization,
            becs=becs,
            polarizability=polarizability,
            total_spin=total_spin,
            pbc=pbc,
=======
            electric_field=electric_field,
            polarisation=polarisation,
            becs=becs,
            polarisability=polarisability,
            polarisation_weight=polarisation_weight,
            becs_weight=becs_weight,
            polarisability_weight=polarisability_weight
>>>>>>> 0886c7f1
        )


def get_data_loader(
    dataset: Sequence[AtomicData],
    batch_size: int,
    shuffle=True,
    drop_last=False,
) -> torch.utils.data.DataLoader:
    return torch_geometric.dataloader.DataLoader(
        dataset=dataset,
        batch_size=batch_size,
        shuffle=shuffle,
        drop_last=drop_last,
    )<|MERGE_RESOLUTION|>--- conflicted
+++ resolved
@@ -51,19 +51,9 @@
     virials_weight: torch.Tensor
     dipole_weight: torch.Tensor
     charges_weight: torch.Tensor
-<<<<<<< HEAD
     polarization_weight: torch.Tensor
     becs_weight: torch.Tensor
     polarizability_weight: torch.Tensor
-=======
-    electric_field: torch.Tensor
-    polarisation: torch.Tensor
-    becs: torch.Tensor
-    polarisability: torch.Tensor
-    polarisation_weight: torch.Tensor
-    becs_weight: torch.Tensor
-    polarisability_weight: torch.Tensor
->>>>>>> 0886c7f1
 
     def __init__(
         self,
@@ -90,7 +80,6 @@
         virials: Optional[torch.Tensor],  # [1,3,3]
         dipole: Optional[torch.Tensor],  # [, 3]
         charges: Optional[torch.Tensor],  # [n_nodes, ]
-<<<<<<< HEAD
         electric_field: Optional[torch.Tensor],  # [1, 3]
         polarization: Optional[torch.Tensor],  # [1, 3]
         becs: Optional[torch.Tensor],  # [n_nodes, 3, 3]
@@ -99,15 +88,6 @@
         total_charge: Optional[torch.Tensor] = None,  # [,]
         total_spin: Optional[torch.Tensor] = None,  # [,]
         pbc: Optional[torch.Tensor] = None,  # [, 3]
-=======
-        electric_field: Optional[torch.Tensor],  #[,3]
-        polarisation: Optional[torch.Tensor], #[,3]
-        becs: Optional[torch.Tensor], #[n_nodes,3,3]
-        polarisability: Optional[torch.Tensor], #[,3,3]
-        polarisation_weight: Optional[torch.Tensor], #[,]
-        becs_weight: Optional[torch.Tensor], #[,]
-        polarisability_weight: Optional[torch.Tensor] #[,]
->>>>>>> 0886c7f1
     ):
         # Check shapes
         num_nodes = node_attrs.shape[0]
@@ -133,7 +113,6 @@
         assert dipole is None or dipole.shape[-1] == 3
         assert charges is None or charges.shape == (num_nodes,)
         assert electric_field is None or electric_field.shape[-1] == 3
-<<<<<<< HEAD
         assert polarization is None or polarization.shape[-1] == 3
         assert becs is None or becs.shape == (num_nodes, 3, 3)
         assert polarizability is None or polarizability.shape == (1, 3, 3)
@@ -141,14 +120,6 @@
         assert total_charge is None or len(total_charge.shape) == 0
         assert total_spin is None or len(total_spin.shape) == 0
         assert pbc is None or (pbc.shape[-1] == 3 and pbc.dtype == torch.bool)
-=======
-        assert polarisation is None or polarisation.shape[-1] == 3
-        assert becs is None or becs.shape == (num_nodes, 3, 3)
-        assert polarisability is None or polarisability.shape == (1, 3, 3)
-        assert polarisation_weight is None or len(polarisation_weight.shape) == 0
-        assert becs_weight is None or len(becs_weight.shape) == 0
-        assert polarisability_weight is None or len(polarisability_weight.shape) == 0
->>>>>>> 0886c7f1
         # Aggregate data
         data = {
             "num_nodes": num_nodes,
@@ -176,7 +147,6 @@
             "dipole": dipole,
             "charges": charges,
             "electric_field": electric_field,
-<<<<<<< HEAD
             "polarization": polarization,
             "becs": becs,
             "polarizability": polarizability,
@@ -184,14 +154,6 @@
             "total_charge": total_charge,
             "total_spin": total_spin,
             "pbc": pbc,
-=======
-            "polarisation": polarisation,
-            "becs": becs,
-            "polarisability": polarisability,
-            "polarisation_weight": polarisation_weight,
-            "becs_weight": becs_weight,
-            "polarisability_weight": polarisability_weight
->>>>>>> 0886c7f1
         }
         super().__init__(**data)
 
@@ -300,7 +262,6 @@
             else torch.tensor(1.0, dtype=torch.get_default_dtype())
         )
 
-<<<<<<< HEAD
         polarization_weight = (
             torch.tensor(
                 config.property_weights.get("polarization"),
@@ -353,31 +314,6 @@
             )
         elif len(polarizability_weight.shape) == 2:
             polarizability_weight = polarizability_weight.unsqueeze(0)
-=======
-        polarisation_weight = (
-            torch.tensor(
-                config.property_weights.get("polarisation"), dtype=torch.get_default_dtype()
-            )
-            if config.property_weights.get("polarisation") is not None
-            else torch.tensor(1.0, dtype=torch.get_default_dtype())
-        )
-
-        becs_weight = (
-            torch.tensor(
-                config.property_weights.get("becs"), dtype=torch.get_default_dtype()
-            )
-            if config.property_weights.get("becs") is not None
-            else torch.tensor(1.0, dtype=torch.get_default_dtype())
-        )
-
-        polarisability_weight = (
-            torch.tensor(
-                config.property_weights.get("polarisability"), dtype=torch.get_default_dtype()
-            )
-            if config.property_weights.get("polarisability") is not None
-            else torch.tensor(1.0, dtype=torch.get_default_dtype())
-        )
->>>>>>> 0886c7f1
 
         forces = (
             torch.tensor(
@@ -541,7 +477,6 @@
             virials=virials,
             dipole=dipole,
             charges=charges,
-<<<<<<< HEAD
             elec_temp=elec_temp,
             total_charge=total_charge,
             electric_field=electric_field,
@@ -550,15 +485,6 @@
             polarizability=polarizability,
             total_spin=total_spin,
             pbc=pbc,
-=======
-            electric_field=electric_field,
-            polarisation=polarisation,
-            becs=becs,
-            polarisability=polarisability,
-            polarisation_weight=polarisation_weight,
-            becs_weight=becs_weight,
-            polarisability_weight=polarisability_weight
->>>>>>> 0886c7f1
         )
 
 
