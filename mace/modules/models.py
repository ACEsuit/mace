###########################################################################################
# Implementation of MACE models and other models based E(3)-Equivariant MPNNs
# Authors: Ilyes Batatia, Gregor Simm
# This program is distributed under the MIT License (see MIT.md)
###########################################################################################

from typing import Any, Callable, Dict, List, Optional, Type, Union

import numpy as np
import torch
from e3nn import o3
from e3nn.util.jit import compile_mode

from mace.data import AtomicData
from mace.modules.radial import ZBLBasis
from mace.tools.scatter import scatter_sum

from .blocks import (
    AtomicEnergiesBlock,
    EquivariantProductBasisBlock,
    InteractionBlock,
    LinearDipoleReadoutBlock,
    LinearNodeEmbeddingBlock,
    LinearReadoutBlock,
    NonLinearDipoleReadoutBlock,
    NonLinearReadoutBlock,
    RadialEmbeddingBlock,
    ScaleShiftBlock,
)
from .utils import (
    compute_fixed_charge_dipole,
    compute_forces,
    get_edge_vectors_and_lengths,
    get_outputs,
    get_outputs_committee,
    get_symmetric_displacement,
)

# pylint: disable=C0302


@compile_mode("script")
class MACE(torch.nn.Module):
    def __init__(
        self,
        r_max: float,
        num_bessel: int,
        num_polynomial_cutoff: int,
        max_ell: int,
        interaction_cls: Type[InteractionBlock],
        interaction_cls_first: Type[InteractionBlock],
        num_interactions: int,
        num_elements: int,
        hidden_irreps: o3.Irreps,
        MLP_irreps: o3.Irreps,
        atomic_energies: np.ndarray,
        avg_num_neighbors: float,
        atomic_numbers: List[int],
        correlation: Union[int, List[int]],
        gate: Optional[Callable],
        pair_repulsion: bool = False,
        distance_transform: str = "None",
        radial_MLP: Optional[List[int]] = None,
        radial_type: Optional[str] = "bessel",
        heads: Optional[List[str]] = None,
        cueq_config: Optional[Dict[str, Any]] = None,
    ):
        super().__init__()
        self.register_buffer(
            "atomic_numbers", torch.tensor(atomic_numbers, dtype=torch.int64)
        )
        self.register_buffer(
            "r_max", torch.tensor(r_max, dtype=torch.get_default_dtype())
        )
        self.register_buffer(
            "num_interactions", torch.tensor(num_interactions, dtype=torch.int64)
        )
        if heads is None:
            heads = ["default"]
        self.heads = heads
        if isinstance(correlation, int):
            correlation = [correlation] * num_interactions
        # Embedding
        node_attr_irreps = o3.Irreps([(num_elements, (0, 1))])
        node_feats_irreps = o3.Irreps([(hidden_irreps.count(o3.Irrep(0, 1)), (0, 1))])
        self.node_embedding = LinearNodeEmbeddingBlock(
            irreps_in=node_attr_irreps,
            irreps_out=node_feats_irreps,
            cueq_config=cueq_config,
        )
        self.radial_embedding = RadialEmbeddingBlock(
            r_max=r_max,
            num_bessel=num_bessel,
            num_polynomial_cutoff=num_polynomial_cutoff,
            radial_type=radial_type,
            distance_transform=distance_transform,
        )
        edge_feats_irreps = o3.Irreps(f"{self.radial_embedding.out_dim}x0e")
        if pair_repulsion:
            self.pair_repulsion_fn = ZBLBasis(p=num_polynomial_cutoff)
            self.pair_repulsion = True

        sh_irreps = o3.Irreps.spherical_harmonics(max_ell)
        num_features = hidden_irreps.count(o3.Irrep(0, 1))
        interaction_irreps = (sh_irreps * num_features).sort()[0].simplify()
        self.spherical_harmonics = o3.SphericalHarmonics(
            sh_irreps, normalize=True, normalization="component"
        )
        if radial_MLP is None:
            radial_MLP = [64, 64, 64]
        # Interactions and readout
        self.atomic_energies_fn = AtomicEnergiesBlock(atomic_energies)

        inter = interaction_cls_first(
            node_attrs_irreps=node_attr_irreps,
            node_feats_irreps=node_feats_irreps,
            edge_attrs_irreps=sh_irreps,
            edge_feats_irreps=edge_feats_irreps,
            target_irreps=interaction_irreps,
            hidden_irreps=hidden_irreps,
            avg_num_neighbors=avg_num_neighbors,
            radial_MLP=radial_MLP,
            cueq_config=cueq_config,
        )
        self.interactions = torch.nn.ModuleList([inter])

        # Use the appropriate self connection at the first layer for proper E0
        use_sc_first = False
        if "Residual" in str(interaction_cls_first):
            use_sc_first = True

        node_feats_irreps_out = inter.target_irreps
        prod = EquivariantProductBasisBlock(
            node_feats_irreps=node_feats_irreps_out,
            target_irreps=hidden_irreps,
            correlation=correlation[0],
            num_elements=num_elements,
            use_sc=use_sc_first,
            cueq_config=cueq_config,
        )
        self.products = torch.nn.ModuleList([prod])

        self.readouts = torch.nn.ModuleList()
        self.readouts.append(
<<<<<<< HEAD
            LinearReadoutBlock(hidden_irreps, o3.Irreps("0e"), len(heads))
=======
            LinearReadoutBlock(
                hidden_irreps, o3.Irreps(f"{len(heads)}x0e"), cueq_config
            )
>>>>>>> c7c02299
        )

        for i in range(num_interactions - 1):
            if i == num_interactions - 2:
                hidden_irreps_out = str(
                    hidden_irreps[0]
                )  # Select only scalars for last layer
            else:
                hidden_irreps_out = hidden_irreps
            inter = interaction_cls(
                node_attrs_irreps=node_attr_irreps,
                node_feats_irreps=hidden_irreps,
                edge_attrs_irreps=sh_irreps,
                edge_feats_irreps=edge_feats_irreps,
                target_irreps=interaction_irreps,
                hidden_irreps=hidden_irreps_out,
                avg_num_neighbors=avg_num_neighbors,
                radial_MLP=radial_MLP,
                cueq_config=cueq_config,
            )
            self.interactions.append(inter)
            prod = EquivariantProductBasisBlock(
                node_feats_irreps=interaction_irreps,
                target_irreps=hidden_irreps_out,
                correlation=correlation[i + 1],
                num_elements=num_elements,
                use_sc=True,
                cueq_config=cueq_config,
            )
            self.products.append(prod)
            if i == num_interactions - 2:
                self.readouts.append(
                    NonLinearReadoutBlock(
                        hidden_irreps_out,
                        MLP_irreps,
                        gate,
                        o3.Irreps(f"0e"),
                        len(heads),
                        cueq_config,
                    )
                )
            else:
                self.readouts.append(
<<<<<<< HEAD
                    LinearReadoutBlock(hidden_irreps, o3.Irreps(f"0e"), len(heads))
=======
                    LinearReadoutBlock(
                        hidden_irreps, o3.Irreps(f"{len(heads)}x0e"), cueq_config
                    )
>>>>>>> c7c02299
                )

    def forward(
        self,
        data: Dict[str, torch.Tensor],
        training: bool = False,
        compute_force: bool = True,
        compute_virials: bool = False,
        compute_stress: bool = False,
        compute_displacement: bool = False,
        compute_hessian: bool = False,
        predict_committee: bool = False,
    ) -> Dict[str, Optional[torch.Tensor]]:
        # Setup
        data["node_attrs"].requires_grad_(True)
        data["positions"].requires_grad_(True)
        num_atoms_arange = torch.arange(data["positions"].shape[0])
        num_graphs = data["ptr"].numel() - 1
        num_graphs_arange = torch.arange(num_graphs)
        node_heads = (
            data["head"][data["batch"]]
            if "head" in data
            else torch.zeros_like(data["batch"])
        )
        displacement = torch.zeros(
            (num_graphs, 3, 3),
            dtype=data["positions"].dtype,
            device=data["positions"].device,
        )
        if compute_virials or compute_stress or compute_displacement:
            (
                data["positions"],
                data["shifts"],
                displacement,
            ) = get_symmetric_displacement(
                positions=data["positions"],
                unit_shifts=data["unit_shifts"],
                cell=data["cell"],
                edge_index=data["edge_index"],
                num_graphs=num_graphs,
                batch=data["batch"],
            )

        # Atomic energies
        node_e0_heads = self.atomic_energies_fn(data["node_attrs"])
        e0_heads = scatter_sum(
            src=node_e0_heads, index=data["batch"], dim=0, dim_size=num_graphs
        )  # [n_graphs, n_heads]
        # Embeddings
        node_feats = self.node_embedding(data["node_attrs"])
        vectors, lengths = get_edge_vectors_and_lengths(
            positions=data["positions"],
            edge_index=data["edge_index"],
            shifts=data["shifts"],
        )
        edge_attrs = self.spherical_harmonics(vectors)
        edge_feats = self.radial_embedding(
            lengths, data["node_attrs"], data["edge_index"], self.atomic_numbers
        )
        if hasattr(self, "pair_repulsion"):
            pair_node_energy = self.pair_repulsion_fn(
                lengths, data["node_attrs"], data["edge_index"], self.atomic_numbers
            )
            pair_node_energy_heads = torch.tile(
                pair_node_energy.unsqueeze(-1), (1, len(self.heads))
            )
            pair_energy = scatter_sum(
                src=pair_node_energy, index=data["batch"], dim=-1, dim_size=num_graphs
            )  # [n_graphs,]
            pair_energy_heads = torch.tile(pair_energy.unsqueeze(-1), (1, len(self.heads)))
        else:
            pair_node_energy_heads = torch.zeros_like(node_e0_heads)
            pair_energy_heads = torch.zeros_like(e0_heads)

        # Interactions
        energies = [e0_heads, pair_energy_heads]
        node_energies_list = [node_e0_heads, pair_node_energy_heads]
        node_feats_list = []
        for interaction, product, readout in zip(
            self.interactions, self.products, self.readouts
        ):
            node_feats, sc = interaction(
                node_attrs=data["node_attrs"],
                node_feats=node_feats,
                edge_attrs=edge_attrs,
                edge_feats=edge_feats,
                edge_index=data["edge_index"],
            )
            node_feats = product(
                node_feats=node_feats,
                sc=sc,
                node_attrs=data["node_attrs"],
            )
            node_feats_list.append(node_feats)
            node_energies = readout(node_feats) # [n_nodes, len(heads)]
            energy = scatter_sum(
                src=node_energies,
                index=data["batch"],
                dim=0,
                dim_size=num_graphs,
            )  # [n_graphs, n_heads]
            energies.append(energy)
            node_energies_list.append(node_energies)
        # Concatenate node features
        node_feats_out = torch.cat(node_feats_list, dim=-1)

        # Sum over energy contributions
        contributions_heads = torch.stack(energies, dim=1)  #[n_graphs, n_contributions, n_heads]
        total_energy_heads = torch.sum(contributions_heads, dim=1)  # [n_graphs, n_heads]
        node_energy_contributions_heads = torch.stack(node_energies_list, dim=1)
        node_energy_heads = torch.sum(node_energy_contributions_heads, dim=1)  # [n_nodes, n_heads]

        # Outputs
        output = {}
        if predict_committee is None or training:
            total_energy = total_energy_heads[num_graphs_arange, data['head']]
            node_energy = node_energy_heads[num_atoms_arange, node_heads]
            contributions = contributions_heads[num_graphs_arange, :, data['head']]
            forces, virials, stress, hessian = get_outputs(
                energy=total_energy,
                positions=data["positions"],
                displacement=displacement,
                cell=data["cell"],
                training=training,
                compute_force=compute_force,
                compute_virials=compute_virials,
                compute_stress=compute_stress,
                compute_hessian=compute_hessian,
            )
            output["energy"] = total_energy
            output["node_energy"] = node_energy
            output["contributions"] = contributions
            output["forces"] = forces
            output["virials"] = virials
            output["stress"] = stress
            output["hessian"] = hessian
            output["stds"] = None
            output["heads"] = None
        else:
            stds = {}
            heads = {}
            output["energy"] = torch.mean(total_energy_heads, dim=-1)
            stds["energy"] = torch.std(total_energy_heads, dim=-1)
            heads["energy"] = total_energy_heads
            output["node_energy"] = torch.mean(node_energy_heads, dim=-1)
            stds["node_energy"] = torch.std(node_energy_heads, dim=-1)
            heads["node_energy"] = node_energy_heads
            output["contributions"] = torch.mean(contributions_heads, dim=-1)
            stds["contributions"] = torch.std(contributions_heads, dim=-1)
            heads["contributions"] = contributions_heads

            means_properties, stds_properties, heads_properties = get_outputs_committee(
                energy_heads=total_energy_heads,
                positions=data["positions"],
                displacement=displacement,
                cell=data["cell"],
                heads=self.heads,
                compute_force=compute_force,
                compute_virials=compute_virials,
                compute_stress=compute_stress,
                compute_hessian=compute_hessian,    
            )
            output.update(means_properties)
            stds.update(stds_properties)
            heads.update(heads_properties)
            output["stds"] = stds
            output["heads"] = heads
            
        output["displacement"] = displacement
        output["node_feats"] = node_feats_out

        return output


@compile_mode("script")
class ScaleShiftMACE(MACE):
    def __init__(
        self,
        atomic_inter_scale: float,
        atomic_inter_shift: float,
        **kwargs,
    ):
        super().__init__(**kwargs)
        self.scale_shift = ScaleShiftBlock(
            scale=atomic_inter_scale, shift=atomic_inter_shift
        )

    def forward(
        self,
        data: Dict[str, torch.Tensor],
        training: bool = False,
        compute_force: bool = True,
        compute_virials: bool = False,
        compute_stress: bool = False,
        compute_displacement: bool = False,
        compute_hessian: bool = False,
        committee_heads: Optional[torch.Tensor] = None,
    ) -> Dict[str, Optional[torch.Tensor]]:
        # Setup
        data["positions"].requires_grad_(True)
        data["node_attrs"].requires_grad_(True)
        num_atoms_arange = torch.arange(data["positions"].shape[0], device=data['batch'].device)
        num_graphs = data["ptr"].numel() - 1
        num_graphs_arange = torch.arange(num_graphs, device=data['batch'].device)
        node_heads = (
            data["head"][data["batch"]]
            if "head" in data
            else torch.zeros_like(data["batch"])
        )
        displacement = torch.zeros(
            (num_graphs, 3, 3),
            dtype=data["positions"].dtype,
            device=data["positions"].device,
        )
        if compute_virials or compute_stress or compute_displacement:
            (
                data["positions"],
                data["shifts"],
                displacement,
            ) = get_symmetric_displacement(
                positions=data["positions"],
                unit_shifts=data["unit_shifts"],
                cell=data["cell"],
                edge_index=data["edge_index"],
                num_graphs=num_graphs,
                batch=data["batch"],
            )

        # Atomic energies
        node_e0_heads = self.atomic_energies_fn(data["node_attrs"])
        e0_heads = scatter_sum(
            src=node_e0_heads, index=data["batch"], dim=0, dim_size=num_graphs
        )  # [n_graphs, num_heads]

        # Embeddings
        node_feats = self.node_embedding(data["node_attrs"])
        vectors, lengths = get_edge_vectors_and_lengths(
            positions=data["positions"],
            edge_index=data["edge_index"],
            shifts=data["shifts"],
        )
        edge_attrs = self.spherical_harmonics(vectors)
        edge_feats = self.radial_embedding(
            lengths, data["node_attrs"], data["edge_index"], self.atomic_numbers
        )
        if hasattr(self, "pair_repulsion"):
            pair_node_energy = self.pair_repulsion_fn(
                lengths, data["node_attrs"], data["edge_index"], self.atomic_numbers
            )
            pair_node_energy_heads = torch.tile(
                pair_node_energy.unsqueeze(-1), (1, len(self.heads))
            )
        else:
            pair_node_energy_heads = torch.zeros_like(node_e0_heads)
        # Interactions
        node_es_list = [pair_node_energy_heads]
        node_feats_list = []
        for interaction, product, readout in zip(
            self.interactions, self.products, self.readouts
        ):
            node_feats, sc = interaction(
                node_attrs=data["node_attrs"],
                node_feats=node_feats,
                edge_attrs=edge_attrs,
                edge_feats=edge_feats,
                edge_index=data["edge_index"],
            )
            node_feats = product(
                node_feats=node_feats, sc=sc, node_attrs=data["node_attrs"]
            )
            node_feats_list.append(node_feats)
            ro_heads = readout(node_feats)
            node_es_list.append(ro_heads) # {[n_nodes, n_heads], }

        # Concatenate node features
        node_feats_out = torch.cat(node_feats_list, dim=-1)
        # Sum over interactions
        node_es = torch.stack(node_es_list, dim=0)
        node_es_heads = node_es.permute(1, 0, 2)
        node_inter_es_heads = torch.sum(node_es, dim=0)  # [n_nodes, n_heads]
        node_es_heads = self.scale_shift(node_es_heads)
        node_inter_es_heads = self.scale_shift(node_inter_es_heads)

        # Sum over nodes in graph
        #TODO: Check carefully, why there used to be dim=-1, because I don't see why it is there.
        # instead of dim=0. The basic MACE model uses dim=0.
        inter_e_heads = scatter_sum(
            src=node_inter_es_heads, index=data["batch"], dim=0, dim_size=num_graphs
        )  # [n_graphs, n_heads]

        # Add E_0 and (scaled) interaction energy
        total_energy_heads = e0_heads + inter_e_heads
        node_energy_heads = node_e0_heads + node_inter_es_heads
        output = {}
        if committee_heads is None or training:
            inter_e = inter_e_heads[num_graphs_arange, data['head']]
            total_energy = total_energy_heads[num_graphs_arange, data['head']]
            node_energy = node_energy_heads[num_atoms_arange, node_heads]
            energy_contributions = node_es_heads[num_atoms_arange, :, node_heads]
            forces, virials, stress, hessian = get_outputs(
                energy=inter_e,
                positions=data["positions"],
                displacement=displacement,
                cell=data["cell"],
                training=training,
                compute_force=compute_force,
                compute_virials=compute_virials,
                compute_stress=compute_stress,
                compute_hessian=compute_hessian,
            )
            output["energy"] = total_energy
            output["node_energy"] = node_energy
            output["interaction_energy"] = inter_e
            output["contributions"] = energy_contributions
            output["forces"] = forces
            output["virials"] = virials
            output["stress"] = stress
            output["hessian"] = hessian
            output["stds"] = None
            output["heads"] = None
        else:
            stds = {}
            heads = {}
            heads["energy"] = total_energy_heads[:, committee_heads]
            output["energy"] = torch.mean(heads["energy"], dim=-1)
            stds["energy"] = torch.std(heads["energy"], dim=-1)
            heads["node_energy"] = node_energy_heads[:, committee_heads]
            output["node_energy"] = torch.mean(heads["node_energy"], dim=-1)
            stds["node_energy"] = torch.std(heads["node_energy"], dim=-1)
            heads["interaction_energy"] = inter_e_heads[:, committee_heads]
            output["interaction_energy"] = torch.mean(heads["interaction_energy"], dim=-1)
            stds["interaction_energy"] = torch.std(heads["interaction_energy"], dim=-1)
            heads["contributions"] = node_es_heads[:, :, committee_heads]
            output["contributions"] = torch.mean(heads["contributions"], dim=-1)
            stds["contributions"] = torch.std(heads["contributions"], dim=-1)

            means_properties, stds_properties, heads_properties = get_outputs_committee(
                energy_heads=inter_e_heads,
                positions=data["positions"],
                displacement=displacement,
                cell=data["cell"],
                committee_heads=committee_heads,
                compute_force=compute_force,
                compute_virials=compute_virials,
                compute_stress=compute_stress,
                compute_hessian=compute_hessian,    
            )
            output.update(means_properties)
            stds.update(stds_properties)
            heads.update(heads_properties)
            output["stds"] = stds
            output["heads"] = heads
            
        output["displacement"] = displacement
        output["node_feats"] = node_feats_out

        return output


class BOTNet(torch.nn.Module):
    def __init__(
        self,
        r_max: float,
        num_bessel: int,
        num_polynomial_cutoff: int,
        max_ell: int,
        interaction_cls: Type[InteractionBlock],
        interaction_cls_first: Type[InteractionBlock],
        num_interactions: int,
        num_elements: int,
        hidden_irreps: o3.Irreps,
        MLP_irreps: o3.Irreps,
        atomic_energies: np.ndarray,
        gate: Optional[Callable],
        avg_num_neighbors: float,
        atomic_numbers: List[int],
        cueq_config: Optional[Dict[str, Any]] = None,  # pylint: disable=unused-argument
    ):
        super().__init__()
        self.r_max = r_max
        self.atomic_numbers = atomic_numbers
        # Embedding
        node_attr_irreps = o3.Irreps([(num_elements, (0, 1))])
        node_feats_irreps = o3.Irreps([(hidden_irreps.count(o3.Irrep(0, 1)), (0, 1))])
        self.node_embedding = LinearNodeEmbeddingBlock(
            irreps_in=node_attr_irreps, irreps_out=node_feats_irreps
        )
        self.radial_embedding = RadialEmbeddingBlock(
            r_max=r_max,
            num_bessel=num_bessel,
            num_polynomial_cutoff=num_polynomial_cutoff,
        )
        edge_feats_irreps = o3.Irreps(f"{self.radial_embedding.out_dim}x0e")

        sh_irreps = o3.Irreps.spherical_harmonics(max_ell)
        self.spherical_harmonics = o3.SphericalHarmonics(
            sh_irreps, normalize=True, normalization="component"
        )

        # Interactions and readouts
        self.atomic_energies_fn = AtomicEnergiesBlock(atomic_energies)

        self.interactions = torch.nn.ModuleList()
        self.readouts = torch.nn.ModuleList()

        inter = interaction_cls_first(
            node_attrs_irreps=node_attr_irreps,
            node_feats_irreps=node_feats_irreps,
            edge_attrs_irreps=sh_irreps,
            edge_feats_irreps=edge_feats_irreps,
            target_irreps=hidden_irreps,
            avg_num_neighbors=avg_num_neighbors,
        )
        self.interactions.append(inter)
        self.readouts.append(LinearReadoutBlock(inter.irreps_out))

        for i in range(num_interactions - 1):
            inter = interaction_cls(
                node_attrs_irreps=node_attr_irreps,
                node_feats_irreps=inter.irreps_out,
                edge_attrs_irreps=sh_irreps,
                edge_feats_irreps=edge_feats_irreps,
                target_irreps=hidden_irreps,
                avg_num_neighbors=avg_num_neighbors,
            )
            self.interactions.append(inter)
            if i == num_interactions - 2:
                self.readouts.append(
                    NonLinearReadoutBlock(inter.irreps_out, MLP_irreps, gate)
                )
            else:
                self.readouts.append(LinearReadoutBlock(inter.irreps_out))

    def forward(self, data: AtomicData, training=False) -> Dict[str, Any]:
        # Setup
        data.positions.requires_grad = True
        num_atoms_arange = torch.arange(data.positions.shape[0])

        # Atomic energies
        node_e0 = self.atomic_energies_fn(data["node_attrs"])[
            num_atoms_arange, data["head"][data["batch"]]
        ]
        e0 = scatter_sum(
            src=node_e0, index=data.batch, dim=-1, dim_size=data.num_graphs
        )  # [n_graphs, n_heads]

        # Embeddings
        node_feats = self.node_embedding(data.node_attrs)
        vectors, lengths = get_edge_vectors_and_lengths(
            positions=data.positions, edge_index=data.edge_index, shifts=data.shifts
        )
        edge_attrs = self.spherical_harmonics(vectors)
        edge_feats = self.radial_embedding(
            lengths, data["node_attrs"], data["edge_index"], self.atomic_numbers
        )

        # Interactions
        energies = [e0]
        for interaction, readout in zip(self.interactions, self.readouts):
            node_feats = interaction(
                node_attrs=data.node_attrs,
                node_feats=node_feats,
                edge_attrs=edge_attrs,
                edge_feats=edge_feats,
                edge_index=data.edge_index,
            )
            node_energies = readout(node_feats).squeeze(-1)  # [n_nodes, ]
            energy = scatter_sum(
                src=node_energies, index=data.batch, dim=-1, dim_size=data.num_graphs
            )  # [n_graphs,]
            energies.append(energy)

        # Sum over energy contributions
        contributions = torch.stack(energies, dim=-1)
        total_energy = torch.sum(contributions, dim=-1)  # [n_graphs, ]

        output = {
            "energy": total_energy,
            "contributions": contributions,
            "forces": compute_forces(
                energy=total_energy, positions=data.positions, training=training
            ),
        }

        return output


class ScaleShiftBOTNet(BOTNet):
    def __init__(
        self,
        atomic_inter_scale: float,
        atomic_inter_shift: float,
        **kwargs,
    ):
        super().__init__(**kwargs)
        self.scale_shift = ScaleShiftBlock(
            scale=atomic_inter_scale, shift=atomic_inter_shift
        )

    def forward(self, data: AtomicData, training=False) -> Dict[str, Any]:
        # Setup
        data.positions.requires_grad = True
        num_atoms_arange = torch.arange(data.positions.shape[0])
        # Atomic energies
        node_e0 = self.atomic_energies_fn(data["node_attrs"])[
            num_atoms_arange, data["head"][data["batch"]]
        ]
        e0 = scatter_sum(
            src=node_e0, index=data.batch, dim=-1, dim_size=data.num_graphs
        )  # [n_graphs,]

        # Embeddings
        node_feats = self.node_embedding(data.node_attrs)
        vectors, lengths = get_edge_vectors_and_lengths(
            positions=data.positions, edge_index=data.edge_index, shifts=data.shifts
        )
        edge_attrs = self.spherical_harmonics(vectors)
        edge_feats = self.radial_embedding(
            lengths, data["node_attrs"], data["edge_index"], self.atomic_numbers
        )

        # Interactions
        node_es_list = []
        for interaction, readout in zip(self.interactions, self.readouts):
            node_feats = interaction(
                node_attrs=data.node_attrs,
                node_feats=node_feats,
                edge_attrs=edge_attrs,
                edge_feats=edge_feats,
                edge_index=data.edge_index,
            )

            node_es_list.append(readout(node_feats).squeeze(-1))  # {[n_nodes, ], }

        # Sum over interactions
        node_inter_es = torch.sum(
            torch.stack(node_es_list, dim=0), dim=0
        )  # [n_nodes, ]
        node_inter_es = self.scale_shift(node_inter_es, data["head"][data["batch"]])

        # Sum over nodes in graph
        inter_e = scatter_sum(
            src=node_inter_es, index=data.batch, dim=-1, dim_size=data.num_graphs
        )  # [n_graphs,]

        # Add E_0 and (scaled) interaction energy
        total_e = e0 + inter_e

        output = {
            "energy": total_e,
            "forces": compute_forces(
                energy=inter_e, positions=data.positions, training=training
            ),
        }

        return output


@compile_mode("script")
class AtomicDipolesMACE(torch.nn.Module):
    def __init__(
        self,
        r_max: float,
        num_bessel: int,
        num_polynomial_cutoff: int,
        max_ell: int,
        interaction_cls: Type[InteractionBlock],
        interaction_cls_first: Type[InteractionBlock],
        num_interactions: int,
        num_elements: int,
        hidden_irreps: o3.Irreps,
        MLP_irreps: o3.Irreps,
        avg_num_neighbors: float,
        atomic_numbers: List[int],
        correlation: int,
        gate: Optional[Callable],
        atomic_energies: Optional[
            None
        ],  # Just here to make it compatible with energy models, MUST be None
        radial_type: Optional[str] = "bessel",
        radial_MLP: Optional[List[int]] = None,
        cueq_config: Optional[Dict[str, Any]] = None,  # pylint: disable=unused-argument
    ):
        super().__init__()
        self.register_buffer(
            "atomic_numbers", torch.tensor(atomic_numbers, dtype=torch.int64)
        )
        self.register_buffer("r_max", torch.tensor(r_max, dtype=torch.float64))
        self.register_buffer(
            "num_interactions", torch.tensor(num_interactions, dtype=torch.int64)
        )
        assert atomic_energies is None

        # Embedding
        node_attr_irreps = o3.Irreps([(num_elements, (0, 1))])
        node_feats_irreps = o3.Irreps([(hidden_irreps.count(o3.Irrep(0, 1)), (0, 1))])
        self.node_embedding = LinearNodeEmbeddingBlock(
            irreps_in=node_attr_irreps, irreps_out=node_feats_irreps
        )
        self.radial_embedding = RadialEmbeddingBlock(
            r_max=r_max,
            num_bessel=num_bessel,
            num_polynomial_cutoff=num_polynomial_cutoff,
            radial_type=radial_type,
        )
        edge_feats_irreps = o3.Irreps(f"{self.radial_embedding.out_dim}x0e")

        sh_irreps = o3.Irreps.spherical_harmonics(max_ell)
        num_features = hidden_irreps.count(o3.Irrep(0, 1))
        interaction_irreps = (sh_irreps * num_features).sort()[0].simplify()
        self.spherical_harmonics = o3.SphericalHarmonics(
            sh_irreps, normalize=True, normalization="component"
        )
        if radial_MLP is None:
            radial_MLP = [64, 64, 64]

        # Interactions and readouts
        inter = interaction_cls_first(
            node_attrs_irreps=node_attr_irreps,
            node_feats_irreps=node_feats_irreps,
            edge_attrs_irreps=sh_irreps,
            edge_feats_irreps=edge_feats_irreps,
            target_irreps=interaction_irreps,
            hidden_irreps=hidden_irreps,
            avg_num_neighbors=avg_num_neighbors,
            radial_MLP=radial_MLP,
        )
        self.interactions = torch.nn.ModuleList([inter])

        # Use the appropriate self connection at the first layer
        use_sc_first = False
        if "Residual" in str(interaction_cls_first):
            use_sc_first = True

        node_feats_irreps_out = inter.target_irreps
        prod = EquivariantProductBasisBlock(
            node_feats_irreps=node_feats_irreps_out,
            target_irreps=hidden_irreps,
            correlation=correlation,
            num_elements=num_elements,
            use_sc=use_sc_first,
        )
        self.products = torch.nn.ModuleList([prod])

        self.readouts = torch.nn.ModuleList()
        self.readouts.append(LinearDipoleReadoutBlock(hidden_irreps, dipole_only=True))

        for i in range(num_interactions - 1):
            if i == num_interactions - 2:
                assert (
                    len(hidden_irreps) > 1
                ), "To predict dipoles use at least l=1 hidden_irreps"
                hidden_irreps_out = str(
                    hidden_irreps[1]
                )  # Select only l=1 vectors for last layer
            else:
                hidden_irreps_out = hidden_irreps
            inter = interaction_cls(
                node_attrs_irreps=node_attr_irreps,
                node_feats_irreps=hidden_irreps,
                edge_attrs_irreps=sh_irreps,
                edge_feats_irreps=edge_feats_irreps,
                target_irreps=interaction_irreps,
                hidden_irreps=hidden_irreps_out,
                avg_num_neighbors=avg_num_neighbors,
                radial_MLP=radial_MLP,
            )
            self.interactions.append(inter)
            prod = EquivariantProductBasisBlock(
                node_feats_irreps=interaction_irreps,
                target_irreps=hidden_irreps_out,
                correlation=correlation,
                num_elements=num_elements,
                use_sc=True,
            )
            self.products.append(prod)
            if i == num_interactions - 2:
                self.readouts.append(
                    NonLinearDipoleReadoutBlock(
                        hidden_irreps_out, MLP_irreps, gate, dipole_only=True
                    )
                )
            else:
                self.readouts.append(
                    LinearDipoleReadoutBlock(hidden_irreps, dipole_only=True)
                )

    def forward(
        self,
        data: Dict[str, torch.Tensor],
        training: bool = False,  # pylint: disable=W0613
        compute_force: bool = False,
        compute_virials: bool = False,
        compute_stress: bool = False,
        compute_displacement: bool = False,
    ) -> Dict[str, Optional[torch.Tensor]]:
        assert compute_force is False
        assert compute_virials is False
        assert compute_stress is False
        assert compute_displacement is False
        # Setup
        data["node_attrs"].requires_grad_(True)
        data["positions"].requires_grad_(True)
        num_graphs = data["ptr"].numel() - 1

        # Embeddings
        node_feats = self.node_embedding(data["node_attrs"])
        vectors, lengths = get_edge_vectors_and_lengths(
            positions=data["positions"],
            edge_index=data["edge_index"],
            shifts=data["shifts"],
        )
        edge_attrs = self.spherical_harmonics(vectors)
        edge_feats = self.radial_embedding(
            lengths, data["node_attrs"], data["edge_index"], self.atomic_numbers
        )

        # Interactions
        dipoles = []
        for interaction, product, readout in zip(
            self.interactions, self.products, self.readouts
        ):
            node_feats, sc = interaction(
                node_attrs=data["node_attrs"],
                node_feats=node_feats,
                edge_attrs=edge_attrs,
                edge_feats=edge_feats,
                edge_index=data["edge_index"],
            )
            node_feats = product(
                node_feats=node_feats,
                sc=sc,
                node_attrs=data["node_attrs"],
            )
            node_dipoles = readout(node_feats).squeeze(-1)  # [n_nodes,3]
            dipoles.append(node_dipoles)

        # Compute the dipoles
        contributions_dipoles = torch.stack(
            dipoles, dim=-1
        )  # [n_nodes,3,n_contributions]
        atomic_dipoles = torch.sum(contributions_dipoles, dim=-1)  # [n_nodes,3]
        total_dipole = scatter_sum(
            src=atomic_dipoles,
            index=data["batch"],
            dim=0,
            dim_size=num_graphs,
        )  # [n_graphs,3]
        baseline = compute_fixed_charge_dipole(
            charges=data["charges"],
            positions=data["positions"],
            batch=data["batch"],
            num_graphs=num_graphs,
        )  # [n_graphs,3]
        total_dipole = total_dipole + baseline

        output = {
            "dipole": total_dipole,
            "atomic_dipoles": atomic_dipoles,
        }
        return output


@compile_mode("script")
class EnergyDipolesMACE(torch.nn.Module):
    def __init__(
        self,
        r_max: float,
        num_bessel: int,
        num_polynomial_cutoff: int,
        max_ell: int,
        interaction_cls: Type[InteractionBlock],
        interaction_cls_first: Type[InteractionBlock],
        num_interactions: int,
        num_elements: int,
        hidden_irreps: o3.Irreps,
        MLP_irreps: o3.Irreps,
        avg_num_neighbors: float,
        atomic_numbers: List[int],
        correlation: int,
        gate: Optional[Callable],
        atomic_energies: Optional[np.ndarray],
        radial_MLP: Optional[List[int]] = None,
        cueq_config: Optional[Dict[str, Any]] = None,  # pylint: disable=unused-argument
    ):
        super().__init__()
        self.register_buffer(
            "atomic_numbers", torch.tensor(atomic_numbers, dtype=torch.int64)
        )
        self.register_buffer("r_max", torch.tensor(r_max, dtype=torch.float64))
        self.register_buffer(
            "num_interactions", torch.tensor(num_interactions, dtype=torch.int64)
        )
        # Embedding
        node_attr_irreps = o3.Irreps([(num_elements, (0, 1))])
        node_feats_irreps = o3.Irreps([(hidden_irreps.count(o3.Irrep(0, 1)), (0, 1))])
        self.node_embedding = LinearNodeEmbeddingBlock(
            irreps_in=node_attr_irreps, irreps_out=node_feats_irreps
        )
        self.radial_embedding = RadialEmbeddingBlock(
            r_max=r_max,
            num_bessel=num_bessel,
            num_polynomial_cutoff=num_polynomial_cutoff,
        )
        edge_feats_irreps = o3.Irreps(f"{self.radial_embedding.out_dim}x0e")

        sh_irreps = o3.Irreps.spherical_harmonics(max_ell)
        num_features = hidden_irreps.count(o3.Irrep(0, 1))
        interaction_irreps = (sh_irreps * num_features).sort()[0].simplify()
        self.spherical_harmonics = o3.SphericalHarmonics(
            sh_irreps, normalize=True, normalization="component"
        )
        if radial_MLP is None:
            radial_MLP = [64, 64, 64]
        # Interactions and readouts
        self.atomic_energies_fn = AtomicEnergiesBlock(atomic_energies)

        inter = interaction_cls_first(
            node_attrs_irreps=node_attr_irreps,
            node_feats_irreps=node_feats_irreps,
            edge_attrs_irreps=sh_irreps,
            edge_feats_irreps=edge_feats_irreps,
            target_irreps=interaction_irreps,
            hidden_irreps=hidden_irreps,
            avg_num_neighbors=avg_num_neighbors,
            radial_MLP=radial_MLP,
        )
        self.interactions = torch.nn.ModuleList([inter])

        # Use the appropriate self connection at the first layer
        use_sc_first = False
        if "Residual" in str(interaction_cls_first):
            use_sc_first = True

        node_feats_irreps_out = inter.target_irreps
        prod = EquivariantProductBasisBlock(
            node_feats_irreps=node_feats_irreps_out,
            target_irreps=hidden_irreps,
            correlation=correlation,
            num_elements=num_elements,
            use_sc=use_sc_first,
        )
        self.products = torch.nn.ModuleList([prod])

        self.readouts = torch.nn.ModuleList()
        self.readouts.append(LinearDipoleReadoutBlock(hidden_irreps, dipole_only=False))

        for i in range(num_interactions - 1):
            if i == num_interactions - 2:
                assert (
                    len(hidden_irreps) > 1
                ), "To predict dipoles use at least l=1 hidden_irreps"
                hidden_irreps_out = str(
                    hidden_irreps[:2]
                )  # Select scalars and l=1 vectors for last layer
            else:
                hidden_irreps_out = hidden_irreps
            inter = interaction_cls(
                node_attrs_irreps=node_attr_irreps,
                node_feats_irreps=hidden_irreps,
                edge_attrs_irreps=sh_irreps,
                edge_feats_irreps=edge_feats_irreps,
                target_irreps=interaction_irreps,
                hidden_irreps=hidden_irreps_out,
                avg_num_neighbors=avg_num_neighbors,
                radial_MLP=radial_MLP,
            )
            self.interactions.append(inter)
            prod = EquivariantProductBasisBlock(
                node_feats_irreps=interaction_irreps,
                target_irreps=hidden_irreps_out,
                correlation=correlation,
                num_elements=num_elements,
                use_sc=True,
            )
            self.products.append(prod)
            if i == num_interactions - 2:
                self.readouts.append(
                    NonLinearDipoleReadoutBlock(
                        hidden_irreps_out, MLP_irreps, gate, dipole_only=False
                    )
                )
            else:
                self.readouts.append(
                    LinearDipoleReadoutBlock(hidden_irreps, dipole_only=False)
                )

    def forward(
        self,
        data: Dict[str, torch.Tensor],
        training: bool = False,
        compute_force: bool = True,
        compute_virials: bool = False,
        compute_stress: bool = False,
        compute_displacement: bool = False,
    ) -> Dict[str, Optional[torch.Tensor]]:
        # Setup
        data["node_attrs"].requires_grad_(True)
        data["positions"].requires_grad_(True)
        num_graphs = data["ptr"].numel() - 1
        num_atoms_arange = torch.arange(data["positions"].shape[0])
        displacement = torch.zeros(
            (num_graphs, 3, 3),
            dtype=data["positions"].dtype,
            device=data["positions"].device,
        )
        if compute_virials or compute_stress or compute_displacement:
            (
                data["positions"],
                data["shifts"],
                displacement,
            ) = get_symmetric_displacement(
                positions=data["positions"],
                unit_shifts=data["unit_shifts"],
                cell=data["cell"],
                edge_index=data["edge_index"],
                num_graphs=num_graphs,
                batch=data["batch"],
            )

        # Atomic energies
        node_e0 = self.atomic_energies_fn(data["node_attrs"])[
            num_atoms_arange, data["head"][data["batch"]]
        ]
        e0 = scatter_sum(
            src=node_e0, index=data["batch"], dim=-1, dim_size=num_graphs
        )  # [n_graphs,]

        # Embeddings
        node_feats = self.node_embedding(data["node_attrs"])
        vectors, lengths = get_edge_vectors_and_lengths(
            positions=data["positions"],
            edge_index=data["edge_index"],
            shifts=data["shifts"],
        )
        edge_attrs = self.spherical_harmonics(vectors)
        edge_feats = self.radial_embedding(
            lengths, data["node_attrs"], data["edge_index"], self.atomic_numbers
        )

        # Interactions
        energies = [e0]
        node_energies_list = [node_e0]
        dipoles = []
        for interaction, product, readout in zip(
            self.interactions, self.products, self.readouts
        ):
            node_feats, sc = interaction(
                node_attrs=data["node_attrs"],
                node_feats=node_feats,
                edge_attrs=edge_attrs,
                edge_feats=edge_feats,
                edge_index=data["edge_index"],
            )
            node_feats = product(
                node_feats=node_feats,
                sc=sc,
                node_attrs=data["node_attrs"],
            )
            node_out = readout(node_feats).squeeze(-1)  # [n_nodes, ]
            # node_energies = readout(node_feats).squeeze(-1)  # [n_nodes, ]
            node_energies = node_out[:, 0]
            energy = scatter_sum(
                src=node_energies, index=data["batch"], dim=-1, dim_size=num_graphs
            )  # [n_graphs,]
            energies.append(energy)
            node_dipoles = node_out[:, 1:]
            dipoles.append(node_dipoles)

        # Compute the energies and dipoles
        contributions = torch.stack(energies, dim=-1)
        total_energy = torch.sum(contributions, dim=-1)  # [n_graphs, ]
        node_energy_contributions = torch.stack(node_energies_list, dim=-1)
        node_energy = torch.sum(node_energy_contributions, dim=-1)  # [n_nodes, ]
        contributions_dipoles = torch.stack(
            dipoles, dim=-1
        )  # [n_nodes,3,n_contributions]
        atomic_dipoles = torch.sum(contributions_dipoles, dim=-1)  # [n_nodes,3]
        total_dipole = scatter_sum(
            src=atomic_dipoles,
            index=data["batch"].unsqueeze(-1),
            dim=0,
            dim_size=num_graphs,
        )  # [n_graphs,3]
        baseline = compute_fixed_charge_dipole(
            charges=data["charges"],
            positions=data["positions"],
            batch=data["batch"],
            num_graphs=num_graphs,
        )  # [n_graphs,3]
        total_dipole = total_dipole + baseline

        forces, virials, stress, _ = get_outputs(
            energy=total_energy,
            positions=data["positions"],
            displacement=displacement,
            cell=data["cell"],
            training=training,
            compute_force=compute_force,
            compute_virials=compute_virials,
            compute_stress=compute_stress,
        )

        output = {
            "energy": total_energy,
            "node_energy": node_energy,
            "contributions": contributions,
            "forces": forces,
            "virials": virials,
            "stress": stress,
            "displacement": displacement,
            "dipole": total_dipole,
            "atomic_dipoles": atomic_dipoles,
        }
        return output<|MERGE_RESOLUTION|>--- conflicted
+++ resolved
@@ -142,13 +142,9 @@
 
         self.readouts = torch.nn.ModuleList()
         self.readouts.append(
-<<<<<<< HEAD
-            LinearReadoutBlock(hidden_irreps, o3.Irreps("0e"), len(heads))
-=======
             LinearReadoutBlock(
-                hidden_irreps, o3.Irreps(f"{len(heads)}x0e"), cueq_config
-            )
->>>>>>> c7c02299
+                hidden_irreps, o3.Irreps("0e"), len(heads), cueq_config
+            )
         )
 
         for i in range(num_interactions - 1):
@@ -192,13 +188,9 @@
                 )
             else:
                 self.readouts.append(
-<<<<<<< HEAD
-                    LinearReadoutBlock(hidden_irreps, o3.Irreps(f"0e"), len(heads))
-=======
                     LinearReadoutBlock(
-                        hidden_irreps, o3.Irreps(f"{len(heads)}x0e"), cueq_config
+                        hidden_irreps, o3.Irreps(f"0e"), len(heads), cueq_config
                     )
->>>>>>> c7c02299
                 )
 
     def forward(
