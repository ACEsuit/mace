import argparse

import torch
from e3nn.util import jit

from mace.calculators import LAMMPS_MACE


def parse_args():
    parser = argparse.ArgumentParser()
    parser.add_argument(
        "model_path",
        type=str,
        help="Path to the model to be converted to LAMMPS",
    )
    parser.add_argument(
        "--head",
        type=str,
        nargs="?",
        help="Head of the model to be converted to LAMMPS",
        default=None,
    )
    parser.add_argument(
        "--dtype",
        type=str,
        nargs="?",
        help="Data type of the model to be converted to LAMMPS",
        default="float64",
    )
    return parser.parse_args()


def select_head(model):
    if hasattr(model, "heads"):
        heads = model.heads
    else:
        heads = [None]

    if len(heads) == 1:
        print(f"Only one head found in the model: {heads[0]}. Skipping selection.")
        return heads[0]

    print("Available heads in the model:")
    for i, head in enumerate(heads):
        print(f"{i + 1}: {head}")

    # Ask the user to select a head
    selected = input(
        f"Select a head by number (Defaulting to head: {len(heads)}, press Enter to accept): "
    )

    if selected.isdigit() and 1 <= int(selected) <= len(heads):
        return heads[int(selected) - 1]
    if selected == "":
        print("No head selected. Proceeding without specifying a head.")
        return None
    print(f"No valid selection made. Defaulting to the last head: {heads[-1]}")
    return heads[-1]


def main():
    args = parse_args()
    model_path = args.model_path  # takes model name as command-line input
    model = torch.load(
        model_path,
        map_location=torch.device("cuda" if torch.cuda.is_available() else "cpu"),
    )
<<<<<<< HEAD
    model = model.double().to("cpu")
=======
    if args.dtype == "float64":
        model = model.double().to("cpu")
    elif args.dtype == "float32":
        print("Converting model to float32, this may cause loss of precision.")
        model = model.float().to("cpu")
>>>>>>> 74dcd4c6

    if args.head is None:
        head = select_head(model)
    else:
        head = args.head
        print(
            f"Selected head: {head} from command line in the list available heads: {model.heads}"
        )

    lammps_model = (
        LAMMPS_MACE(model, head=head) if head is not None else LAMMPS_MACE(model)
    )
    lammps_model_compiled = jit.compile(lammps_model)
    lammps_model_compiled.save(model_path + "-lammps.pt")


if __name__ == "__main__":
    main()<|MERGE_RESOLUTION|>--- conflicted
+++ resolved
@@ -65,15 +65,11 @@
         model_path,
         map_location=torch.device("cuda" if torch.cuda.is_available() else "cpu"),
     )
-<<<<<<< HEAD
-    model = model.double().to("cpu")
-=======
     if args.dtype == "float64":
         model = model.double().to("cpu")
     elif args.dtype == "float32":
         print("Converting model to float32, this may cause loss of precision.")
         model = model.float().to("cpu")
->>>>>>> 74dcd4c6
 
     if args.head is None:
         head = select_head(model)
