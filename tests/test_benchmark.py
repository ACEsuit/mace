--- conflicted
+++ resolved
@@ -43,15 +43,9 @@
         pytest.skip("Skipping long running benchmark, set MACE_FULL_BENCH=1 to execute")
 
     with torch_tools.default_dtype(dtype):
-<<<<<<< HEAD
         model = load_mace_mp_medium(dtype, enable_cueq, compile_mode, device)
-        batch = create_batch(size, model, device)
+        batch = create_batch(size, model, device, is_compiled=compile_mode is not None)
         log_bench_info(benchmark, dtype, enable_cueq, compile_mode, batch)
-=======
-        model = load_mace_mp_medium(dtype, compile_mode, device)
-        batch = create_batch(size, model, device, is_compiled=compile_mode is not None)
-        log_bench_info(benchmark, dtype, compile_mode, batch)
->>>>>>> e526e3d6
 
         def func():
             torch.cuda.synchronize()
