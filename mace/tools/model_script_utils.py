--- conflicted
+++ resolved
@@ -24,10 +24,7 @@
     # Selecting outputs
     compute_virials = args.loss == "virials"
     compute_stress = args.loss in ("stress", "huber", "universal", "universal_field")
-<<<<<<< HEAD
     compute_dielectric = args.loss == "universal_field"
-=======
->>>>>>> 0886c7f1
 
     if compute_virials:
         args.compute_virials = True
@@ -44,15 +41,9 @@
         "virials": compute_virials,
         "stress": compute_stress,
         "dipoles": args.compute_dipole,
-<<<<<<< HEAD
         "polarization": args.compute_polarization,
         "becs": args.compute_becs,
         "polarizability": args.compute_polarizability,
-=======
-        "polarisation": args.compute_polarisation,
-        "becs": args.compute_becs,
-        "polarisability": args.compute_polarisability,
->>>>>>> 0886c7f1
     }
     logging.info(
         f"During training the following quantities will be reported: {', '.join([f'{report}' for report, value in output_args.items() if value])}"
@@ -92,16 +83,12 @@
         logging.info("Using embedding specifications from command line arguments")
         logging.info(f"Embedding specifications: {args.embedding_specs}")
     # Build model
-<<<<<<< HEAD
     if model_foundation is not None and args.model in [
         "MACE",
         "ScaleShiftMACE",
         "MACELES",
         "MACEField",
     ]:
-=======
-    if model_foundation is not None and args.model in ["MACE", "ScaleShiftMACE", "ScaleShiftFieldMACE"]:
->>>>>>> 0886c7f1
         logging.info("Loading FOUNDATION model")
         model_config_foundation = extract_config_mace_model(model_foundation)
         model_config_foundation["atomic_energies"] = atomic_energies
@@ -134,7 +121,6 @@
             model_config_foundation["atomic_inter_shift"] = [0.0] * len(heads)
         model_config_foundation["atomic_inter_scale"] = [1.0] * len(heads)
         args.avg_num_neighbors = model_config_foundation["avg_num_neighbors"]
-<<<<<<< HEAD
         args.model = (
             "FoundationMACELES"
             if args.model == "MACELES"
@@ -142,11 +128,6 @@
                 "FoundationMACEField" if args.model == "MACEField" else "FoundationMACE"
             )
         )
-=======
-        
-        args.model = "FoundationMACE" if args.model == "ScaleShiftMACE" else "FoundationFieldMACE" if args.model == "ScaleShiftFieldMACE" else args.model
-
->>>>>>> 0886c7f1
         model_config_foundation["heads"] = heads
         model_config = model_config_foundation
 
@@ -350,7 +331,6 @@
         )
     if args.model == "FoundationMACE":
         return modules.ScaleShiftMACE(**model_config_foundation)
-<<<<<<< HEAD
     if args.model == "FoundationMACELES":
         from mace.modules.extensions import MACELES
 
@@ -366,10 +346,6 @@
         return MACEField(
             **model_config_foundation,
         )
-=======
-    if args.model == "FoundationFieldMACE":
-        return modules.ScaleShiftFieldMACE(**model_config_foundation)
->>>>>>> 0886c7f1
     if args.model == "ScaleShiftBOTNet":
         # say it is deprecated
         raise RuntimeError("ScaleShiftBOTNet is deprecated, use MACE instead")
