###########################################################################################
# Parsing functionalities
# Authors: Ilyes Batatia, Gregor Simm, David Kovacs
# This program is distributed under the MIT License (see MIT.md)
###########################################################################################

import argparse
import os
from typing import Dict, Optional

from .default_keys import DefaultKeys


def build_default_arg_parser() -> argparse.ArgumentParser:
    try:
        import configargparse

        parser = configargparse.ArgumentParser(
            config_file_parser_class=configargparse.YAMLConfigFileParser,
            formatter_class=argparse.ArgumentDefaultsHelpFormatter,
        )
        parser.add(
            "--config",
            type=str,
            is_config_file=True,
            help="config file to aggregate options",
        )
    except ImportError:
        parser = argparse.ArgumentParser(
            formatter_class=argparse.ArgumentDefaultsHelpFormatter,
        )

    # Name and seed
    parser.add_argument("--name", help="experiment name", required=True)
    parser.add_argument("--seed", help="random seed", type=int, default=123)

    # Directories
    parser.add_argument(
        "--work_dir",
        help="set directory for all files and folders",
        type=str,
        default=".",
    )
    parser.add_argument(
        "--log_dir", help="directory for log files", type=str, default=None
    )
    parser.add_argument(
        "--model_dir", help="directory for final model", type=str, default=None
    )
    parser.add_argument(
        "--checkpoints_dir",
        help="directory for checkpoint files",
        type=str,
        default=None,
    )
    parser.add_argument(
        "--results_dir", help="directory for results", type=str, default=None
    )
    parser.add_argument(
        "--downloads_dir", help="directory for downloads", type=str, default=None
    )

    # Device and logging
    parser.add_argument(
        "--device",
        help="select device",
        type=str,
        choices=["cpu", "cuda", "mps", "xpu"],
        default="cpu",
    )
    parser.add_argument(
        "--default_dtype",
        help="set default dtype",
        type=str,
        choices=["float32", "float64"],
        default="float64",
    )
    parser.add_argument(
        "--distributed",
        help="train in multi-GPU data parallel mode",
        action="store_true",
        default=False,
    )
    parser.add_argument(
        "--launcher",
        default="slurm",
        choices=["slurm", "torchrun", "mpi", "none"],
        help="How the job was launched",
    )
    parser.add_argument("--log_level", help="log level", type=str, default="INFO")

    parser.add_argument(
        "--plot",
        help="Plot results of training",
        type=str2bool,
        default=True,
    )

    parser.add_argument(
        "--plot_frequency",
        help="Set plotting frequency: '0' for only at the end or an integer N to plot every N epochs.",
        type=int,
        default="0",
    )

    parser.add_argument(
        "--plot_interaction_e",
        help="Whether to plot energy without E0s",
        type=str2bool,
        default=False,
    )

    parser.add_argument(
        "--error_table",
        help="Type of error table produced at the end of the training",
        type=str,
        choices=[
            "PerAtomRMSE",
            "TotalRMSE",
            "PerAtomRMSEstressvirials",
            "PerAtomMAEstressvirials",
            "PerAtomMAE",
            "TotalMAE",
            "DipoleRMSE",
            "DipoleMAE",
            "DipolePolarRMSE",
            "EnergyDipoleRMSE",
        ],
        default="PerAtomRMSE",
    )

    # Model
    parser.add_argument(
        "--model",
        help="model type",
        default="MACE",
        choices=[
            "BOTNet",
            "MACE",
            "ScaleShiftMACE",
            "MACELES",
            "ScaleShiftBOTNet",
            "AtomicDipolesMACE",
            "AtomicDielectricMACE",
            "EnergyDipolesMACE",
        ],
    )
    parser.add_argument(
        "--r_max", help="distance cutoff (in Ang)", type=float, default=5.0
    )
    parser.add_argument(
        "--radial_type",
        help="type of radial basis functions",
        type=str,
        default="bessel",
        choices=["bessel", "gaussian", "chebyshev"],
    )
    parser.add_argument(
        "--num_radial_basis",
        help="number of radial basis functions",
        type=int,
        default=8,
    )
    parser.add_argument(
        "--num_cutoff_basis",
        help="number of basis functions for smooth cutoff",
        type=int,
        default=5,
    )
    parser.add_argument(
        "--pair_repulsion",
        help="use pair repulsion term with ZBL potential",
        action="store_true",
        default=False,
    )
    parser.add_argument(
        "--distance_transform",
        help="use distance transform for radial basis functions",
        default="None",
        choices=["None", "Agnesi", "Soft"],
    )
    parser.add_argument(
        "--apply_cutoff",
        help="apply cutoff to the radial basis functions before MLP",
        type=str2bool,
        default=True,
    )
    parser.add_argument(
        "--use_last_readout_only",
        help="use only the last readout for the final output",
        type=str2bool,
        default=False,
    )
    parser.add_argument(
        "--use_embedding_readout",
        help="use embedding readout for the final output",
        type=str2bool,
        default=False,
    )
    parser.add_argument(
        "--interaction",
        help="name of interaction block",
        type=str,
        default="RealAgnosticResidualInteractionBlock",
        choices=[
            "RealAgnosticResidualInteractionBlock",
            "RealAgnosticAttResidualInteractionBlock",
            "RealAgnosticInteractionBlock",
            "RealAgnosticDensityInteractionBlock",
            "RealAgnosticDensityResidualInteractionBlock",
            "RealAgnosticResidualNonLinearInteractionBlock",
        ],
    )
    parser.add_argument(
        "--interaction_first",
        help="name of interaction block",
        type=str,
        default="RealAgnosticResidualInteractionBlock",
        choices=[
            "RealAgnosticResidualInteractionBlock",
            "RealAgnosticInteractionBlock",
            "RealAgnosticDensityInteractionBlock",
            "RealAgnosticDensityResidualInteractionBlock",
            "RealAgnosticResidualNonLinearInteractionBlock",
        ],
    )
    parser.add_argument(
        "--max_ell", help=r"highest \ell of spherical harmonics", type=int, default=3
    )
    parser.add_argument(
        "--correlation", help="correlation order at each layer", type=int, default=3
    )
    parser.add_argument(
        "--use_reduced_cg",
        help="use reduced generalized Clebsch-Gordan coefficients",
        type=str2bool,
        default=False,
    )
    parser.add_argument(
        "--use_so3",
        help="use SO(3) irreps instead of O(3) irreps",
        type=str2bool,
        default=False,
    )
    parser.add_argument(
        "--use_agnostic_product",
        help="use element agnostic product",
        type=str2bool,
        default=False,
    )
    parser.add_argument(
        "--num_interactions", help="number of interactions", type=int, default=2
    )
    parser.add_argument(
        "--MLP_irreps",
        help="hidden irreps of the MLP in last readout",
        type=str,
        default="16x0e",
    )
    parser.add_argument(
        "--radial_MLP",
        help="width of the radial MLP",
        type=str,
        default="[64, 64, 64]",
    )
    parser.add_argument(
        "--hidden_irreps",
        help="irreps for hidden node states",
        type=str,
        default=None,
    )
    parser.add_argument(
        "--edge_irreps",
        help="irreps for edge states",
        type=str,
        default=None,
    )
    # add option to specify irreps by channel number and max L
    parser.add_argument(
        "--num_channels",
        help="number of embedding channels",
        type=int,
        default=None,
    )
    parser.add_argument(
        "--max_L",
        help="max L equivariance of the message",
        type=int,
        default=None,
    )
    parser.add_argument(
        "--gate",
        help="non linearity for last readout",
        type=str,
        default="silu",
        choices=["silu", "tanh", "abs", "None"],
    )
    parser.add_argument(
        "--scaling",
        help="type of scaling to the output",
        type=str,
        default="rms_forces_scaling",
        choices=["std_scaling", "rms_forces_scaling", "no_scaling"],
    )
    parser.add_argument(
        "--avg_num_neighbors",
        help="normalization factor for the message",
        type=float,
        default=1,
    )
    parser.add_argument(
        "--compute_avg_num_neighbors",
        help="normalization factor for the message",
        type=str2bool,
        default=True,
    )
    parser.add_argument(
        "--compute_stress",
        help="Select True to compute stress",
        type=str2bool,
        default=False,
    )
    parser.add_argument(
        "--compute_forces",
        help="Select True to compute forces",
        type=str2bool,
        default=True,
    )
    parser.add_argument(
        "--compute_polarizability",
        help="Select True to compute polarizability",
        type=str2bool,
        default=False,
    )
    parser.add_argument(
        "--compute_atomic_dipole",
        help="Select True to compute dipoles",
        type=str2bool,
        default=False,
    )

    # Dataset
    parser.add_argument(
        "--train_file",
        help="Training set file, format is .xyz or .h5",
        type=str,
        required=False,
    )
    parser.add_argument(
        "--valid_file",
        help="Validation set .xyz or .h5 file",
        default=None,
        type=str,
        required=False,
    )
    parser.add_argument(
        "--valid_fraction",
        help="Fraction of training set used for validation",
        type=float,
        default=0.1,
        required=False,
    )
    parser.add_argument(
        "--test_file",
        help="Test set .xyz pt .h5 file",
        type=str,
    )
    parser.add_argument(
        "--test_dir",
        help="Path to directory with test files named as test_*.h5",
        type=str,
        default=None,
        required=False,
    )
    parser.add_argument(
        "--multi_processed_test",
        help="Boolean value for whether the test data was multiprocessed",
        type=str2bool,
        default=False,
        required=False,
    )
    parser.add_argument(
        "--num_workers",
        help="Number of workers for data loading",
        type=int,
        default=0,
    )
    parser.add_argument(
        "--pin_memory",
        help="Pin memory for data loading",
        default=True,
        type=str2bool,
    )
    parser.add_argument(
        "--atomic_numbers",
        help="List of atomic numbers",
        type=str,
        default=None,
        required=False,
    )
    parser.add_argument(
        "--mean",
        help="Mean energy per atom of training set",
        type=float,
        default=None,
        required=False,
    )
    parser.add_argument(
        "--std",
        help="Standard deviation of force components in the training set",
        type=float,
        default=None,
        required=False,
    )
    parser.add_argument(
        "--statistics_file",
        help="json file containing statistics of training set",
        type=str,
        default=None,
        required=False,
    )
    parser.add_argument(
        "--les_arguments",
        help="Path to the LES arguments file",
        type=read_yaml,
        default=None,
        required=False,
    )
    parser.add_argument(
        "--E0s",
        help="Dictionary of isolated atom energies",
        type=str,
        default=None,
        required=False,
    )

    # Fine-tuning
    parser.add_argument(
        "--pseudolabel_replay",
        help="Use pseudolabels from foundation model for replay data in multihead finetuning",
        type=str2bool,
        default=False,
    )
    parser.add_argument(
        "--pseudolabel_replay_compute_stress",
        help="When replay pseudolabels are generated, always generate stress labels even if the original replay data lacked stress",
        type=str2bool,
        default=False,
    )
    parser.add_argument(
        "--foundation_filter_elements",
        help="Filter element during fine-tuning",
        type=str2bool,
        default=True,
        required=False,
    )
    parser.add_argument(
        "--heads",
        help="Dict of heads: containing individual files and E0s",
        type=str,
        default=None,
        required=False,
    )
    parser.add_argument(
        "--multiheads_finetuning",
        help="Boolean value for whether the model is multiheaded",
        type=str2bool,
        default=True,
    )
    parser.add_argument(
        "--foundation_head",
        help="Name of the head to use for fine-tuning",
        type=str,
        default=None,
        required=False,
    )
    parser.add_argument(
        "--weight_pt_head",
        help="Weight of the pretrained head in the loss function",
        type=float,
        default=1.0,
    )
    parser.add_argument(
        "--real_pt_data_ratio_threshold",
        help="threshold of real data to replay data below which real data (sum over all real heads) is duplicated",
        type=float,
        default=0.1,
    )
    parser.add_argument(
        "--num_samples_pt",
        help="Number of samples in the pretrained head",
        type=int,
        default=10000,
    )
    parser.add_argument(
        "--force_mh_ft_lr",
        help="Force the multiheaded fine-tuning to use arg_parser lr",
        type=str2bool,
        default=False,
    )
    parser.add_argument(
        "--subselect_pt",
        help="Method to subselect the configurations of the pretraining set",
        choices=["fps", "random"],
        default="random",
    )
    parser.add_argument(
        "--filter_type_pt",
        help="Filtering method for collecting the pretraining set",
        choices=["none", "combinations", "inclusive", "exclusive"],
        default="none",
    )
    parser.add_argument(
        "--disallow_random_padding_pt",
        help="do not allow random padding of the configurations to match the number of samples",
        action="store_false",
        dest="allow_random_padding_pt",
    )
    parser.add_argument(
        "--pt_train_file",
        help="Training set file for the pretrained head",
        type=str,
        default=None,
    )
    parser.add_argument(
        "--pt_valid_file",
        help="Validation set file for the pretrained head",
        type=str,
        default=None,
    )
    parser.add_argument(
        "--foundation_model_elements",
        help="Keep all elements of the foundation model during fine-tuning",
        type=str2bool,
        default=False,
    )
    parser.add_argument(
        "--keep_isolated_atoms",
        help="Keep isolated atoms in the dataset, useful for transfer learning",
        type=str2bool,
        default=False,
    )
<<<<<<< HEAD
   
=======
    parser.add_argument(
        "--lora",
        help="Use Low-Rank Adaptation for the fine-tuning",
        type=str2bool,
        default=False,
    )
    parser.add_argument(
        "--lora_rank",
        help="Rank of the LoRA matrices",
        type=int,
        default=4,
    )
    parser.add_argument(
        "--lora_alpha",
        help="Scaling factor for LoRA",
        type=float,
        default=1.0,
    )

>>>>>>> f90a2dc4
    # Keys
    parser.add_argument(
        "--energy_key",
        help="Key of reference energies in training xyz",
        type=str,
        default=DefaultKeys.ENERGY.value,
    )
    parser.add_argument(
        "--forces_key",
        help="Key of reference forces in training xyz",
        type=str,
        default=DefaultKeys.FORCES.value,
    )
    parser.add_argument(
        "--virials_key",
        help="Key of reference virials in training xyz",
        type=str,
        default=DefaultKeys.VIRIALS.value,
    )
    parser.add_argument(
        "--stress_key",
        help="Key of reference stress in training xyz",
        type=str,
        default=DefaultKeys.STRESS.value,
    )
    parser.add_argument(
        "--dipole_key",
        help="Key of reference dipoles in training xyz",
        type=str,
        default=DefaultKeys.DIPOLE.value,
    )
    parser.add_argument(
        "--polarizability_key",
        help="Key of polarizability in training xyz",
        type=str,
        default=DefaultKeys.POLARIZABILITY.value,
    )
    parser.add_argument(
        "--head_key",
        help="Key of head in training xyz",
        type=str,
        default=DefaultKeys.HEAD.value,
    )
    parser.add_argument(
        "--charges_key",
        help="Key of atomic charges in training xyz",
        type=str,
        default=DefaultKeys.CHARGES.value,
    )
    parser.add_argument(
        "--elec_temp_key",
        help="Key of electronic temperature in training xyz",
        type=str,
        default=DefaultKeys.ELEC_TEMP.value,
    )
    parser.add_argument(
        "--total_spin_key",
        help="Key of total spin in training xyz",
        type=str,
        default=DefaultKeys.TOTAL_SPIN.value,
    )
    parser.add_argument(
        "--total_charge_key",
        help="Key of total charge in training xyz",
        type=str,
        default=DefaultKeys.TOTAL_CHARGE.value,
    )
    parser.add_argument(
        "--embedding_specs",
        help=(
            "Dict of feature‐spec dictionaries. "
            "embedding_specs:\n"
            "  total_spin:\n"
            "    type: categorical\n"
            "    per: graph\n"
            "    num_classes: 101\n"
            "    emb_dim: 64\n"
            "  total_charge:\n"
            "    type: categorical\n"
            "    per: graph\n"
            "    num_classes: 201\n"
            "    emb_dim: 64\n"
            "  temperature:\n"
            "    type: continuous\n"
            "    per: graph\n"
            "    in_dim: 1\n"
            "    emb_dim: 32\n"
        ),
        default=None,
    )
    parser.add_argument(
        "--skip_evaluate_heads",
        help="Comma-separated list of heads to skip during final evaluation",
        type=str,
        default="pt_head",
    )

    # Loss and optimization
    parser.add_argument(
        "--loss",
        help="type of loss",
        default="weighted",
        choices=[
            "ef",
            "weighted",
            "forces_only",
            "virials",
            "stress",
            "dipole",
            "dipole_polar",
            "huber",
            "universal",
            "energy_forces_dipole",
            "l1l2energyforces",
        ],
    )
    parser.add_argument(
        "--forces_weight", help="weight of forces loss", type=float, default=100.0
    )
    parser.add_argument(
        "--swa_forces_weight",
        "--stage_two_forces_weight",
        help="weight of forces loss after starting Stage Two (previously called swa)",
        type=float,
        default=100.0,
        dest="swa_forces_weight",
    )
    parser.add_argument(
        "--energy_weight", help="weight of energy loss", type=float, default=1.0
    )
    parser.add_argument(
        "--swa_energy_weight",
        "--stage_two_energy_weight",
        help="weight of energy loss after starting Stage Two (previously called swa)",
        type=float,
        default=1000.0,
        dest="swa_energy_weight",
    )
    parser.add_argument(
        "--virials_weight", help="weight of virials loss", type=float, default=1.0
    )
    parser.add_argument(
        "--swa_virials_weight",
        "--stage_two_virials_weight",
        help="weight of virials loss after starting Stage Two (previously called swa)",
        type=float,
        default=10.0,
        dest="swa_virials_weight",
    )
    parser.add_argument(
        "--stress_weight", help="weight of stress loss", type=float, default=1.0
    )
    parser.add_argument(
        "--swa_stress_weight",
        "--stage_two_stress_weight",
        help="weight of stress loss after starting Stage Two (previously called swa)",
        type=float,
        default=10.0,
        dest="swa_stress_weight",
    )
    parser.add_argument(
        "--dipole_weight", help="weight of dipoles loss", type=float, default=1.0
    )
    parser.add_argument(
        "--swa_dipole_weight",
        "--stage_two_dipole_weight",
        help="weight of dipoles after starting Stage Two (previously called swa)",
        type=float,
        default=1.0,
        dest="swa_dipole_weight",
    )
    parser.add_argument(
        "--swa_polarizability_weight",
        "--stage_two_polarizability_weight",
        help="weight of polarizability after starting Stage Two (previously called swa)",
        type=float,
        default=1.0,
        dest="swa_polarizability_weight",
    )
    parser.add_argument(
        "--polarizability_weight",
        help="weight of polarizability loss",
        type=float,
        default=1.0,
    )
    parser.add_argument(
        "--config_type_weights",
        help="String of dictionary containing the weights for each config type",
        type=str,
        default='{"Default":1.0}',
    )
    parser.add_argument(
        "--huber_delta",
        help="delta parameter for huber loss",
        type=float,
        default=0.01,
    )
    parser.add_argument(
        "--optimizer",
        help="Optimizer for parameter optimization",
        type=str,
        default="adam",
        choices=["adam", "adamw", "schedulefree"],
    )
    parser.add_argument(
        "--beta",
        help="Beta parameter for the optimizer",
        type=float,
        default=0.9,
    )
    parser.add_argument("--batch_size", help="batch size", type=int, default=10)
    parser.add_argument(
        "--valid_batch_size", help="Validation batch size", type=int, default=10
    )
    parser.add_argument(
        "--lr", help="Learning rate of optimizer", type=float, default=0.01
    )
    parser.add_argument(
        "--swa_lr",
        "--stage_two_lr",
        help="Learning rate of optimizer in Stage Two (previously called swa)",
        type=float,
        default=1e-3,
        dest="swa_lr",
    )
    parser.add_argument(
        "--weight_decay", help="weight decay (L2 penalty)", type=float, default=5e-7
    )
    parser.add_argument(
        "--lr_params_factors",
        help="Learning rate factors to multiply on the original lr",
        type=str,
        default='{"embedding_lr_factor": 1.0, "interactions_lr_factor": 1.0, "products_lr_factor": 1.0, "readouts_lr_factor": 1.0}',
    )
    parser.add_argument(
        "--freeze",
        help="Freeze layers from 1 to N. Can be positive or negative, e.g. -1 means the last layer is frozen. 0 or None means all layers are active and is a default setting",
        type=int,
        default=None,
    )
    parser.add_argument(
        "--amsgrad",
        help="use amsgrad variant of optimizer",
        action="store_true",
        default=True,
    )
    parser.add_argument(
        "--scheduler", help="Type of scheduler", type=str, default="ReduceLROnPlateau"
    )
    parser.add_argument(
        "--lr_factor", help="Learning rate factor", type=float, default=0.8
    )
    parser.add_argument(
        "--scheduler_patience", help="Learning rate factor", type=int, default=50
    )
    parser.add_argument(
        "--lr_scheduler_gamma",
        help="Gamma of learning rate scheduler",
        type=float,
        default=0.9993,
    )
    parser.add_argument(
        "--swa",
        "--stage_two",
        help="use Stage Two loss weight, which decreases the learning rate and increases the energy weight at the end of the training to help converge them",
        action="store_true",
        default=False,
        dest="swa",
    )
    parser.add_argument(
        "--start_swa",
        "--start_stage_two",
        help="Number of epochs before changing to Stage Two loss weights",
        type=int,
        default=None,
        dest="start_swa",
    )
    parser.add_argument(
        "--lbfgs",
        help="Switch to L-BFGS optimizer",
        action="store_true",
        default=False,
    )
    parser.add_argument(
        "--ema",
        help="use Exponential Moving Average",
        action="store_true",
        default=False,
    )
    parser.add_argument(
        "--ema_decay",
        help="Exponential Moving Average decay",
        type=float,
        default=0.99,
    )
    parser.add_argument(
        "--max_num_epochs", help="Maximum number of epochs", type=int, default=2048
    )
    parser.add_argument(
        "--patience",
        help="Maximum number of consecutive epochs of increasing loss",
        type=int,
        default=2048,
    )
    parser.add_argument(
        "--foundation_model",
        help="Path to the foundation model for transfer learning",
        type=str,
        default=None,
    )
    parser.add_argument(
        "--foundation_model_kwargs",
        help="Additional kwargs for the foundation model for transfer learning",
        type=str,
        default="{}",
    )
    parser.add_argument(
        "--foundation_model_readout",
        help="Use readout of foundation model for transfer learning",
        action="store_false",
        default=True,
    )
    parser.add_argument(
        "--eval_interval", help="evaluate model every <n> epochs", type=int, default=1
    )
    parser.add_argument(
        "--keep_checkpoints",
        help="keep all checkpoints",
        action="store_true",
        default=False,
    )
    parser.add_argument(
        "--save_all_checkpoints",
        help="save all checkpoints",
        action="store_true",
        default=False,
    )
    parser.add_argument(
        "--restart_latest",
        help="restart optimizer from latest checkpoint",
        action="store_true",
        default=False,
    )
    parser.add_argument(
        "--save_cpu",
        help="Save a model to be loaded on cpu",
        action="store_true",
        default=False,
    )
    parser.add_argument(
        "--clip_grad",
        help="Gradient Clipping Value",
        type=check_float_or_none,
        default=10.0,
    )
    parser.add_argument(
        "--dry_run",
        help="Run all steps upto training to test settings.",
        action="store_true",
        default=False,
    )
    # option for cuequivariance acceleration
    parser.add_argument(
        "--enable_cueq",
        help="Enable cuequivariance acceleration",
        type=str2bool,
        default=False,
    )
    parser.add_argument(
        "--only_cueq",
        help="Only use cuequivariance acceleration",
        type=str2bool,
        default=False,
    )
    # option for openequivariance acceleration
    parser.add_argument(
        "--enable_oeq",
        help="Enable openequivariance acceleration",
        type=str2bool,
        default=False,
    )
    # options for using Weights and Biases for experiment tracking
    # to install see https://wandb.ai
    parser.add_argument(
        "--wandb",
        help="Use Weights and Biases for experiment tracking",
        action="store_true",
        default=False,
    )
    parser.add_argument(
        "--wandb_dir",
        help="An absolute path to a directory where Weights and Biases metadata will be stored",
        type=str,
        default=None,
    )
    parser.add_argument(
        "--wandb_project",
        help="Weights and Biases project name",
        type=str,
        default="",
    )
    parser.add_argument(
        "--wandb_entity",
        help="Weights and Biases entity name",
        type=str,
        default="",
    )
    parser.add_argument(
        "--wandb_name",
        help="Weights and Biases experiment name",
        type=str,
        default="",
    )
    parser.add_argument(
        "--wandb_log_hypers",
        help="The hyperparameters to log in Weights and Biases",
        nargs="+",
        default=[
            "num_channels",
            "max_L",
            "correlation",
            "lr",
            "swa_lr",
            "weight_decay",
            "batch_size",
            "max_num_epochs",
            "start_swa",
            "energy_weight",
            "forces_weight",
        ],
    )
    return parser


def build_preprocess_arg_parser() -> argparse.ArgumentParser:
    try:
        import configargparse

        parser = configargparse.ArgumentParser(
            config_file_parser_class=configargparse.YAMLConfigFileParser,
            formatter_class=argparse.ArgumentDefaultsHelpFormatter,
        )
        parser.add(
            "--config",
            type=str,
            is_config_file=True,
            help="config file to aggregate options",
        )
    except ImportError:
        parser = argparse.ArgumentParser(
            formatter_class=argparse.ArgumentDefaultsHelpFormatter,
        )
    parser.add_argument(
        "--train_file",
        help="Training set h5 file",
        type=str,
        default=None,
        required=True,
    )
    parser.add_argument(
        "--valid_file",
        help="Training set xyz file",
        type=str,
        default=None,
        required=False,
    )
    parser.add_argument(
        "--num_process",
        help="The user defined number of processes to use, as well as the number of files created.",
        type=int,
        default=int(os.cpu_count() / 4),
    )
    parser.add_argument(
        "--valid_fraction",
        help="Fraction of training set used for validation",
        type=float,
        default=0.1,
        required=False,
    )
    parser.add_argument(
        "--test_file",
        help="Test set xyz file",
        type=str,
        default=None,
        required=False,
    )
    parser.add_argument(
        "--work_dir",
        help="set directory for all files and folders",
        type=str,
        default=".",
    )
    parser.add_argument(
        "--h5_prefix",
        help="Prefix for h5 files when saving",
        type=str,
        default="",
    )
    parser.add_argument(
        "--r_max", help="distance cutoff (in Ang)", type=float, default=5.0
    )
    parser.add_argument(
        "--config_type_weights",
        help="String of dictionary containing the weights for each config type",
        type=str,
        default='{"Default":1.0}',
    )
    parser.add_argument(
        "--energy_key",
        help="Key of reference energies in training xyz",
        type=str,
        default=DefaultKeys.ENERGY.value,
    )
    parser.add_argument(
        "--forces_key",
        help="Key of reference forces in training xyz",
        type=str,
        default=DefaultKeys.FORCES.value,
    )
    parser.add_argument(
        "--virials_key",
        help="Key of reference virials in training xyz",
        type=str,
        default=DefaultKeys.VIRIALS.value,
    )
    parser.add_argument(
        "--stress_key",
        help="Key of reference stress in training xyz",
        type=str,
        default=DefaultKeys.STRESS.value,
    )
    parser.add_argument(
        "--dipole_key",
        help="Key of reference dipoles in training xyz",
        type=str,
        default=DefaultKeys.DIPOLE.value,
    )
    parser.add_argument(
        "--polarizability_key",
        help="Key of polarizability in training xyz",
        type=str,
        default=DefaultKeys.POLARIZABILITY.value,
    )
    parser.add_argument(
        "--charges_key",
        help="Key of atomic charges in training xyz",
        type=str,
        default=DefaultKeys.CHARGES.value,
    )
    parser.add_argument(
        "--atomic_numbers",
        help="List of atomic numbers",
        type=str,
        default=None,
        required=False,
    )
    parser.add_argument(
        "--compute_statistics",
        help="Compute statistics for the dataset",
        action="store_true",
        default=False,
    )
    parser.add_argument(
        "--batch_size",
        help="batch size to compute average number of neighbours",
        type=int,
        default=16,
    )

    parser.add_argument(
        "--scaling",
        help="type of scaling to the output",
        type=str,
        default="rms_forces_scaling",
        choices=["std_scaling", "rms_forces_scaling", "no_scaling"],
    )
    parser.add_argument(
        "--E0s",
        help="Dictionary of isolated atom energies",
        type=str,
        default=None,
        required=False,
    )
    parser.add_argument(
        "--shuffle",
        help="Shuffle the training dataset",
        type=str2bool,
        default=True,
    )
    parser.add_argument(
        "--seed",
        help="Random seed for splitting training and validation sets",
        type=int,
        default=123,
    )
    parser.add_argument(
        "--head_key",
        help="Key of head in training xyz",
        type=str,
        default=DefaultKeys.HEAD.value,
    )
    parser.add_argument(
        "--heads",
        help="Dict of heads: containing individual files and E0s",
        type=str,
        default=None,
        required=False,
    )
    return parser


def check_float_or_none(value: str) -> Optional[float]:
    try:
        return float(value)
    except ValueError:
        if value != "None":
            raise argparse.ArgumentTypeError(
                f"{value} is an invalid value (float or None)"
            ) from None
        return None


def str2bool(value):
    if isinstance(value, bool):
        return value
    if value.lower() in ("yes", "true", "t", "y", "1"):
        return True
    if value.lower() in ("no", "false", "f", "n", "0"):
        return False
    raise argparse.ArgumentTypeError("Boolean value expected.")


def read_yaml(value: str) -> Dict:
    from pathlib import Path

    import yaml

    if not Path(value).is_file():
        raise argparse.ArgumentTypeError(f"File {value} does not exist.")
    with open(value, "r", encoding="utf-8") as file:
        try:
            return yaml.safe_load(file)
        except yaml.YAMLError as exc:
            raise argparse.ArgumentTypeError(
                f"Error parsing YAML file {value}: {exc}"
            ) from exc<|MERGE_RESOLUTION|>--- conflicted
+++ resolved
@@ -540,9 +540,6 @@
         type=str2bool,
         default=False,
     )
-<<<<<<< HEAD
-   
-=======
     parser.add_argument(
         "--lora",
         help="Use Low-Rank Adaptation for the fine-tuning",
@@ -562,7 +559,6 @@
         default=1.0,
     )
 
->>>>>>> f90a2dc4
     # Keys
     parser.add_argument(
         "--energy_key",
