###########################################################################################
# Training script
# Authors: Ilyes Batatia, Gregor Simm, David Kovacs
# This program is distributed under the MIT License (see MIT.md)
###########################################################################################

import dataclasses
import logging
import time
from collections import defaultdict
from contextlib import nullcontext
from typing import Any, Dict, List, Optional, Tuple, Union

import numpy as np
import torch
import torch.distributed
from torch.nn.parallel import DistributedDataParallel
from torch.optim import LBFGS
from torch.optim.swa_utils import SWALR, AveragedModel
from torch.utils.data import DataLoader
from torch.utils.data.distributed import DistributedSampler
from torch_ema import ExponentialMovingAverage
from torchmetrics import Metric

from mace.cli.visualise_train import TrainingPlotter
from mace.modules.loss import fold_polarisation

from . import torch_geometric
from .checkpoint import CheckpointHandler, CheckpointState
from .torch_tools import to_numpy
from .utils import (
    MetricsLogger,
    compute_mae,
    compute_q95,
    compute_rel_mae,
    compute_rel_rmse,
    compute_rmse,
    filter_nonzero_weight,
    fold_polarization,
)


@dataclasses.dataclass
class SWAContainer:
    model: AveragedModel
    scheduler: SWALR
    start: int
    loss_fn: torch.nn.Module


def valid_err_log(
    valid_loss,
    eval_metrics,
    logger,
    log_errors,
    epoch=None,
    valid_loader_name="Default",
):
    eval_metrics["mode"] = "eval"
    eval_metrics["epoch"] = epoch
    eval_metrics["head"] = valid_loader_name
    logger.log(eval_metrics)

    if epoch is None:
        initial_phrase = "Initial"
    else:
        initial_phrase = f"Epoch {epoch}"
    
    if log_errors == "PerAtomRMSE":
        error_e = eval_metrics["rmse_e_per_atom"] * 1e3
        error_f = eval_metrics["rmse_f"] * 1e3
        logging.info(
            f"{initial_phrase}: head: {valid_loader_name}, loss={valid_loss:8.8f}, RMSE_E_per_atom={error_e:8.2f} meV, RMSE_F={error_f:8.2f} meV / A"
        )
    elif (
        log_errors == "PerAtomRMSEstressvirials"
        and eval_metrics["rmse_stress"] is not None
    ):
        error_e = eval_metrics["rmse_e_per_atom"] * 1e3
        error_f = eval_metrics["rmse_f"] * 1e3
        error_stress = eval_metrics["rmse_stress"] * 1e3
        logging.info(
            f"{initial_phrase}: head: {valid_loader_name}, loss={valid_loss:8.8f}, RMSE_E_per_atom={error_e:8.2f} meV, RMSE_F={error_f:8.2f} meV / A, RMSE_stress={error_stress:8.2f} meV / A^3",
        )
    elif (
        log_errors == "PerAtomRMSEstressvirials"
        and eval_metrics["rmse_virials_per_atom"] is not None
    ):
        error_e = eval_metrics["rmse_e_per_atom"] * 1e3
        error_f = eval_metrics["rmse_f"] * 1e3
        error_virials = eval_metrics["rmse_virials_per_atom"] * 1e3
        logging.info(
            f"{initial_phrase}: head: {valid_loader_name}, loss={valid_loss:8.8f}, RMSE_E_per_atom={error_e:8.2f} meV, RMSE_F={error_f:8.2f} meV / A, RMSE_virials_per_atom={error_virials:8.2f} meV",
        )
    elif (
        log_errors == "PerAtomMAEstressvirials"
        and eval_metrics["mae_stress_per_atom"] is not None
    ):
        error_e = eval_metrics["mae_e_per_atom"] * 1e3
        error_f = eval_metrics["mae_f"] * 1e3
        error_stress = eval_metrics["mae_stress"] * 1e3
        logging.info(
            f"{initial_phrase}: loss={valid_loss:8.8f}, MAE_E_per_atom={error_e:8.2f} meV, MAE_F={error_f:8.2f} meV / A, MAE_stress={error_stress:8.2f} meV / A^3"
        )
    elif (
        log_errors == "PerAtomMAEstressvirials"
        and eval_metrics["mae_virials_per_atom"] is not None
    ):
        error_e = eval_metrics["mae_e_per_atom"] * 1e3
        error_f = eval_metrics["mae_f"] * 1e3
        error_virials = eval_metrics["mae_virials"] * 1e3
        logging.info(
            f"{initial_phrase}: loss={valid_loss:8.8f}, MAE_E_per_atom={error_e:8.2f} meV, MAE_F={error_f:8.2f} meV / A, MAE_virials={error_virials:8.2f} meV"
        )
    elif log_errors == "TotalRMSE":
        error_e = eval_metrics["rmse_e"] * 1e3
        error_f = eval_metrics["rmse_f"] * 1e3
        logging.info(
            f"{initial_phrase}: head: {valid_loader_name}, loss={valid_loss:8.8f}, RMSE_E={error_e:8.2f} meV, RMSE_F={error_f:8.2f} meV / A",
        )
    elif log_errors == "PerAtomMAE":
        error_e = eval_metrics["mae_e_per_atom"] * 1e3
        error_f = eval_metrics["mae_f"] * 1e3
        logging.info(
            f"{initial_phrase}: head: {valid_loader_name}, loss={valid_loss:8.8f}, MAE_E_per_atom={error_e:8.2f} meV, MAE_F={error_f:8.2f} meV / A",
        )
    elif log_errors == "TotalMAE":
        error_e = eval_metrics["mae_e"] * 1e3
        error_f = eval_metrics["mae_f"] * 1e3
        logging.info(
            f"{initial_phrase}: head: {valid_loader_name}, loss={valid_loss:8.8f}, MAE_E={error_e:8.2f} meV, MAE_F={error_f:8.2f} meV / A",
        )
    elif log_errors == "DipoleRMSE":
        error_mu = eval_metrics["rmse_mu_per_atom"] * 1e3
        logging.info(
            f"{initial_phrase}: head: {valid_loader_name}, loss={valid_loss:8.8f}, RMSE_MU_per_atom={error_mu:8.2f} mDebye",
        )
    elif log_errors == "DipolePolarRMSE":
        error_mu = eval_metrics["rmse_mu_per_atom"] * 1e3
        error_polarizability = eval_metrics["rmse_polarizability_per_atom"] * 1e3
        logging.info(
            f"{inintial_phrase}: head: {valid_loader_name}, loss={valid_loss:.4f}, RMSE_MU_per_atom={error_mu:.2f} me A, RMSE_polarizability_per_atom={error_polarizability:.2f} me A^2 / V",
        )
    elif log_errors == "EnergyDipoleRMSE":
        error_e = eval_metrics["rmse_e_per_atom"] * 1e3
        error_f = eval_metrics["rmse_f"] * 1e3
        error_mu = eval_metrics["rmse_mu_per_atom"] * 1e3
        logging.info(
            f"{initial_phrase}: head: {valid_loader_name}, loss={valid_loss:8.8f}, RMSE_E_per_atom={error_e:8.2f} meV, RMSE_F={error_f:8.2f} meV / A, RMSE_Mu_per_atom={error_mu:8.2f} mDebye",
        )
    elif (
        log_errors == "PerAtomMAEstressvirialsfield"
    ):
        error_e = eval_metrics["mae_e_per_atom"] * 1e3
        error_f = eval_metrics["mae_f"] * 1e3
        error_stress = eval_metrics["mae_stress"] * 1e3
        error_polarisation = eval_metrics["mae_polarisation"] * 1e3
        error_bec = eval_metrics["mae_becs"] 
        error_polarisability= eval_metrics["mae_polarisability"] 
        logging.info(
            f"{initial_phrase}: head: {valid_loader_name}, loss={valid_loss:8.8f} MAE_E_per_atom={error_e:8.2f} meV, MAE_F={error_f:8.2f} meV / A, MAE_polarisation={error_polarisation:8.2f} meV / A^2, MAE_BEC={error_bec:8.2f} |e|, MAE_polarisability={error_polarisability:8.2f} A^3",
        )
    elif (
        log_errors == "PerAtomRMSEstressvirialsfield"
        and eval_metrics["rmse_stress"] is not None and eval_metrics["rmse_becs"] is not None and eval_metrics["rmse_polarisation"] is not None and eval_metrics["rmse_polarisability"] is not None
    ):
        error_e = eval_metrics["rmse_e_per_atom"] * 1e3
        error_f = eval_metrics["rmse_f"] * 1e3
        error_stress = eval_metrics["rmse_stress"] * 1e3
        error_polarisation = eval_metrics["rmse_polarisation"] * 1e3
        error_becs = eval_metrics["rmse_becs"] 
        error_polarisability= eval_metrics["rmse_polarisability"] 
        logging.info(
            f"{initial_phrase}: head: {valid_loader_name}, loss={valid_loss:8.8f}, RMSE_E_per_atom={error_e:8.8f} meV, RMSE_F={error_f:8.8f} meV / A, RMSE_stress={error_stress:8.8f} meV / A^3, RMSE_polarisation={error_polarisation:8.8f} m|e| / A^2, RMSE_becs={error_becs:8.8f} |e|, RMSE_polarisability={error_polarisability:8.8f} |e| / V / A",
        )
    elif (
        log_errors == "PerAtomFieldRMSE"
        and eval_metrics["rmse_stress"] is not None
        and eval_metrics["rmse_becs"] is not None
        and eval_metrics["rmse_polarization"] is not None
        and eval_metrics["rmse_polarizability"] is not None
    ):
        error_e = eval_metrics["rmse_e_per_atom"] * 1e3
        error_f = eval_metrics["rmse_f"] * 1e3
        error_stress = eval_metrics["rmse_stress"] * 1e3
        error_polarization = eval_metrics["rmse_polarization"] * 1e3
        error_becs = eval_metrics["rmse_becs"]
        error_polarizability = eval_metrics["rmse_polarizability"]
        logging.info(
            f"{inintial_phrase}: head: {valid_loader_name}, loss={valid_loss:8.8f}, RMSE_E_per_atom={error_e:8.8f} meV, RMSE_F={error_f:8.8f} meV / A, RMSE_stress={error_stress:8.8f} meV / A^3, RMSE_polarization={error_polarization:8.8f} m|e| / A^2, RMSE_becs={error_becs:8.8f} |e|, RMSE_polarizability={error_polarizability:8.8f} ε0",
        )


def train(
    model: torch.nn.Module,
    loss_fn: torch.nn.Module,
    train_loader: DataLoader,
    valid_loaders: Dict[str, DataLoader],
    optimizer: torch.optim.Optimizer,
    lr_scheduler: torch.optim.lr_scheduler.ExponentialLR,
    start_epoch: int,
    max_num_epochs: int,
    patience: int,
    checkpoint_handler: CheckpointHandler,
    logger: MetricsLogger,
    eval_interval: int,
    output_args: Dict[str, bool],
    device: torch.device,
    log_errors: str,
    swa: Optional[SWAContainer] = None,
    ema: Optional[ExponentialMovingAverage] = None,
    max_grad_norm: Optional[float] = 10.0,
    log_wandb: bool = False,
    distributed: bool = False,
    save_all_checkpoints: bool = False,
    plotter: TrainingPlotter = None,
    distributed_model: Optional[DistributedDataParallel] = None,
    train_sampler: Optional[DistributedSampler] = None,
    rank: Optional[int] = 0,
):
    lowest_loss = np.inf
    valid_loss = np.inf
    patience_counter = 0
    swa_start = True
    keep_last = False

    if log_wandb:
        import wandb

    if max_grad_norm is not None:
        logging.info(f"Using gradient clipping with tolerance={max_grad_norm:.3f}")

    logging.info("")
    logging.info("===========TRAINING===========")
    logging.info("Started training, reporting errors on validation set")
    logging.info("Loss metrics on validation set")
    epoch = start_epoch

    # log validation loss before _any_ training
    for valid_loader_name, valid_loader in valid_loaders.items():
        valid_loss_head, eval_metrics = evaluate(
            model=model,
            loss_fn=loss_fn,
            data_loader=valid_loader,
            output_args=output_args,
            device=device,
        )
        valid_err_log(
            valid_loss_head, eval_metrics, logger, log_errors, None, valid_loader_name
        )
    valid_loss = valid_loss_head  # consider only the last head for the checkpoint

    while epoch < max_num_epochs:
        # LR scheduler and SWA update
        if swa is None or epoch < swa.start:
            if epoch > start_epoch:
                lr_scheduler.step(
                    metrics=valid_loss
                )  # Can break if exponential LR, TODO fix that!
        else:
            if swa_start:
                logging.info("Changing loss based on Stage Two Weights")
                lowest_loss = np.inf
                swa_start = False
                keep_last = True
            loss_fn = swa.loss_fn
            swa.model.update_parameters(model)
            if epoch > start_epoch:
                swa.scheduler.step()

        # Train
        if distributed:
            train_sampler.set_epoch(epoch)
        if "ScheduleFree" in type(optimizer).__name__:
            optimizer.train()
        train_one_epoch(
            model=model,
            loss_fn=loss_fn,
            data_loader=train_loader,
            optimizer=optimizer,
            epoch=epoch,
            output_args=output_args,
            max_grad_norm=max_grad_norm,
            ema=ema,
            logger=logger,
            device=device,
            distributed=distributed,
            distributed_model=distributed_model,
            rank=rank,
        )
        if distributed:
            torch.distributed.barrier()

        # Validate
        if epoch % eval_interval == 0:
            model_to_evaluate = (
                model if distributed_model is None else distributed_model
            )
            param_context = (
                ema.average_parameters() if ema is not None else nullcontext()
            )
            if "ScheduleFree" in type(optimizer).__name__:
                optimizer.eval()
            with param_context:
                wandb_log_dict = {}
                for valid_loader_name, valid_loader in valid_loaders.items():
                    valid_loss_head, eval_metrics = evaluate(
                        model=model_to_evaluate,
                        loss_fn=loss_fn,
                        data_loader=valid_loader,
                        output_args=output_args,
                        device=device,
                    )
                    if rank == 0:
                        valid_err_log(
                            valid_loss_head,
                            eval_metrics,
                            logger,
                            log_errors,
                            epoch,
                            valid_loader_name,
                        )
                        if log_wandb:
                            wandb_log_dict[valid_loader_name] = {
                                "epoch": epoch,
                                "valid_loss": valid_loss_head,
                                "valid_rmse_e_per_atom": eval_metrics[
                                    "rmse_e_per_atom"
                                ],
                                "valid_rmse_f": eval_metrics["rmse_f"],
                            }
                if plotter and epoch % plotter.plot_frequency == 0:
                    try:
                        plotter.plot(epoch, model_to_evaluate, rank)
                    except Exception as e:  # pylint: disable=broad-except
                        logging.debug(f"Plotting failed: {e}")
                valid_loss = (
                    valid_loss_head  # consider only the last head for the checkpoint
                )
            if log_wandb:
                wandb.log(wandb_log_dict)
            if rank == 0:
                if valid_loss >= lowest_loss:
                    patience_counter += 1
                    if patience_counter >= patience:
                        if swa is not None and epoch < swa.start:
                            logging.info(
                                f"Stopping optimization after {patience_counter} epochs without improvement and starting Stage Two"
                            )
                            epoch = swa.start
                        else:
                            logging.info(
                                f"Stopping optimization after {patience_counter} epochs without improvement"
                            )
                            break
                    if save_all_checkpoints:
                        param_context = (
                            ema.average_parameters()
                            if ema is not None
                            else nullcontext()
                        )
                        with param_context:
                            checkpoint_handler.save(
                                state=CheckpointState(model, optimizer, lr_scheduler),
                                epochs=epoch,
                                keep_last=True,
                            )
                else:
                    lowest_loss = valid_loss
                    patience_counter = 0
                    param_context = (
                        ema.average_parameters() if ema is not None else nullcontext()
                    )
                    with param_context:
                        checkpoint_handler.save(
                            state=CheckpointState(model, optimizer, lr_scheduler),
                            epochs=epoch,
                            keep_last=keep_last,
                        )
                        keep_last = False or save_all_checkpoints
        if distributed:
            torch.distributed.barrier()
        epoch += 1

    logging.info("Training complete")


def train_one_epoch(
    model: torch.nn.Module,
    loss_fn: torch.nn.Module,
    data_loader: DataLoader,
    optimizer: torch.optim.Optimizer,
    epoch: int,
    output_args: Dict[str, bool],
    max_grad_norm: Optional[float],
    ema: Optional[ExponentialMovingAverage],
    logger: MetricsLogger,
    device: torch.device,
    distributed: bool,
    distributed_model: Optional[DistributedDataParallel] = None,
    rank: Optional[int] = 0,
) -> None:
    model_to_train = model if distributed_model is None else distributed_model

    if isinstance(optimizer, LBFGS):
        _, opt_metrics = take_step_lbfgs(
            model=model_to_train,
            loss_fn=loss_fn,
            data_loader=data_loader,
            optimizer=optimizer,
            ema=ema,
            output_args=output_args,
            max_grad_norm=max_grad_norm,
            device=device,
            distributed=distributed,
            rank=rank,
        )
        opt_metrics["mode"] = "opt"
        opt_metrics["epoch"] = epoch
        if rank == 0:
            logger.log(opt_metrics)
    else:
        for batch in data_loader:
            _, opt_metrics = take_step(
                model=model_to_train,
                loss_fn=loss_fn,
                batch=batch,
                optimizer=optimizer,
                ema=ema,
                output_args=output_args,
                max_grad_norm=max_grad_norm,
                device=device,
            )
            opt_metrics["mode"] = "opt"
            opt_metrics["epoch"] = epoch
            if rank == 0:
                logger.log(opt_metrics)


def take_step(
    model: torch.nn.Module,
    loss_fn: torch.nn.Module,
    batch: torch_geometric.batch.Batch,
    optimizer: torch.optim.Optimizer,
    ema: Optional[ExponentialMovingAverage],
    output_args: Dict[str, bool],
    max_grad_norm: Optional[float],
    device: torch.device,
) -> Tuple[float, Dict[str, Any]]:

    start_time = time.time()
    batch = batch.to(device)
    batch_dict = batch.to_dict()

    def closure():
        optimizer.zero_grad(set_to_none=True)
<<<<<<< HEAD
        if (
            output_args["polarization"]
            or output_args["becs"]
            or output_args["polarizability"]
        ):
            output = model(
                batch_dict,
                training=True,
                compute_force=output_args["forces"],
                compute_virials=output_args["virials"],
                compute_stress=output_args["stress"],
                compute_polarization=output_args["polarization"],
                compute_becs=output_args["becs"],
                compute_polarizability=output_args["polarizability"],
            )
        else:
            output = model(
                batch_dict,
                training=True,
                compute_force=output_args["forces"],
                compute_virials=output_args["virials"],
                compute_stress=output_args["stress"],
            )
=======
        output = model(
            batch_dict,
            training=True,
            compute_force=output_args["forces"],
            compute_virials=output_args["virials"],
            compute_stress=output_args["stress"],
            compute_polarisation=output_args["polarisation"],
            compute_becs=output_args["becs"],
            compute_polarisability=output_args["polarisability"],
        )
>>>>>>> 0886c7f1
        loss = loss_fn(pred=output, ref=batch)
        loss.backward()
        if max_grad_norm is not None:
            torch.nn.utils.clip_grad_norm_(model.parameters(), max_norm=max_grad_norm)

        return loss

    loss = closure()
    optimizer.step()

    if ema is not None:
        ema.update()

    loss_dict = {
        "loss": to_numpy(loss),
        "time": time.time() - start_time,
    }

    return loss, loss_dict


def take_step_lbfgs(
    model: torch.nn.Module,
    loss_fn: torch.nn.Module,
    data_loader: DataLoader,
    optimizer: torch.optim.Optimizer,
    ema: Optional[ExponentialMovingAverage],
    output_args: Dict[str, bool],
    max_grad_norm: Optional[float],
    device: torch.device,
    distributed: bool,
    rank: int,
) -> Tuple[float, Dict[str, Any]]:
    start_time = time.time()
    logging.debug(
        f"Max Allocated: {torch.cuda.max_memory_allocated() / 1024**2:.2f} MB"
    )

    total_sample_count = 0
    for batch in data_loader:
        total_sample_count += batch.num_graphs

    if distributed:
        global_sample_count = torch.tensor(total_sample_count, device=device)
        torch.distributed.all_reduce(
            global_sample_count, op=torch.distributed.ReduceOp.SUM
        )
        total_sample_count = global_sample_count.item()

    signal = torch.zeros(1, device=device) if distributed else None

    def closure():
        if distributed:
            if rank == 0:
                signal.fill_(1)
                torch.distributed.broadcast(signal, src=0)

            for param in model.parameters():
                torch.distributed.broadcast(param.data, src=0)

        optimizer.zero_grad(set_to_none=True)
        total_loss = torch.tensor(0.0, device=device)

        # Process each batch and then collect the results we pass to the optimizer
        for batch in data_loader:
            batch = batch.to(device)
            batch_dict = batch.to_dict()
<<<<<<< HEAD
            if (
                output_args["polarization"]
                or output_args["becs"]
                or output_args["polarizability"]
            ):
                output = model(
                    batch_dict,
                    training=True,
                    compute_force=output_args["forces"],
                    compute_virials=output_args["virials"],
                    compute_stress=output_args["stress"],
                    compute_polarization=output_args["polarization"],
                    compute_becs=output_args["becs"],
                    compute_polarizability=output_args["polarizability"],
                )
            else:
                output = model(
                    batch_dict,
                    training=True,
                    compute_force=output_args["forces"],
                    compute_virials=output_args["virials"],
                    compute_stress=output_args["stress"],
                )
=======
            output = model(
                batch_dict,
                training=True,
                compute_force=output_args["forces"],
                compute_virials=output_args["virials"],
                compute_stress=output_args["stress"],
                compute_polarisation=output_args["polarisation"],
                compute_becs=output_args["becs"],
                compute_polarisability=output_args["polarisability"],
            )
>>>>>>> 0886c7f1
            batch_loss = loss_fn(pred=output, ref=batch)
            batch_loss = batch_loss * (batch.num_graphs / total_sample_count)

            batch_loss.backward()
            total_loss += batch_loss

        if max_grad_norm is not None:
            torch.nn.utils.clip_grad_norm_(model.parameters(), max_norm=max_grad_norm)

        if distributed:
            torch.distributed.all_reduce(total_loss, op=torch.distributed.ReduceOp.SUM)
        return total_loss

    if distributed:
        if rank == 0:
            loss = optimizer.step(closure)
            signal.fill_(0)
            torch.distributed.broadcast(signal, src=0)
        else:
            while True:
                # Other ranks wait for signals from rank 0
                torch.distributed.broadcast(signal, src=0)
                if signal.item() == 0:
                    break
                if signal.item() == 1:
                    loss = closure()

        for param in model.parameters():
            torch.distributed.broadcast(param.data, src=0)
    else:
        loss = optimizer.step(closure)

    if ema is not None:
        ema.update()

    loss_dict = {
        "loss": to_numpy(loss),
        "time": time.time() - start_time,
    }

    return loss, loss_dict


def evaluate(
    model: torch.nn.Module,
    loss_fn: torch.nn.Module,
    data_loader: DataLoader,
    output_args: Dict[str, bool],
    device: torch.device,
) -> Tuple[float, Dict[str, Any]]:
    for param in model.parameters():
        param.requires_grad = False

    metrics = MACELoss(loss_fn=loss_fn).to(device)

    start_time = time.time()
    for batch in data_loader:
        batch = batch.to(device)
        batch_dict = batch.to_dict()
<<<<<<< HEAD
        if (
            output_args["polarization"]
            or output_args["becs"]
            or output_args["polarizability"]
        ):
            output = model(
                batch_dict,
                training=True,
                compute_force=output_args["forces"],
                compute_virials=output_args["virials"],
                compute_stress=output_args["stress"],
                compute_polarization=output_args["polarization"],
                compute_becs=output_args["becs"],
                compute_polarizability=output_args["polarizability"],
            )
        else:
            output = model(
                batch_dict,
                training=False,
                compute_force=output_args["forces"],
                compute_virials=output_args["virials"],
                compute_stress=output_args["stress"],
            )
=======
        output = model(
            batch_dict,
            training=False,
            compute_force=output_args["forces"],
            compute_virials=output_args["virials"],
            compute_stress=output_args["stress"],
            compute_polarisation=output_args["polarisation"],
            compute_becs=output_args["becs"],
            compute_polarisability=output_args["polarisability"],
        )
>>>>>>> 0886c7f1
        avg_loss, aux = metrics(batch, output)

    avg_loss, aux = metrics.compute()
    aux["time"] = time.time() - start_time
    metrics.reset()

    for param in model.parameters():
        param.requires_grad = True

    return avg_loss, aux


class MACELoss(Metric):
    def __init__(self, loss_fn: torch.nn.Module):
        super().__init__()
        self.loss_fn = loss_fn
        self.add_state("total_loss", default=torch.tensor(0.0), dist_reduce_fx="sum")
        self.add_state("num_data", default=torch.tensor(0.0), dist_reduce_fx="sum")
        self.add_state("E_computed", default=torch.tensor(0.0), dist_reduce_fx="sum")
        self.add_state("delta_es", default=[], dist_reduce_fx="cat")
        self.add_state("delta_es_per_atom", default=[], dist_reduce_fx="cat")
        self.add_state("Fs_computed", default=torch.tensor(0.0), dist_reduce_fx="sum")
        self.add_state("fs", default=[], dist_reduce_fx="cat")
        self.add_state("delta_fs", default=[], dist_reduce_fx="cat")
        self.add_state(
            "stress_computed", default=torch.tensor(0.0), dist_reduce_fx="sum"
        )
        self.add_state("delta_stress", default=[], dist_reduce_fx="cat")
        self.add_state(
            "virials_computed", default=torch.tensor(0.0), dist_reduce_fx="sum"
        )
        self.add_state("delta_virials", default=[], dist_reduce_fx="cat")
        self.add_state("delta_virials_per_atom", default=[], dist_reduce_fx="cat")
        self.add_state("Mus_computed", default=torch.tensor(0.0), dist_reduce_fx="sum")
        self.add_state("mus", default=[], dist_reduce_fx="cat")
        self.add_state("delta_mus", default=[], dist_reduce_fx="cat")
        self.add_state("delta_mus_per_atom", default=[], dist_reduce_fx="cat")
<<<<<<< HEAD
        self.add_state(
            "polarization_computed", default=torch.tensor(0.0), dist_reduce_fx="sum"
        )
        self.add_state("polarization", default=[], dist_reduce_fx="cat")
        self.add_state("delta_polarization", default=[], dist_reduce_fx="cat")
        self.add_state("delta_polarization_per_atom", default=[], dist_reduce_fx="cat")
=======
        self.add_state("polarisation_computed", default=torch.tensor(0.0), dist_reduce_fx="sum")
        self.add_state("polarisation", default=[], dist_reduce_fx="cat")
        self.add_state("delta_polarisation", default=[], dist_reduce_fx="cat")
        self.add_state("delta_polarisation_per_atom", default=[], dist_reduce_fx="cat")
>>>>>>> 0886c7f1
        self.add_state("becs_computed", default=torch.tensor(0.0), dist_reduce_fx="sum")
        self.add_state("becs", default=[], dist_reduce_fx="cat")
        self.add_state("delta_becs", default=[], dist_reduce_fx="cat")
        self.add_state("delta_becs_per_atom", default=[], dist_reduce_fx="cat")
<<<<<<< HEAD
        self.add_state(
            "polarizability_computed", default=torch.tensor(0.0), dist_reduce_fx="sum"
        )
        self.add_state("delta_polarizability", default=[], dist_reduce_fx="cat")
        self.add_state(
            "delta_polarizability_per_atom", default=[], dist_reduce_fx="cat"
        )
=======
        self.add_state("polarisability_computed", default=torch.tensor(0.0), dist_reduce_fx="sum")
        self.add_state("polarisability", default=[], dist_reduce_fx="cat")
        self.add_state("delta_polarisability", default=[], dist_reduce_fx="cat")
        self.add_state("delta_polarisability_per_atom", default=[], dist_reduce_fx="cat")
>>>>>>> 0886c7f1

    def update(self, batch, output):  # pylint: disable=arguments-differ
        loss = self.loss_fn(pred=output, ref=batch)
        self.total_loss += loss
        self.num_data += batch.num_graphs

        if output.get("energy") is not None and batch.energy is not None:
            self.delta_es.append(batch.energy - output["energy"])
            self.delta_es_per_atom.append(
                (batch.energy - output["energy"]) / (batch.ptr[1:] - batch.ptr[:-1])
            )
            self.E_computed += filter_nonzero_weight(
                batch, self.delta_es, batch.weight, batch.energy_weight
            )
        if output.get("forces") is not None and batch.forces is not None:
            self.fs.append(batch.forces)
            self.delta_fs.append(batch.forces - output["forces"])
            self.Fs_computed += filter_nonzero_weight(
                batch,
                self.delta_fs,
                batch.weight,
                batch.forces_weight,
                spread_atoms=True,
            )
        if output.get("stress") is not None and batch.stress is not None:
            self.delta_stress.append(batch.stress - output["stress"])
            self.stress_computed += filter_nonzero_weight(
                batch, self.delta_stress, batch.weight, batch.stress_weight
            )
        if output.get("virials") is not None and batch.virials is not None:
            self.delta_virials.append(batch.virials - output["virials"])
            self.delta_virials_per_atom.append(
                (batch.virials - output["virials"])
                / (batch.ptr[1:] - batch.ptr[:-1]).view(-1, 1, 1)
            )
            self.virials_computed += filter_nonzero_weight(
                batch, self.delta_virials, batch.weight, batch.virials_weight
            )
        if output.get("dipole") is not None and batch.dipole is not None:
            self.mus.append(batch.dipole)
            self.delta_mus.append(batch.dipole - output["dipole"])
            self.delta_mus_per_atom.append(
                (batch.dipole - output["dipole"])
                / (batch.ptr[1:] - batch.ptr[:-1]).unsqueeze(-1)
            )
<<<<<<< HEAD
            self.Mus_computed += filter_nonzero_weight(
                batch,
                self.delta_mus,
                batch.weight,
                batch.dipole_weight,
                spread_quantity_vector=False,
            )
        if output.get("polarization") is not None and batch.polarization is not None:
            self.polarization.append(batch.polarization.view(-1, 3))
            polarization_difference, _ = fold_polarization(
                output["polarization"], batch.polarization, batch.cell
            )
            self.delta_polarization.append(polarization_difference)
            self.delta_polarization_per_atom.append(
                polarization_difference / (batch.ptr[1:] - batch.ptr[:-1]).view(-1, 1)
            )
            self.polarization_computed += filter_nonzero_weight(
                batch,
                self.delta_polarization,
                batch.weight,
                batch.polarization_weight,
                spread_quantity_vector=False,
            )
        if output.get("becs") is not None and batch.becs is not None:
            self.becs.append(batch.becs.view(-1, 3, 3))
            self.delta_becs.append(
                batch.becs.view(-1, 3, 3) - output["becs"].view(-1, 3, 3)
            )
            self.delta_becs_per_atom.append(
                batch.becs.view(-1, 3, 3) - output["becs"].view(-1, 3, 3)
            )
            self.becs_computed += filter_nonzero_weight(
                batch,
                self.delta_becs,
                batch.weight,
                batch.becs_weight,
                spread_atoms=True,
                spread_quantity_vector=False,
            )
        if (
            output.get("polarizability") is not None
            and batch.polarizability is not None
        ):
            self.delta_polarizability.append(
                batch.polarizability - output["polarizability"]
            )
            self.delta_polarizability_per_atom.append(
                (batch.polarizability - output["polarizability"])
                / (batch.ptr[1:] - batch.ptr[:-1]).unsqueeze(-1).unsqueeze(-1)
            )
            self.polarizability_computed += filter_nonzero_weight(
                batch,
                self.delta_polarizability,
                batch.weight,
                batch.polarizability_weight,
                spread_quantity_vector=False,
            )
=======
        if output.get("polarisation") is not None and batch.polarisation is not None:
            self.polarisation_computed += 1.0
            self.polarisation.append(batch.polarisation.view(-1,3))
            polarisation_difference = fold_polarisation(output["polarisation"], batch.polarisation, batch.cell)
            self.delta_polarisation.append(polarisation_difference)
            self.delta_polarisation_per_atom.append(polarisation_difference / (batch.ptr[1:] - batch.ptr[:-1]).view(-1,1))
        if output.get("becs") is not None and batch.becs is not None:
            self.becs_computed += 1.0
            self.becs.append(batch.becs.view(-1,3,3))
            self.delta_becs.append(batch.becs.view(-1,3,3) - output["becs"].view(-1,3,3))
            self.delta_becs_per_atom.append(batch.becs.view(-1,3,3) - output["becs"].view(-1,3,3))
        if output.get("polarisability") is not None and batch.polarisability is not None:    
            self.polarisability_computed += 1.0
            self.polarisability.append(batch.polarisability.view(-1,3,3))
            self.delta_polarisability.append(batch.polarisability.view(-1,3,3) - output["polarisability"].view(-1,3,3))
            self.delta_polarisability_per_atom.append(
                (batch.polarisability.view(-1,3,3) - output["polarisability"].view(-1,3,3))
                / (batch.ptr[1:] - batch.ptr[:-1]).view(-1,1,1)
                )
>>>>>>> 0886c7f1

    def convert(self, delta: Union[torch.Tensor, List[torch.Tensor]]) -> np.ndarray:
        if isinstance(delta, list):
            delta = torch.cat(delta)
        return to_numpy(delta)

    def compute(self):

        class NoneMultiply:
            def __mul__(self, other):
                return NoneMultiply()

            def __rmul__(self, other):
                return NoneMultiply()

            def __imul__(self, other):
                return NoneMultiply()

            def __format__(self, format_spec):
                return str(None)

        aux = defaultdict(NoneMultiply)
        aux["loss"] = to_numpy(self.total_loss / self.num_data).item()
        if self.E_computed:
            delta_es = self.convert(self.delta_es)
            delta_es_per_atom = self.convert(self.delta_es_per_atom)
            aux["mae_e"] = compute_mae(delta_es)
            aux["mae_e_per_atom"] = compute_mae(delta_es_per_atom)
            aux["rmse_e"] = compute_rmse(delta_es)
            aux["rmse_e_per_atom"] = compute_rmse(delta_es_per_atom)
            aux["q95_e"] = compute_q95(delta_es)
        if self.Fs_computed:
            fs = self.convert(self.fs)
            delta_fs = self.convert(self.delta_fs)
            aux["mae_f"] = compute_mae(delta_fs)
            aux["rel_mae_f"] = compute_rel_mae(delta_fs, fs)
            aux["rmse_f"] = compute_rmse(delta_fs)
            aux["rel_rmse_f"] = compute_rel_rmse(delta_fs, fs)
            aux["q95_f"] = compute_q95(delta_fs)
        if self.stress_computed:
            delta_stress = self.convert(self.delta_stress)
            aux["mae_stress"] = compute_mae(delta_stress)
            aux["rmse_stress"] = compute_rmse(delta_stress)
            aux["q95_stress"] = compute_q95(delta_stress)
        if self.virials_computed:
            delta_virials = self.convert(self.delta_virials)
            delta_virials_per_atom = self.convert(self.delta_virials_per_atom)
            aux["mae_virials"] = compute_mae(delta_virials)
            aux["rmse_virials"] = compute_rmse(delta_virials)
            aux["rmse_virials_per_atom"] = compute_rmse(delta_virials_per_atom)
            aux["q95_virials"] = compute_q95(delta_virials)
        if self.Mus_computed:
            mus = self.convert(self.mus)
            delta_mus = self.convert(self.delta_mus)
            delta_mus_per_atom = self.convert(self.delta_mus_per_atom)
            aux["mae_mu"] = compute_mae(delta_mus)
            aux["mae_mu_per_atom"] = compute_mae(delta_mus_per_atom)
            aux["rel_mae_mu"] = compute_rel_mae(delta_mus, mus)
            aux["rmse_mu"] = compute_rmse(delta_mus)
            aux["rmse_mu_per_atom"] = compute_rmse(delta_mus_per_atom)
            aux["rel_rmse_mu"] = compute_rel_rmse(delta_mus, mus)
            aux["q95_mu"] = compute_q95(delta_mus)
<<<<<<< HEAD
        if self.polarization_computed:
            delta_polarization = self.convert(self.delta_polarization)
            delta_polarization_per_atom = self.convert(self.delta_polarization_per_atom)
            aux["mae_polarization"] = compute_mae(delta_polarization)
            aux["mae_polarization_per_atom"] = compute_mae(delta_polarization_per_atom)
            aux["rmse_polarization"] = compute_rmse(delta_polarization)
            aux["rmse_polarization_per_atom"] = compute_rmse(
                delta_polarization_per_atom
            )
            aux["q95_polarization"] = compute_q95(delta_polarization)
=======
        if self.polarisation_computed:
            polarisation = self.convert(self.polarisation)
            delta_polarisation = self.convert(self.delta_polarisation)
            delta_polarisation_per_atom = self.convert(self.delta_polarisation_per_atom)
            aux["mae_polarisation"] = compute_mae(delta_polarisation)
            aux["mae_polarisation_per_atom"] = compute_mae(delta_polarisation_per_atom)
            aux["rmse_polarisation"] = compute_rmse(delta_polarisation)
            aux["rmse_polarisation_per_atom"] = compute_rmse(delta_polarisation_per_atom)
            aux["q95_polarisation"] = compute_q95(delta_polarisation)
>>>>>>> 0886c7f1
        if self.becs_computed:
            becs = self.convert(self.becs)
            delta_becs = self.convert(self.delta_becs)
            aux["mae_becs"] = compute_mae(delta_becs)
<<<<<<< HEAD
            aux["rel_mae_becs"] = compute_rel_mae(delta_becs, becs)
            aux["rmse_becs"] = compute_rmse(delta_becs)
            aux["rel_rmse_becs"] = compute_rel_rmse(delta_becs, becs)
            aux["q95_bec"] = compute_q95(delta_becs)
        if self.polarizability_computed:
            delta_polarizability = self.convert(self.delta_polarizability)
            delta_polarizability_per_atom = self.convert(
                self.delta_polarizability_per_atom
            )
            aux["mae_polarizability"] = compute_mae(delta_polarizability)
            aux["mae_polarizability_per_atom"] = compute_mae(
                delta_polarizability_per_atom
            )
            aux["rmse_polarizability"] = compute_rmse(delta_polarizability)
            aux["rmse_polarizability_per_atom"] = compute_rmse(
                delta_polarizability_per_atom
            )
            aux["q95_polarizability"] = compute_q95(delta_polarizability)
=======
            aux["rmse_becs"] = compute_rmse(delta_becs)
            aux["q95_bec"] = compute_q95(delta_becs)
        if self.polarisability_computed:
            polarisability = self.convert(self.polarisability)
            delta_polarisability = self.convert(self.delta_polarisability)
            delta_polarisability_per_atom = self.convert(self.delta_polarisability_per_atom)
            aux["mae_polarisability"] = compute_mae(delta_polarisability)
            aux["mae_polarisability_per_atom"] = compute_mae(delta_polarisability_per_atom)
            aux["rmse_polarisability"] = compute_rmse(delta_polarisability)
            aux["rmse_polarisability_per_atom"] = compute_rmse(delta_polarisability_per_atom)
            aux["q95_polarisability"] = compute_q95(delta_polarisability)
>>>>>>> 0886c7f1

        return aux["loss"], aux<|MERGE_RESOLUTION|>--- conflicted
+++ resolved
@@ -454,7 +454,6 @@
 
     def closure():
         optimizer.zero_grad(set_to_none=True)
-<<<<<<< HEAD
         if (
             output_args["polarization"]
             or output_args["becs"]
@@ -478,18 +477,6 @@
                 compute_virials=output_args["virials"],
                 compute_stress=output_args["stress"],
             )
-=======
-        output = model(
-            batch_dict,
-            training=True,
-            compute_force=output_args["forces"],
-            compute_virials=output_args["virials"],
-            compute_stress=output_args["stress"],
-            compute_polarisation=output_args["polarisation"],
-            compute_becs=output_args["becs"],
-            compute_polarisability=output_args["polarisability"],
-        )
->>>>>>> 0886c7f1
         loss = loss_fn(pred=output, ref=batch)
         loss.backward()
         if max_grad_norm is not None:
@@ -557,7 +544,6 @@
         for batch in data_loader:
             batch = batch.to(device)
             batch_dict = batch.to_dict()
-<<<<<<< HEAD
             if (
                 output_args["polarization"]
                 or output_args["becs"]
@@ -581,18 +567,6 @@
                     compute_virials=output_args["virials"],
                     compute_stress=output_args["stress"],
                 )
-=======
-            output = model(
-                batch_dict,
-                training=True,
-                compute_force=output_args["forces"],
-                compute_virials=output_args["virials"],
-                compute_stress=output_args["stress"],
-                compute_polarisation=output_args["polarisation"],
-                compute_becs=output_args["becs"],
-                compute_polarisability=output_args["polarisability"],
-            )
->>>>>>> 0886c7f1
             batch_loss = loss_fn(pred=output, ref=batch)
             batch_loss = batch_loss * (batch.num_graphs / total_sample_count)
 
@@ -652,7 +626,6 @@
     for batch in data_loader:
         batch = batch.to(device)
         batch_dict = batch.to_dict()
-<<<<<<< HEAD
         if (
             output_args["polarization"]
             or output_args["becs"]
@@ -676,18 +649,6 @@
                 compute_virials=output_args["virials"],
                 compute_stress=output_args["stress"],
             )
-=======
-        output = model(
-            batch_dict,
-            training=False,
-            compute_force=output_args["forces"],
-            compute_virials=output_args["virials"],
-            compute_stress=output_args["stress"],
-            compute_polarisation=output_args["polarisation"],
-            compute_becs=output_args["becs"],
-            compute_polarisability=output_args["polarisability"],
-        )
->>>>>>> 0886c7f1
         avg_loss, aux = metrics(batch, output)
 
     avg_loss, aux = metrics.compute()
@@ -725,24 +686,16 @@
         self.add_state("mus", default=[], dist_reduce_fx="cat")
         self.add_state("delta_mus", default=[], dist_reduce_fx="cat")
         self.add_state("delta_mus_per_atom", default=[], dist_reduce_fx="cat")
-<<<<<<< HEAD
         self.add_state(
             "polarization_computed", default=torch.tensor(0.0), dist_reduce_fx="sum"
         )
         self.add_state("polarization", default=[], dist_reduce_fx="cat")
         self.add_state("delta_polarization", default=[], dist_reduce_fx="cat")
         self.add_state("delta_polarization_per_atom", default=[], dist_reduce_fx="cat")
-=======
-        self.add_state("polarisation_computed", default=torch.tensor(0.0), dist_reduce_fx="sum")
-        self.add_state("polarisation", default=[], dist_reduce_fx="cat")
-        self.add_state("delta_polarisation", default=[], dist_reduce_fx="cat")
-        self.add_state("delta_polarisation_per_atom", default=[], dist_reduce_fx="cat")
->>>>>>> 0886c7f1
         self.add_state("becs_computed", default=torch.tensor(0.0), dist_reduce_fx="sum")
         self.add_state("becs", default=[], dist_reduce_fx="cat")
         self.add_state("delta_becs", default=[], dist_reduce_fx="cat")
         self.add_state("delta_becs_per_atom", default=[], dist_reduce_fx="cat")
-<<<<<<< HEAD
         self.add_state(
             "polarizability_computed", default=torch.tensor(0.0), dist_reduce_fx="sum"
         )
@@ -750,12 +703,6 @@
         self.add_state(
             "delta_polarizability_per_atom", default=[], dist_reduce_fx="cat"
         )
-=======
-        self.add_state("polarisability_computed", default=torch.tensor(0.0), dist_reduce_fx="sum")
-        self.add_state("polarisability", default=[], dist_reduce_fx="cat")
-        self.add_state("delta_polarisability", default=[], dist_reduce_fx="cat")
-        self.add_state("delta_polarisability_per_atom", default=[], dist_reduce_fx="cat")
->>>>>>> 0886c7f1
 
     def update(self, batch, output):  # pylint: disable=arguments-differ
         loss = self.loss_fn(pred=output, ref=batch)
@@ -801,7 +748,6 @@
                 (batch.dipole - output["dipole"])
                 / (batch.ptr[1:] - batch.ptr[:-1]).unsqueeze(-1)
             )
-<<<<<<< HEAD
             self.Mus_computed += filter_nonzero_weight(
                 batch,
                 self.delta_mus,
@@ -859,27 +805,6 @@
                 batch.polarizability_weight,
                 spread_quantity_vector=False,
             )
-=======
-        if output.get("polarisation") is not None and batch.polarisation is not None:
-            self.polarisation_computed += 1.0
-            self.polarisation.append(batch.polarisation.view(-1,3))
-            polarisation_difference = fold_polarisation(output["polarisation"], batch.polarisation, batch.cell)
-            self.delta_polarisation.append(polarisation_difference)
-            self.delta_polarisation_per_atom.append(polarisation_difference / (batch.ptr[1:] - batch.ptr[:-1]).view(-1,1))
-        if output.get("becs") is not None and batch.becs is not None:
-            self.becs_computed += 1.0
-            self.becs.append(batch.becs.view(-1,3,3))
-            self.delta_becs.append(batch.becs.view(-1,3,3) - output["becs"].view(-1,3,3))
-            self.delta_becs_per_atom.append(batch.becs.view(-1,3,3) - output["becs"].view(-1,3,3))
-        if output.get("polarisability") is not None and batch.polarisability is not None:    
-            self.polarisability_computed += 1.0
-            self.polarisability.append(batch.polarisability.view(-1,3,3))
-            self.delta_polarisability.append(batch.polarisability.view(-1,3,3) - output["polarisability"].view(-1,3,3))
-            self.delta_polarisability_per_atom.append(
-                (batch.polarisability.view(-1,3,3) - output["polarisability"].view(-1,3,3))
-                / (batch.ptr[1:] - batch.ptr[:-1]).view(-1,1,1)
-                )
->>>>>>> 0886c7f1
 
     def convert(self, delta: Union[torch.Tensor, List[torch.Tensor]]) -> np.ndarray:
         if isinstance(delta, list):
@@ -942,7 +867,6 @@
             aux["rmse_mu_per_atom"] = compute_rmse(delta_mus_per_atom)
             aux["rel_rmse_mu"] = compute_rel_rmse(delta_mus, mus)
             aux["q95_mu"] = compute_q95(delta_mus)
-<<<<<<< HEAD
         if self.polarization_computed:
             delta_polarization = self.convert(self.delta_polarization)
             delta_polarization_per_atom = self.convert(self.delta_polarization_per_atom)
@@ -953,22 +877,10 @@
                 delta_polarization_per_atom
             )
             aux["q95_polarization"] = compute_q95(delta_polarization)
-=======
-        if self.polarisation_computed:
-            polarisation = self.convert(self.polarisation)
-            delta_polarisation = self.convert(self.delta_polarisation)
-            delta_polarisation_per_atom = self.convert(self.delta_polarisation_per_atom)
-            aux["mae_polarisation"] = compute_mae(delta_polarisation)
-            aux["mae_polarisation_per_atom"] = compute_mae(delta_polarisation_per_atom)
-            aux["rmse_polarisation"] = compute_rmse(delta_polarisation)
-            aux["rmse_polarisation_per_atom"] = compute_rmse(delta_polarisation_per_atom)
-            aux["q95_polarisation"] = compute_q95(delta_polarisation)
->>>>>>> 0886c7f1
         if self.becs_computed:
             becs = self.convert(self.becs)
             delta_becs = self.convert(self.delta_becs)
             aux["mae_becs"] = compute_mae(delta_becs)
-<<<<<<< HEAD
             aux["rel_mae_becs"] = compute_rel_mae(delta_becs, becs)
             aux["rmse_becs"] = compute_rmse(delta_becs)
             aux["rel_rmse_becs"] = compute_rel_rmse(delta_becs, becs)
@@ -987,18 +899,5 @@
                 delta_polarizability_per_atom
             )
             aux["q95_polarizability"] = compute_q95(delta_polarizability)
-=======
-            aux["rmse_becs"] = compute_rmse(delta_becs)
-            aux["q95_bec"] = compute_q95(delta_becs)
-        if self.polarisability_computed:
-            polarisability = self.convert(self.polarisability)
-            delta_polarisability = self.convert(self.delta_polarisability)
-            delta_polarisability_per_atom = self.convert(self.delta_polarisability_per_atom)
-            aux["mae_polarisability"] = compute_mae(delta_polarisability)
-            aux["mae_polarisability_per_atom"] = compute_mae(delta_polarisability_per_atom)
-            aux["rmse_polarisability"] = compute_rmse(delta_polarisability)
-            aux["rmse_polarisability_per_atom"] = compute_rmse(delta_polarisability_per_atom)
-            aux["q95_polarisability"] = compute_q95(delta_polarisability)
->>>>>>> 0886c7f1
 
         return aux["loss"], aux