--- conflicted
+++ resolved
@@ -30,11 +30,8 @@
 from mace.cli.visualise_train import TrainingPlotter
 from mace.data import KeySpecification, update_keyspec_from_kwargs
 from mace.tools import torch_geometric
-<<<<<<< HEAD
+from mace.tools.distributed_tools import init_distributed
 from mace.tools.freeze import freeze_layers, freeze_param
-=======
-from mace.tools.distributed_tools import init_distributed
->>>>>>> 42cd495b
 from mace.tools.model_script_utils import configure_model
 from mace.tools.multihead_tools import (
     HeadConfig,
@@ -695,22 +692,32 @@
     logging.info(f"Total number of parameters: {tools.count_parameters(model)}")
     logging.info("")
 
-    # Cueq
-    if args.enable_cueq:
+    # Cueq and OEQ conversion
+    if args.enable_cueq and args.enable_oeq:
+        logging.warning(
+            "Both CUEQ and OEQ are enabled, using CUEQ for training. "
+            "To use OEQ, disable CUEQ with --disable_cueq."
+        )
+        args.enable_oeq = False
+    if args.enable_cueq and not args.only_cueq:
         logging.info("Converting model to CUEQ for accelerated training")
-        assert model.__class__.__name__ in ["MACE", "ScaleShiftMACE"]
+        assert model.__class__.__name__ in ["MACE", "ScaleShiftMACE", "MACELES"]
         model = run_e3nn_to_cueq(deepcopy(model), device=device)
+    if args.enable_oeq:
+        logging.info("Converting model to OEQ for accelerated training")
+        assert model.__class__.__name__ in ["MACE", "ScaleShiftMACE", "MACELES"]
+        model = run_e3nn_to_oeq(deepcopy(model), device=device)
+
 
     # Freeze layers or parameter groups
-    if args.freeze not in (None, 0) and args.freeze_par not in (None, 0):
-        logging.info(
-            "Both --freeze and --freeze_par arguments detected, using --freeze"
-        )
-        freeze_layers(model, args.freeze)
-    elif args.freeze_par not in (None, 0):
-        freeze_param(model, args.freeze_par)
-    elif args.freeze not in (None, 0):
-        freeze_layers(model, args.freeze)
+    freeze, freeze_par = args.freeze, args.freeze_par
+    if freeze:
+        if freeze_par:
+            logging.info("Both --freeze and --freeze_par detected, using --freeze")
+        freeze_layers(model, freeze)
+    elif freeze_par:
+        freeze_param(model, freeze_par)
+
 
     logging.info("")
     logging.info("===========OPTIMIZER INFORMATION===========")
@@ -724,30 +731,15 @@
     logging.info(f"Learning rate: {args.lr}, weight decay: {args.weight_decay}")
     logging.info(loss_fn)
 
-<<<<<<< HEAD
-=======
-    # Cueq and OEQ conversion
-    if args.enable_cueq and args.enable_oeq:
-        logging.warning(
-            "Both CUEQ and OEQ are enabled, using CUEQ for training. "
-            "To use OEQ, disable CUEQ with --disable_cueq."
-        )
-        args.enable_oeq = False
-    if args.enable_cueq and not args.only_cueq:
-        logging.info("Converting model to CUEQ for accelerated training")
-        assert model.__class__.__name__ in ["MACE", "ScaleShiftMACE", "MACELES"]
-        model = run_e3nn_to_cueq(deepcopy(model), device=device)
-    if args.enable_oeq:
-        logging.info("Converting model to OEQ for accelerated training")
-        assert model.__class__.__name__ in ["MACE", "ScaleShiftMACE", "MACELES"]
-        model = run_e3nn_to_oeq(deepcopy(model), device=device)
->>>>>>> 42cd495b
 
     # Optimizer
     param_options = get_params_options(args, model)
-    logging.info("")
-    logging.info("========== STAGE ONE PARAMETERS ==========")
-    log_soft_freeze(param_options, model)
+
+    def log_stage(stage, param_options, model):
+        logging.info(f"========== {stage} PARAMETERS ==========")
+        log_soft_freeze(param_options, model)
+
+    log_stage("STAGE ONE", param_options, model)
 
     optimizer: torch.optim.Optimizer
     optimizer = get_optimizer(args, param_options)
@@ -764,9 +756,7 @@
     swas = [False]
     if args.swa:
         swa, swas = get_swa(args, model, optimizer, swas, dipole_only)
-        logging.info("")
-        logging.info("========== STAGE TWO PARAMETERS ==========")
-        log_soft_freeze(param_options, model)
+        log_stage("STAGE TWO", param_options, model)
     checkpoint_handler = tools.CheckpointHandler(
         directory=args.checkpoints_dir,
         tag=tag,
