import ast
import logging

import numpy as np
from e3nn import o3

from mace import modules
from mace.tools.finetuning_utils import load_foundations_elements
from mace.tools.scripts_utils import extract_config_mace_model
from mace.tools.utils import AtomicNumberTable


def configure_model(
    args, train_loader, atomic_energies, model_foundation=None, heads=None, z_table=None
):
    # Selecting outputs
    compute_virials = args.loss in ("stress", "virials", "huber", "universal")
    if compute_virials:
        args.compute_stress = True
        args.error_table = "PerAtomRMSEstressvirials"

    output_args = {
        "energy": args.compute_energy,
        "forces": args.compute_forces,
        "virials": compute_virials,
        "stress": args.compute_stress,
        "dipoles": args.compute_dipole,
    }
    logging.info(
        f"During training the following quantities will be reported: {', '.join([f'{report}' for report, value in output_args.items() if value])}"
    )
    logging.info("===========MODEL DETAILS===========")

    if args.scaling == "no_scaling":
        args.std = 1.0
        logging.info("No scaling selected")
    elif (args.mean is None or args.std is None) and args.model != "AtomicDipolesMACE":
        args.mean, args.std = modules.scaling_classes[args.scaling](
            train_loader, atomic_energies
        )

    # Build model
    if model_foundation is not None and args.model in ["MACE", "ScaleShiftMACE"]:
        logging.info("Loading FOUNDATION model")
        model_config_foundation = extract_config_mace_model(model_foundation)
        model_config_foundation["atomic_energies"] = atomic_energies

        if args.foundation_model_elements:
            foundation_z_table = AtomicNumberTable(
                [int(z) for z in model_foundation.atomic_numbers]
            )
            model_config_foundation["atomic_numbers"] = foundation_z_table.zs
            model_config_foundation["num_elements"] = len(foundation_z_table)
            z_table = foundation_z_table
            logging.info(
                f"Using all elements from foundation model: {foundation_z_table.zs}"
            )
        else:
            model_config_foundation["atomic_numbers"] = z_table.zs
            model_config_foundation["num_elements"] = len(z_table)
            logging.info(f"Using filtered elements: {z_table.zs}")

        args.max_L = model_config_foundation["hidden_irreps"].lmax

        if args.model == "MACE" and model_foundation.__class__.__name__ == "MACE":
            model_config_foundation["atomic_inter_shift"] = [0.0] * len(heads)
        else:
            model_config_foundation["atomic_inter_shift"] = (
                _determine_atomic_inter_shift(args.mean, heads)
            )
        model_config_foundation["atomic_inter_scale"] = [1.0] * len(heads)
        args.avg_num_neighbors = model_config_foundation["avg_num_neighbors"]
        args.model = "FoundationMACE"
        model_config_foundation["heads"] = heads
        model_config = model_config_foundation

        logging.info("Model configuration extracted from foundation model")
        logging.info("Using universal loss function for fine-tuning")
        logging.info(
            f"Message passing with hidden irreps {model_config_foundation['hidden_irreps']})"
        )
        logging.info(
            f"{model_config_foundation['num_interactions']} layers, each with correlation order: {model_config_foundation['correlation']} (body order: {model_config_foundation['correlation']+1}) and spherical harmonics up to: l={model_config_foundation['max_ell']}"
        )
        logging.info(
            f"Radial cutoff: {model_config_foundation['r_max']} A (total receptive field for each atom: {model_config_foundation['r_max'] * model_config_foundation['num_interactions']} A)"
        )
        logging.info(
            f"Distance transform for radial basis functions: {model_config_foundation['distance_transform']}"
        )
    else:
        logging.info("Building model")
        logging.info(
            f"Message passing with {args.num_channels} channels and max_L={args.max_L} ({args.hidden_irreps})"
        )
        logging.info(
            f"{args.num_interactions} layers, each with correlation order: {args.correlation} (body order: {args.correlation+1}) and spherical harmonics up to: l={args.max_ell}"
        )
        logging.info(
            f"{args.num_radial_basis} radial and {args.num_cutoff_basis} basis functions"
        )
        logging.info(
            f"Radial cutoff: {args.r_max} A (total receptive field for each atom: {args.r_max * args.num_interactions} A)"
        )
        logging.info(
            f"Distance transform for radial basis functions: {args.distance_transform}"
        )

        assert (
            len({irrep.mul for irrep in o3.Irreps(args.hidden_irreps)}) == 1
        ), "All channels must have the same dimension, use the num_channels and max_L keywords to specify the number of channels and the maximum L"

        logging.info(f"Hidden irreps: {args.hidden_irreps}")

        model_config = dict(
            r_max=args.r_max,
            num_bessel=args.num_radial_basis,
            num_polynomial_cutoff=args.num_cutoff_basis,
            max_ell=args.max_ell,
            interaction_cls=modules.interaction_classes[args.interaction],
            num_interactions=args.num_interactions,
            num_elements=len(z_table),
            hidden_irreps=o3.Irreps(args.hidden_irreps),
            gate=modules.gate_dict[args.gate],
            atomic_energies=atomic_energies,
            avg_num_neighbors=args.avg_num_neighbors,
            atomic_numbers=z_table.zs,
        )
        model_config_foundation = None

    model = _build_model(args, model_config, model_config_foundation, heads)

    if model_foundation is not None:
        model = load_foundations_elements(
            model,
            model_foundation,
            z_table,
            load_readout=args.foundation_filter_elements and (args.n_committee is None),
            max_L=args.max_L,
        )

    return model, output_args


def _determine_atomic_inter_shift(mean, heads):
    if isinstance(mean, np.ndarray):
        if mean.size == 1:
            return mean.item()
        if mean.size == len(heads):
            return mean.tolist()
        logging.info("Mean not in correct format, using default value of 0.0")
        return [0.0] * len(heads)
    if isinstance(mean, list) and len(mean) == len(heads):
        return mean
    if isinstance(mean, float):
        return [mean] * len(heads)
    logging.info("Mean not in correct format, using default value of 0.0")
    return [0.0] * len(heads)


def _build_model(
    args, model_config, model_config_foundation, heads
):  # pylint: disable=too-many-return-statements
    if args.model == "MACE":
        if args.interaction_first not in [
            "RealAgnosticInteractionBlock",
            "RealAgnosticDensityInteractionBlock",
        ]:
            args.interaction_first = "RealAgnosticInteractionBlock"
        return modules.ScaleShiftMACE(
            **model_config,
            pair_repulsion=args.pair_repulsion,
            distance_transform=args.distance_transform,
            correlation=args.correlation,
<<<<<<< HEAD
            interaction_cls_first=modules.interaction_classes[
                "RealAgnosticInteractionBlock"
            ],
=======
            gate=modules.gate_dict[args.gate],
            interaction_cls_first=modules.interaction_classes[args.interaction_first],
>>>>>>> c7c02299
            MLP_irreps=o3.Irreps(args.MLP_irreps),
            atomic_inter_scale=args.std,
            atomic_inter_shift=[0.0] * len(heads),
            radial_MLP=ast.literal_eval(args.radial_MLP),
            radial_type=args.radial_type,
            heads=heads,
        )
    if args.model == "ScaleShiftMACE":
        return modules.ScaleShiftMACE(
            **model_config,
            pair_repulsion=args.pair_repulsion,
            distance_transform=args.distance_transform,
            correlation=args.correlation,
            interaction_cls_first=modules.interaction_classes[args.interaction_first],
            MLP_irreps=o3.Irreps(args.MLP_irreps),
            atomic_inter_scale=args.std,
            atomic_inter_shift=args.mean,
            radial_MLP=ast.literal_eval(args.radial_MLP),
            radial_type=args.radial_type,
            heads=heads,
        )
    if args.model == "FoundationMACE":
        return modules.ScaleShiftMACE(**model_config_foundation)
    if args.model == "ScaleShiftBOTNet":
        return modules.ScaleShiftBOTNet(
            **model_config,
            interaction_cls_first=modules.interaction_classes[args.interaction_first],
            MLP_irreps=o3.Irreps(args.MLP_irreps),
            atomic_inter_scale=args.std,
            atomic_inter_shift=args.mean,
        )
    if args.model == "BOTNet":
        return modules.BOTNet(
            **model_config,
            interaction_cls_first=modules.interaction_classes[args.interaction_first],
            MLP_irreps=o3.Irreps(args.MLP_irreps),
        )
    if args.model == "AtomicDipolesMACE":
        assert args.loss == "dipole", "Use dipole loss with AtomicDipolesMACE model"
        assert (
            args.error_table == "DipoleRMSE"
        ), "Use error_table DipoleRMSE with AtomicDipolesMACE model"
        return modules.AtomicDipolesMACE(
            **model_config,
            correlation=args.correlation,
            interaction_cls_first=modules.interaction_classes[
                "RealAgnosticInteractionBlock"
            ],
            MLP_irreps=o3.Irreps(args.MLP_irreps),
        )
    if args.model == "EnergyDipolesMACE":
        assert (
            args.loss == "energy_forces_dipole"
        ), "Use energy_forces_dipole loss with EnergyDipolesMACE model"
        assert (
            args.error_table == "EnergyDipoleRMSE"
        ), "Use error_table EnergyDipoleRMSE with AtomicDipolesMACE model"
        return modules.EnergyDipolesMACE(
            **model_config,
            correlation=args.correlation,
            interaction_cls_first=modules.interaction_classes[
                "RealAgnosticInteractionBlock"
            ],
            MLP_irreps=o3.Irreps(args.MLP_irreps),
        )
    raise RuntimeError(f"Unknown model: '{args.model}'")<|MERGE_RESOLUTION|>--- conflicted
+++ resolved
@@ -172,14 +172,8 @@
             pair_repulsion=args.pair_repulsion,
             distance_transform=args.distance_transform,
             correlation=args.correlation,
-<<<<<<< HEAD
-            interaction_cls_first=modules.interaction_classes[
-                "RealAgnosticInteractionBlock"
-            ],
-=======
             gate=modules.gate_dict[args.gate],
             interaction_cls_first=modules.interaction_classes[args.interaction_first],
->>>>>>> c7c02299
             MLP_irreps=o3.Irreps(args.MLP_irreps),
             atomic_inter_scale=args.std,
             atomic_inter_shift=[0.0] * len(heads),
