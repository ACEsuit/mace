###########################################################################################
# Implementation of MACE models and other models based E(3)-Equivariant MPNNs
# Authors: Ilyes Batatia, Gregor Simm
# This program is distributed under the MIT License (see MIT.md)
###########################################################################################

from typing import Any, Callable, Dict, List, Optional, Type

import numpy as np
import torch
from e3nn import o3
from e3nn.util.jit import compile_mode

from mace.data import AtomicData
from mace.tools.scatter import scatter_sum

from .blocks import (
    AtomicEnergiesBlock,
    EquivariantProductBasisBlock,
    InteractionBlock,
    LinearDipoleReadoutBlock,
    LinearNodeEmbeddingBlock,
    LinearReadoutBlock,
    NonLinearDipoleReadoutBlock,
    NonLinearReadoutBlock,
    RadialEmbeddingBlock,
    ScaleShiftBlock,
)
from .utils import (
    compute_fixed_charge_dipole,
    compute_forces,
    get_edge_vectors_and_lengths,
    get_outputs,
    get_symmetric_displacement,
)

# pylint: disable=C0302

@compile_mode("script")
class MACE(torch.nn.Module):
    def __init__(
        self,
        r_max: float,
        num_bessel: int,
        num_polynomial_cutoff: int,
        max_ell: int,
        interaction_cls: Type[InteractionBlock],
        interaction_cls_first: Type[InteractionBlock],
        num_interactions: int,
        num_elements: int,
        hidden_irreps: o3.Irreps,
        MLP_irreps: o3.Irreps,
        atomic_energies: np.ndarray,
        avg_num_neighbors: float,
        atomic_numbers: List[int],
        correlation: int,
        gate: Optional[Callable],
        radial_MLP: Optional[List[int]] = None,
        radial_type: Optional[str] = "bessel",
    ):
        super().__init__()
        self.register_buffer(
            "atomic_numbers", torch.tensor(atomic_numbers, dtype=torch.int64)
        )
        self.register_buffer(
            "r_max", torch.tensor(r_max, dtype=torch.get_default_dtype())
        )
        self.register_buffer(
            "num_interactions", torch.tensor(num_interactions, dtype=torch.int64)
        )
        # Embedding
        node_attr_irreps = o3.Irreps([(num_elements, (0, 1))])
        node_feats_irreps = o3.Irreps([(hidden_irreps.count(o3.Irrep(0, 1)), (0, 1))])
        self.node_embedding = LinearNodeEmbeddingBlock(
            irreps_in=node_attr_irreps, irreps_out=node_feats_irreps
        )
        self.radial_embedding = RadialEmbeddingBlock(
            r_max=r_max,
            num_bessel=num_bessel,
            num_polynomial_cutoff=num_polynomial_cutoff,
            radial_type=radial_type,
        )
        edge_feats_irreps = o3.Irreps(f"{self.radial_embedding.out_dim}x0e")

        sh_irreps = o3.Irreps.spherical_harmonics(max_ell)
        num_features = hidden_irreps.count(o3.Irrep(0, 1))
        interaction_irreps = (sh_irreps * num_features).sort()[0].simplify()
        self.spherical_harmonics = o3.SphericalHarmonics(
            sh_irreps, normalize=True, normalization="component"
        )
        if radial_MLP is None:
            radial_MLP = [64, 64, 64]
        # Interactions and readout
        self.atomic_energies_fn = AtomicEnergiesBlock(atomic_energies)

        inter = interaction_cls_first(
            node_attrs_irreps=node_attr_irreps,
            node_feats_irreps=node_feats_irreps,
            edge_attrs_irreps=sh_irreps,
            edge_feats_irreps=edge_feats_irreps,
            target_irreps=interaction_irreps,
            hidden_irreps=hidden_irreps,
            avg_num_neighbors=avg_num_neighbors,
            radial_MLP=radial_MLP,
        )
        self.interactions = torch.nn.ModuleList([inter])

        # Use the appropriate self connection at the first layer for proper E0
        use_sc_first = False
        if "Residual" in str(interaction_cls_first):
            use_sc_first = True

        node_feats_irreps_out = inter.target_irreps
        prod = EquivariantProductBasisBlock(
            node_feats_irreps=node_feats_irreps_out,
            target_irreps=hidden_irreps,
            correlation=correlation,
            num_elements=num_elements,
            use_sc=use_sc_first,
        )
        self.products = torch.nn.ModuleList([prod])

        self.readouts = torch.nn.ModuleList()
        self.readouts.append(LinearReadoutBlock(hidden_irreps))

        for i in range(num_interactions - 1):
            if i == num_interactions - 2:
                hidden_irreps_out = str(
                    hidden_irreps[0]
                )  # Select only scalars for last layer
            else:
                hidden_irreps_out = hidden_irreps
            inter = interaction_cls(
                node_attrs_irreps=node_attr_irreps,
                node_feats_irreps=hidden_irreps,
                edge_attrs_irreps=sh_irreps,
                edge_feats_irreps=edge_feats_irreps,
                target_irreps=interaction_irreps,
                hidden_irreps=hidden_irreps_out,
                avg_num_neighbors=avg_num_neighbors,
                radial_MLP=radial_MLP,
            )
            self.interactions.append(inter)
            prod = EquivariantProductBasisBlock(
                node_feats_irreps=interaction_irreps,
                target_irreps=hidden_irreps_out,
                correlation=correlation,
                num_elements=num_elements,
                use_sc=True,
            )
            self.products.append(prod)
            if i == num_interactions - 2:
                self.readouts.append(
                    NonLinearReadoutBlock(hidden_irreps_out, MLP_irreps, gate)
                )
            else:
                self.readouts.append(LinearReadoutBlock(hidden_irreps))

    def forward(
        self,
        data: Dict[str, torch.Tensor],
        training: bool = False,
        compute_force: bool = True,
        compute_virials: bool = False,
        compute_stress: bool = False,
        compute_displacement: bool = False,
    ) -> Dict[str, Optional[torch.Tensor]]:
        # Setup
        data["node_attrs"].requires_grad_(True)
        data["positions"].requires_grad_(True)
        num_graphs = data["ptr"].numel() - 1
        displacement = torch.zeros(
            (num_graphs, 3, 3),
            dtype=data["positions"].dtype,
            device=data["positions"].device,
        )
        if compute_virials or compute_stress or compute_displacement:
            (
                data["positions"],
                data["shifts"],
                displacement,
            ) = get_symmetric_displacement(
                positions=data["positions"],
                unit_shifts=data["unit_shifts"],
                cell=data["cell"],
                edge_index=data["edge_index"],
                num_graphs=num_graphs,
                batch=data["batch"],
            )

        # Atomic energies
        node_e0 = self.atomic_energies_fn(data["node_attrs"])
        e0 = scatter_sum(
            src=node_e0, index=data["batch"], dim=-1, dim_size=num_graphs
        )  # [n_graphs,]

        # Embeddings
        node_feats = self.node_embedding(data["node_attrs"])
        vectors, lengths = get_edge_vectors_and_lengths(
            positions=data["positions"],
            edge_index=data["edge_index"],
            shifts=data["shifts"],
        )
        edge_attrs = self.spherical_harmonics(vectors)
        edge_feats = self.radial_embedding(lengths)

        # Interactions
        energies = [e0]
        node_energies_list = [node_e0]
        for interaction, product, readout in zip(
            self.interactions, self.products, self.readouts
        ):
            node_feats, sc = interaction(
                node_attrs=data["node_attrs"],
                node_feats=node_feats,
                edge_attrs=edge_attrs,
                edge_feats=edge_feats,
                edge_index=data["edge_index"],
            )
            node_feats = product(
                node_feats=node_feats,
                sc=sc,
                node_attrs=data["node_attrs"],
            )
            node_energies = readout(node_feats).squeeze(-1)  # [n_nodes, ]
            energy = scatter_sum(
                src=node_energies, index=data["batch"], dim=-1, dim_size=num_graphs
            )  # [n_graphs,]
            energies.append(energy)
            node_energies_list.append(node_energies)

        # Sum over energy contributions
        contributions = torch.stack(energies, dim=-1)
        print("contributions", contributions.shape)
        total_energy = torch.sum(contributions, dim=-1)  # [n_graphs, ]
        node_energy_contributions = torch.stack(node_energies_list, dim=-1)
        node_energy = torch.sum(node_energy_contributions, dim=-1)  # [n_nodes, ]
        # Outputs
        forces, virials, stress = get_outputs(
            energy=total_energy,
            positions=data["positions"],
            displacement=displacement,
            cell=data["cell"],
            training=training,
            compute_force=compute_force,
            compute_virials=compute_virials,
            compute_stress=compute_stress,
        )

        return {
            "energy": total_energy,
            "node_energy": node_energy,
            "contributions": contributions,
            "forces": forces,
            "virials": virials,
            "stress": stress,
            "displacement": displacement,
        }


@compile_mode("script")
class ScaleShiftMACE(MACE):
    def __init__(
        self,
        atomic_inter_scale: float,
        atomic_inter_shift: float,
        **kwargs,
    ):
        super().__init__(**kwargs)
        self.scale_shift = ScaleShiftBlock(
            scale=atomic_inter_scale, shift=atomic_inter_shift
        )

    def forward(
        self,
        data: Dict[str, torch.Tensor],
        training: bool = False,
        compute_force: bool = True,
        compute_virials: bool = False,
        compute_stress: bool = False,
        compute_displacement: bool = False,
    ) -> Dict[str, Optional[torch.Tensor]]:
        # Setup
        data["positions"].requires_grad_(True)
        data["node_attrs"].requires_grad_(True)
        num_graphs = data["ptr"].numel() - 1
        displacement = torch.zeros(
            (num_graphs, 3, 3),
            dtype=data["positions"].dtype,
            device=data["positions"].device,
        )
        if compute_virials or compute_stress or compute_displacement:
            (
                data["positions"],
                data["shifts"],
                displacement,
            ) = get_symmetric_displacement(
                positions=data["positions"],
                unit_shifts=data["unit_shifts"],
                cell=data["cell"],
                edge_index=data["edge_index"],
                num_graphs=num_graphs,
                batch=data["batch"],
            )

        # Atomic energies
        node_e0 = self.atomic_energies_fn(data["node_attrs"])
        e0 = scatter_sum(
            src=node_e0, index=data["batch"], dim=-1, dim_size=num_graphs
        )  # [n_graphs,]

        # Embeddings
        node_feats = self.node_embedding(data["node_attrs"])
        vectors, lengths = get_edge_vectors_and_lengths(
            positions=data["positions"],
            edge_index=data["edge_index"],
            shifts=data["shifts"],
        )
        edge_attrs = self.spherical_harmonics(vectors)
        edge_feats = self.radial_embedding(lengths)

        # Interactions
        node_es_list = []
        for interaction, product, readout in zip(
            self.interactions, self.products, self.readouts
        ):
            node_feats, sc = interaction(
                node_attrs=data["node_attrs"],
                node_feats=node_feats,
                edge_attrs=edge_attrs,
                edge_feats=edge_feats,
                edge_index=data["edge_index"],
            )
            node_feats = product(
                node_feats=node_feats, sc=sc, node_attrs=data["node_attrs"]
            )
            node_es_list.append(readout(node_feats).squeeze(-1))  # {[n_nodes, ], }

        # Sum over interactions
        node_inter_es = torch.sum(
            torch.stack(node_es_list, dim=0), dim=0
        )  # [n_nodes, ]
        node_inter_es = self.scale_shift(node_inter_es)

        # Sum over nodes in graph
        inter_e = scatter_sum(
            src=node_inter_es, index=data["batch"], dim=-1, dim_size=num_graphs
        )  # [n_graphs,]

        # Add E_0 and (scaled) interaction energy
        total_energy = e0 + inter_e
        node_energy = node_e0 + node_inter_es

        forces, virials, stress = get_outputs(
            energy=inter_e,
            positions=data["positions"],
            displacement=displacement,
            cell=data["cell"],
            training=training,
            compute_force=compute_force,
            compute_virials=compute_virials,
            compute_stress=compute_stress,
        )

        output = {
            "energy": total_energy,
            "node_energy": node_energy,
            "interaction_energy": inter_e,
            "forces": forces,
            "virials": virials,
            "stress": stress,
            "displacement": displacement,
        }

        return output


class BOTNet(torch.nn.Module):
    def __init__(
        self,
        r_max: float,
        num_bessel: int,
        num_polynomial_cutoff: int,
        max_ell: int,
        interaction_cls: Type[InteractionBlock],
        interaction_cls_first: Type[InteractionBlock],
        num_interactions: int,
        num_elements: int,
        hidden_irreps: o3.Irreps,
        MLP_irreps: o3.Irreps,
        atomic_energies: np.ndarray,
        gate: Optional[Callable],
        avg_num_neighbors: float,
        atomic_numbers: List[int],
    ):
        super().__init__()
        self.r_max = r_max
        self.atomic_numbers = atomic_numbers
        # Embedding
        node_attr_irreps = o3.Irreps([(num_elements, (0, 1))])
        node_feats_irreps = o3.Irreps([(hidden_irreps.count(o3.Irrep(0, 1)), (0, 1))])
        self.node_embedding = LinearNodeEmbeddingBlock(
            irreps_in=node_attr_irreps, irreps_out=node_feats_irreps
        )
        self.radial_embedding = RadialEmbeddingBlock(
            r_max=r_max,
            num_bessel=num_bessel,
            num_polynomial_cutoff=num_polynomial_cutoff,
        )
        edge_feats_irreps = o3.Irreps(f"{self.radial_embedding.out_dim}x0e")

        sh_irreps = o3.Irreps.spherical_harmonics(max_ell)
        self.spherical_harmonics = o3.SphericalHarmonics(
            sh_irreps, normalize=True, normalization="component"
        )

        # Interactions and readouts
        self.atomic_energies_fn = AtomicEnergiesBlock(atomic_energies)

        self.interactions = torch.nn.ModuleList()
        self.readouts = torch.nn.ModuleList()

        inter = interaction_cls_first(
            node_attrs_irreps=node_attr_irreps,
            node_feats_irreps=node_feats_irreps,
            edge_attrs_irreps=sh_irreps,
            edge_feats_irreps=edge_feats_irreps,
            target_irreps=hidden_irreps,
            avg_num_neighbors=avg_num_neighbors,
        )
        self.interactions.append(inter)
        self.readouts.append(LinearReadoutBlock(inter.irreps_out))

        for i in range(num_interactions - 1):
            inter = interaction_cls(
                node_attrs_irreps=node_attr_irreps,
                node_feats_irreps=inter.irreps_out,
                edge_attrs_irreps=sh_irreps,
                edge_feats_irreps=edge_feats_irreps,
                target_irreps=hidden_irreps,
                avg_num_neighbors=avg_num_neighbors,
            )
            self.interactions.append(inter)
            if i == num_interactions - 2:
                self.readouts.append(
                    NonLinearReadoutBlock(inter.irreps_out, MLP_irreps, gate)
                )
            else:
                self.readouts.append(LinearReadoutBlock(inter.irreps_out))

    def forward(self, data: AtomicData, training=False) -> Dict[str, Any]:
        # Setup
        data.positions.requires_grad = True

        # Atomic energies
        node_e0 = self.atomic_energies_fn(data.node_attrs)
        e0 = scatter_sum(
            src=node_e0, index=data.batch, dim=-1, dim_size=data.num_graphs
        )  # [n_graphs,]

        # Embeddings
        node_feats = self.node_embedding(data.node_attrs)
        vectors, lengths = get_edge_vectors_and_lengths(
            positions=data.positions, edge_index=data.edge_index, shifts=data.shifts
        )
        edge_attrs = self.spherical_harmonics(vectors)
        edge_feats = self.radial_embedding(lengths)

        # Interactions
        energies = [e0]
        for interaction, readout in zip(self.interactions, self.readouts):
            node_feats = interaction(
                node_attrs=data.node_attrs,
                node_feats=node_feats,
                edge_attrs=edge_attrs,
                edge_feats=edge_feats,
                edge_index=data.edge_index,
            )
            node_energies = readout(node_feats).squeeze(-1)  # [n_nodes, ]
            energy = scatter_sum(
                src=node_energies, index=data.batch, dim=-1, dim_size=data.num_graphs
            )  # [n_graphs,]
            energies.append(energy)

        # Sum over energy contributions
        contributions = torch.stack(energies, dim=-1)
        total_energy = torch.sum(contributions, dim=-1)  # [n_graphs, ]

        output = {
            "energy": total_energy,
            "contributions": contributions,
            "forces": compute_forces(
                energy=total_energy, positions=data.positions, training=training
            ),
        }

        return output


class ScaleShiftBOTNet(BOTNet):
    def __init__(
        self,
        atomic_inter_scale: float,
        atomic_inter_shift: float,
        **kwargs,
    ):
        super().__init__(**kwargs)
        self.scale_shift = ScaleShiftBlock(
            scale=atomic_inter_scale, shift=atomic_inter_shift
        )

    def forward(self, data: AtomicData, training=False) -> Dict[str, Any]:
        # Setup
        data.positions.requires_grad = True

        # Atomic energies
        node_e0 = self.atomic_energies_fn(data.node_attrs)
        e0 = scatter_sum(
            src=node_e0, index=data.batch, dim=-1, dim_size=data.num_graphs
        )  # [n_graphs,]

        # Embeddings
        node_feats = self.node_embedding(data.node_attrs)
        vectors, lengths = get_edge_vectors_and_lengths(
            positions=data.positions, edge_index=data.edge_index, shifts=data.shifts
        )
        edge_attrs = self.spherical_harmonics(vectors)
        edge_feats = self.radial_embedding(lengths)

        # Interactions
        node_es_list = []
        for interaction, readout in zip(self.interactions, self.readouts):
            node_feats = interaction(
                node_attrs=data.node_attrs,
                node_feats=node_feats,
                edge_attrs=edge_attrs,
                edge_feats=edge_feats,
                edge_index=data.edge_index,
            )

            node_es_list.append(readout(node_feats).squeeze(-1))  # {[n_nodes, ], }

        # Sum over interactions
        node_inter_es = torch.sum(
            torch.stack(node_es_list, dim=0), dim=0
        )  # [n_nodes, ]
        node_inter_es = self.scale_shift(node_inter_es)

        # Sum over nodes in graph
        inter_e = scatter_sum(
            src=node_inter_es, index=data.batch, dim=-1, dim_size=data.num_graphs
        )  # [n_graphs,]

        # Add E_0 and (scaled) interaction energy
        total_e = e0 + inter_e

        output = {
            "energy": total_e,
            "forces": compute_forces(
                energy=inter_e, positions=data.positions, training=training
            ),
        }

        return output


@compile_mode("script")
class AtomicDipolesMACE(torch.nn.Module):
    def __init__(
        self,
        r_max: float,
        num_bessel: int,
        num_polynomial_cutoff: int,
        max_ell: int,
        interaction_cls: Type[InteractionBlock],
        interaction_cls_first: Type[InteractionBlock],
        num_interactions: int,
        num_elements: int,
        hidden_irreps: o3.Irreps,
        MLP_irreps: o3.Irreps,
        avg_num_neighbors: float,
        atomic_numbers: List[int],
        correlation: int,
        gate: Optional[Callable],
        atomic_energies: Optional[
            None
        ],  # Just here to make it compatible with energy models, MUST be None
<<<<<<< HEAD
        radial_type: Optional[str] = "bessel",
=======
        radial_MLP: Optional[List[int]] = None,
>>>>>>> 11e1e418
    ):
        super().__init__()
        self.register_buffer(
            "atomic_numbers", torch.tensor(atomic_numbers, dtype=torch.int64)
        )
        self.register_buffer("r_max", torch.tensor(r_max, dtype=torch.float64))
        self.register_buffer(
            "num_interactions", torch.tensor(num_interactions, dtype=torch.int64)
        )
        assert atomic_energies is None

        # Embedding
        node_attr_irreps = o3.Irreps([(num_elements, (0, 1))])
        node_feats_irreps = o3.Irreps([(hidden_irreps.count(o3.Irrep(0, 1)), (0, 1))])
        self.node_embedding = LinearNodeEmbeddingBlock(
            irreps_in=node_attr_irreps, irreps_out=node_feats_irreps
        )
        self.radial_embedding = RadialEmbeddingBlock(
            r_max=r_max,
            num_bessel=num_bessel,
            num_polynomial_cutoff=num_polynomial_cutoff,
            radial_type=radial_type,
        )
        edge_feats_irreps = o3.Irreps(f"{self.radial_embedding.out_dim}x0e")

        sh_irreps = o3.Irreps.spherical_harmonics(max_ell)
        num_features = hidden_irreps.count(o3.Irrep(0, 1))
        interaction_irreps = (sh_irreps * num_features).sort()[0].simplify()
        self.spherical_harmonics = o3.SphericalHarmonics(
            sh_irreps, normalize=True, normalization="component"
        )
        if radial_MLP is None:
            radial_MLP = [64, 64, 64]

        # Interactions and readouts
        inter = interaction_cls_first(
            node_attrs_irreps=node_attr_irreps,
            node_feats_irreps=node_feats_irreps,
            edge_attrs_irreps=sh_irreps,
            edge_feats_irreps=edge_feats_irreps,
            target_irreps=interaction_irreps,
            hidden_irreps=hidden_irreps,
            avg_num_neighbors=avg_num_neighbors,
            radial_MLP=radial_MLP,
        )
        self.interactions = torch.nn.ModuleList([inter])

        # Use the appropriate self connection at the first layer
        use_sc_first = False
        if "Residual" in str(interaction_cls_first):
            use_sc_first = True

        node_feats_irreps_out = inter.target_irreps
        prod = EquivariantProductBasisBlock(
            node_feats_irreps=node_feats_irreps_out,
            target_irreps=hidden_irreps,
            correlation=correlation,
            num_elements=num_elements,
            use_sc=use_sc_first,
        )
        self.products = torch.nn.ModuleList([prod])

        self.readouts = torch.nn.ModuleList()
        self.readouts.append(LinearDipoleReadoutBlock(hidden_irreps, dipole_only=True))

        for i in range(num_interactions - 1):
            if i == num_interactions - 2:
                assert (
                    len(hidden_irreps) > 1
                ), "To predict dipoles use at least l=1 hidden_irreps"
                hidden_irreps_out = str(
                    hidden_irreps[1]
                )  # Select only l=1 vectors for last layer
            else:
                hidden_irreps_out = hidden_irreps
            inter = interaction_cls(
                node_attrs_irreps=node_attr_irreps,
                node_feats_irreps=hidden_irreps,
                edge_attrs_irreps=sh_irreps,
                edge_feats_irreps=edge_feats_irreps,
                target_irreps=interaction_irreps,
                hidden_irreps=hidden_irreps_out,
                avg_num_neighbors=avg_num_neighbors,
                radial_MLP=radial_MLP,
            )
            self.interactions.append(inter)
            prod = EquivariantProductBasisBlock(
                node_feats_irreps=interaction_irreps,
                target_irreps=hidden_irreps_out,
                correlation=correlation,
                num_elements=num_elements,
                use_sc=True,
            )
            self.products.append(prod)
            if i == num_interactions - 2:
                self.readouts.append(
                    NonLinearDipoleReadoutBlock(
                        hidden_irreps_out, MLP_irreps, gate, dipole_only=True
                    )
                )
            else:
                self.readouts.append(
                    LinearDipoleReadoutBlock(hidden_irreps, dipole_only=True)
                )

    def forward(
        self,
        data: Dict[str, torch.Tensor],
        training: bool = False, # pylint: disable=W0613
        compute_force: bool = False,
        compute_virials: bool = False,
        compute_stress: bool = False,
        compute_displacement: bool = False,
    ) -> Dict[str, Optional[torch.Tensor]]:
        assert compute_force is False
        assert compute_virials is False
        assert compute_stress is False
        assert compute_displacement is False
        # Setup
        data["node_attrs"].requires_grad_(True)
        data["positions"].requires_grad_(True)
        num_graphs = data["ptr"].numel() - 1

        # Embeddings
        node_feats = self.node_embedding(data["node_attrs"])
        vectors, lengths = get_edge_vectors_and_lengths(
            positions=data["positions"],
            edge_index=data["edge_index"],
            shifts=data["shifts"],
        )
        edge_attrs = self.spherical_harmonics(vectors)
        edge_feats = self.radial_embedding(lengths)

        # Interactions
        dipoles = []
        for interaction, product, readout in zip(
            self.interactions, self.products, self.readouts
        ):
            node_feats, sc = interaction(
                node_attrs=data["node_attrs"],
                node_feats=node_feats,
                edge_attrs=edge_attrs,
                edge_feats=edge_feats,
                edge_index=data["edge_index"],
            )
            node_feats = product(
                node_feats=node_feats,
                sc=sc,
                node_attrs=data["node_attrs"],
            )
            node_dipoles = readout(node_feats).squeeze(-1)  # [n_nodes,3]
            dipoles.append(node_dipoles)

        # Compute the dipoles
        contributions_dipoles = torch.stack(
            dipoles, dim=-1
        )  # [n_nodes,3,n_contributions]
        atomic_dipoles = torch.sum(contributions_dipoles, dim=-1)  # [n_nodes,3]
        total_dipole = scatter_sum(
            src=atomic_dipoles,
            index=data["batch"],
            dim=0,
            dim_size=num_graphs,
        )  # [n_graphs,3]
        baseline = compute_fixed_charge_dipole(
            charges=data["charges"],
            positions=data["positions"],
            batch=data["batch"],
            num_graphs=num_graphs,
        )  # [n_graphs,3]
        total_dipole = total_dipole + baseline

        output = {
            "dipole": total_dipole,
            "atomic_dipoles": atomic_dipoles,
        }
        return output


@compile_mode("script")
class EnergyDipolesMACE(torch.nn.Module):
    def __init__(
        self,
        r_max: float,
        num_bessel: int,
        num_polynomial_cutoff: int,
        max_ell: int,
        interaction_cls: Type[InteractionBlock],
        interaction_cls_first: Type[InteractionBlock],
        num_interactions: int,
        num_elements: int,
        hidden_irreps: o3.Irreps,
        MLP_irreps: o3.Irreps,
        avg_num_neighbors: float,
        atomic_numbers: List[int],
        correlation: int,
        gate: Optional[Callable],
        atomic_energies: Optional[np.ndarray],
        radial_MLP: Optional[List[int]] = None,
    ):
        super().__init__()
        self.register_buffer(
            "atomic_numbers", torch.tensor(atomic_numbers, dtype=torch.int64)
        )
        self.register_buffer("r_max", torch.tensor(r_max, dtype=torch.float64))
        self.register_buffer(
            "num_interactions", torch.tensor(num_interactions, dtype=torch.int64)
        )
        # Embedding
        node_attr_irreps = o3.Irreps([(num_elements, (0, 1))])
        node_feats_irreps = o3.Irreps([(hidden_irreps.count(o3.Irrep(0, 1)), (0, 1))])
        self.node_embedding = LinearNodeEmbeddingBlock(
            irreps_in=node_attr_irreps, irreps_out=node_feats_irreps
        )
        self.radial_embedding = RadialEmbeddingBlock(
            r_max=r_max,
            num_bessel=num_bessel,
            num_polynomial_cutoff=num_polynomial_cutoff,
        )
        edge_feats_irreps = o3.Irreps(f"{self.radial_embedding.out_dim}x0e")

        sh_irreps = o3.Irreps.spherical_harmonics(max_ell)
        num_features = hidden_irreps.count(o3.Irrep(0, 1))
        interaction_irreps = (sh_irreps * num_features).sort()[0].simplify()
        self.spherical_harmonics = o3.SphericalHarmonics(
            sh_irreps, normalize=True, normalization="component"
        )
        if radial_MLP is None:
            radial_MLP = [64, 64, 64]
        # Interactions and readouts
        self.atomic_energies_fn = AtomicEnergiesBlock(atomic_energies)

        inter = interaction_cls_first(
            node_attrs_irreps=node_attr_irreps,
            node_feats_irreps=node_feats_irreps,
            edge_attrs_irreps=sh_irreps,
            edge_feats_irreps=edge_feats_irreps,
            target_irreps=interaction_irreps,
            hidden_irreps=hidden_irreps,
            avg_num_neighbors=avg_num_neighbors,
            radial_MLP=radial_MLP,
        )
        self.interactions = torch.nn.ModuleList([inter])

        # Use the appropriate self connection at the first layer
        use_sc_first = False
        if "Residual" in str(interaction_cls_first):
            use_sc_first = True

        node_feats_irreps_out = inter.target_irreps
        prod = EquivariantProductBasisBlock(
            node_feats_irreps=node_feats_irreps_out,
            target_irreps=hidden_irreps,
            correlation=correlation,
            num_elements=num_elements,
            use_sc=use_sc_first,
        )
        self.products = torch.nn.ModuleList([prod])

        self.readouts = torch.nn.ModuleList()
        self.readouts.append(LinearDipoleReadoutBlock(hidden_irreps, dipole_only=False))

        for i in range(num_interactions - 1):
            if i == num_interactions - 2:
                assert (
                    len(hidden_irreps) > 1
                ), "To predict dipoles use at least l=1 hidden_irreps"
                hidden_irreps_out = str(
                    hidden_irreps[:2]
                )  # Select scalars and l=1 vectors for last layer
            else:
                hidden_irreps_out = hidden_irreps
            inter = interaction_cls(
                node_attrs_irreps=node_attr_irreps,
                node_feats_irreps=hidden_irreps,
                edge_attrs_irreps=sh_irreps,
                edge_feats_irreps=edge_feats_irreps,
                target_irreps=interaction_irreps,
                hidden_irreps=hidden_irreps_out,
                avg_num_neighbors=avg_num_neighbors,
                radial_MLP=radial_MLP,
            )
            self.interactions.append(inter)
            prod = EquivariantProductBasisBlock(
                node_feats_irreps=interaction_irreps,
                target_irreps=hidden_irreps_out,
                correlation=correlation,
                num_elements=num_elements,
                use_sc=True,
            )
            self.products.append(prod)
            if i == num_interactions - 2:
                self.readouts.append(
                    NonLinearDipoleReadoutBlock(
                        hidden_irreps_out, MLP_irreps, gate, dipole_only=False
                    )
                )
            else:
                self.readouts.append(
                    LinearDipoleReadoutBlock(hidden_irreps, dipole_only=False)
                )

    def forward(
        self,
        data: Dict[str, torch.Tensor],
        training: bool = False,
        compute_force: bool = True,
        compute_virials: bool = False,
        compute_stress: bool = False,
        compute_displacement: bool = False,
    ) -> Dict[str, Optional[torch.Tensor]]:
        # Setup
        data["node_attrs"].requires_grad_(True)
        data["positions"].requires_grad_(True)
        num_graphs = data["ptr"].numel() - 1
        displacement = torch.zeros(
            (num_graphs, 3, 3),
            dtype=data["positions"].dtype,
            device=data["positions"].device,
        )
        if compute_virials or compute_stress or compute_displacement:
            (
                data["positions"],
                data["shifts"],
                displacement,
            ) = get_symmetric_displacement(
                positions=data["positions"],
                unit_shifts=data["unit_shifts"],
                cell=data["cell"],
                edge_index=data["edge_index"],
                num_graphs=num_graphs,
                batch=data["batch"],
            )

        # Atomic energies
        node_e0 = self.atomic_energies_fn(data["node_attrs"])
        e0 = scatter_sum(
            src=node_e0, index=data["batch"], dim=-1, dim_size=num_graphs
        )  # [n_graphs,]

        # Embeddings
        node_feats = self.node_embedding(data["node_attrs"])
        vectors, lengths = get_edge_vectors_and_lengths(
            positions=data["positions"],
            edge_index=data["edge_index"],
            shifts=data["shifts"],
        )
        edge_attrs = self.spherical_harmonics(vectors)
        edge_feats = self.radial_embedding(lengths)

        # Interactions
        energies = [e0]
        node_energies_list = [node_e0]
        dipoles = []
        for interaction, product, readout in zip(
            self.interactions, self.products, self.readouts
        ):
            node_feats, sc = interaction(
                node_attrs=data["node_attrs"],
                node_feats=node_feats,
                edge_attrs=edge_attrs,
                edge_feats=edge_feats,
                edge_index=data["edge_index"],
            )
            node_feats = product(
                node_feats=node_feats,
                sc=sc,
                node_attrs=data["node_attrs"],
            )
            node_out = readout(node_feats).squeeze(-1)  # [n_nodes, ]
            # node_energies = readout(node_feats).squeeze(-1)  # [n_nodes, ]
            node_energies = node_out[:, 0]
            energy = scatter_sum(
                src=node_energies, index=data["batch"], dim=-1, dim_size=num_graphs
            )  # [n_graphs,]
            energies.append(energy)
            node_dipoles = node_out[:, 1:]
            dipoles.append(node_dipoles)

        # Compute the energies and dipoles
        contributions = torch.stack(energies, dim=-1)
        total_energy = torch.sum(contributions, dim=-1)  # [n_graphs, ]
        node_energy_contributions = torch.stack(node_energies_list, dim=-1)
        node_energy = torch.sum(node_energy_contributions, dim=-1)  # [n_nodes, ]
        contributions_dipoles = torch.stack(
            dipoles, dim=-1
        )  # [n_nodes,3,n_contributions]
        atomic_dipoles = torch.sum(contributions_dipoles, dim=-1)  # [n_nodes,3]
        total_dipole = scatter_sum(
            src=atomic_dipoles,
            index=data["batch"].unsqueeze(-1),
            dim=0,
            dim_size=num_graphs,
        )  # [n_graphs,3]
        baseline = compute_fixed_charge_dipole(
            charges=data["charges"],
            positions=data["positions"],
            batch=data["batch"],
            num_graphs=num_graphs,
        )  # [n_graphs,3]
        total_dipole = total_dipole + baseline

        forces, virials, stress = get_outputs(
            energy=total_energy,
            positions=data["positions"],
            displacement=displacement,
            cell=data["cell"],
            training=training,
            compute_force=compute_force,
            compute_virials=compute_virials,
            compute_stress=compute_stress,
        )

        output = {
            "energy": total_energy,
            "node_energy": node_energy,
            "contributions": contributions,
            "forces": forces,
            "virials": virials,
            "stress": stress,
            "displacement": displacement,
            "dipole": total_dipole,
            "atomic_dipoles": atomic_dipoles,
        }
        return output<|MERGE_RESOLUTION|>--- conflicted
+++ resolved
@@ -585,11 +585,8 @@
         atomic_energies: Optional[
             None
         ],  # Just here to make it compatible with energy models, MUST be None
-<<<<<<< HEAD
         radial_type: Optional[str] = "bessel",
-=======
         radial_MLP: Optional[List[int]] = None,
->>>>>>> 11e1e418
     ):
         super().__init__()
         self.register_buffer(
