###########################################################################################
# The ASE Calculator for MACE
# Authors: Ilyes Batatia, David Kovacs
# This program is distributed under the MIT License (see MIT.md)
###########################################################################################

import logging

# pylint: disable=wrong-import-position
import os
from glob import glob
from pathlib import Path
from typing import List, Union

os.environ["TORCH_FORCE_NO_WEIGHTS_ONLY_LOAD"] = "1"

import numpy as np
import torch
from ase.calculators.calculator import Calculator, all_changes
from ase.stress import full_3x3_to_voigt_6_stress
from e3nn import o3

from mace import data
from mace.modules.utils import extract_invariant
from mace.tools import torch_geometric, torch_tools, utils
from mace.tools.compile import prepare
from mace.tools.scripts_utils import extract_model

try:
    from mace.cli.convert_e3nn_cueq import run as run_e3nn_to_cueq

    CUEQQ_AVAILABLE = True
except (ImportError, ModuleNotFoundError):
    CUEQQ_AVAILABLE = False
    run_e3nn_to_cueq = None

try:
    from mace.cli.convert_e3nn_oeq import run as run_e3nn_to_oeq

    OEQ_AVAILABLE = True
except (ImportError, ModuleNotFoundError):
    OEQ_AVAILABLE = False
    run_e3nn_to_oeq = None

try:
    import intel_extension_for_pytorch as ipex

    has_ipex = True
except ImportError:
    has_ipex = False


def get_model_dtype(model: torch.nn.Module) -> torch.dtype:
    """Get the dtype of the model"""
    mode_dtype = next(model.parameters()).dtype
    if mode_dtype == torch.float64:
        return "float64"
    if mode_dtype == torch.float32:
        return "float32"
    raise ValueError(f"Unknown dtype {mode_dtype}")


class MACECalculator(Calculator):
    """MACE ASE Calculator
    args:
        model_paths: str, path to model or models if a committee is produced
                to make a committee use a wild card notation like mace_*.model
        device: str, device to run on (cuda or cpu or xpu)
        energy_units_to_eV: float, conversion factor from model energy units to eV
        length_units_to_A: float, conversion factor from model length units to Angstroms
        default_dtype: str, default dtype of model
        charges_key: str, Array field of atoms object where atomic charges are stored
        model_type: str, type of model to load
                    Options: [MACE, DipoleMACE, EnergyDipoleMACE]

    Dipoles are returned in units of Debye
    """

    def __init__(
        self,
        model_paths: Union[list, str, None] = None,
        models: Union[List[torch.nn.Module], torch.nn.Module, None] = None,
        device: str = "cpu",
        energy_units_to_eV: float = 1.0,
        length_units_to_A: float = 1.0,
        default_dtype="",
        charges_key="Qs",
        info_keys=None,
        arrays_keys=None,
        model_type="MACE",
        compile_mode=None,
        fullgraph=True,
        enable_cueq=False,
        enable_oeq=False,
        **kwargs,
    ):
        Calculator.__init__(self, **kwargs)
        if enable_cueq or enable_oeq:
            assert model_type == "MACE", "CuEq only supports MACE models"
            if compile_mode is not None:
                logging.warning(
                    "CuEq or Oeq does not support torch.compile, setting compile_mode to None"
                )
                compile_mode = None
        if enable_cueq and enable_oeq:
            raise ValueError(
                "CuEq and OEq cannot be used together, please choose one of them"
            )
        if enable_cueq and not CUEQQ_AVAILABLE:
            raise ImportError(
                "cuequivariance is not installed so CuEq acceleration cannot be used"
            )
        if enable_oeq and not OEQ_AVAILABLE:
            raise ImportError(
                "openequivariance is not installed so OEq acceleration cannot be used"
            )
        if "model_path" in kwargs:
            deprecation_message = (
                "'model_path' argument is deprecated, please use 'model_paths'"
            )
            if model_paths is None:
                logging.warning(f"{deprecation_message} in the future.")
                model_paths = kwargs["model_path"]
            else:
                raise ValueError(
                    f"both 'model_path' and 'model_paths' given, {deprecation_message} only."
                )

        if (model_paths is None) == (models is None):
            raise ValueError(
                "Exactly one of 'model_paths' or 'models' must be provided"
            )

        self.results = {}
        if info_keys is None:
            info_keys = {"total_spin": "spin", "total_charge": "charge"}
        if arrays_keys is None:
            arrays_keys = {}
        self.info_keys = info_keys
        self.arrays_keys = arrays_keys

        self.model_type = model_type
        self.compute_atomic_stresses = False

        if model_type == "MACE":
            self.implemented_properties = [
                "energy",
                "free_energy",
                "node_energy",
                "forces",
                "stress",
            ]
            if kwargs.get("compute_atomic_stresses", False):
                self.implemented_properties.extend(["stresses", "virials"])
                self.compute_atomic_stresses = True
        elif model_type == "DipoleMACE":
            self.implemented_properties = ["dipole"]
        elif model_type == "DipolePolarizabilityMACE":
            self.implemented_properties = [
                "charges",
                "dipole",
                "polarizability",
                "polarizability_sh",
            ]
        elif model_type == "EnergyDipoleMACE":
            self.implemented_properties = [
                "energy",
                "free_energy",
                "node_energy",
                "forces",
                "stress",
                "dipole",
            ]
        elif model_type == "LLPRModel":
            self.implemented_properties = [
                "energy",
                "energy_pred_var",
                "free_energy",
                "node_energy",
                "forces",
                "forces_pred_var",
                "stress",
                "stress_pred_var",
            ]
        else:
            raise ValueError(
<<<<<<< HEAD
                f"Give a valid model_type: [MACE, DipoleMACE, EnergyDipoleMACE, LLPRModel], {model_type} not supported"
=======
                f"Give a valid model_type: [MACE, DipoleMACE, DipolePolarizabilityMACE, EnergyDipoleMACE], {model_type} not supported"
>>>>>>> c9b6599a
            )

        if model_paths is not None:
            if isinstance(model_paths, str):
                # Find all models that satisfy the wildcard (e.g. mace_model_*.pt)
                model_paths_glob = glob(model_paths)

                if len(model_paths_glob) == 0:
                    raise ValueError(f"Couldn't find MACE model files: {model_paths}")

                model_paths = model_paths_glob
            elif isinstance(model_paths, Path):
                model_paths = [model_paths]

            if len(model_paths) == 0:
                raise ValueError("No mace file names supplied")
            self.num_models = len(model_paths)

            # Load models from files
            self.models = [
                torch.load(f=model_path, map_location=device)
                for model_path in model_paths
            ]

        elif models is not None:
            if not isinstance(models, list):
                models = [models]

            if len(models) == 0:
                raise ValueError("No models supplied")

            self.models = models
            self.num_models = len(models)

        if self.num_models > 1:

            if self.model_type == "LLPRModel":
                raise ValueError("You should provide a single LLPRModel!")

            print(f"Running committee mace with {self.num_models} models")

            if model_type in ["MACE", "EnergyDipoleMACE"]:
                self.implemented_properties.extend(
                    ["energies", "energy_var", "forces_comm", "stress_var"]
                )
            elif model_type == "DipoleMACE":
                self.implemented_properties.extend(["dipole_var"])

        if compile_mode is not None:

            if self.model_type == "LLPRModel":
                raise ValueError("Torch compile not supported for LLPRModel!")

            print(f"Torch compile is enabled with mode: {compile_mode}")
            self.models = [
                torch.compile(
                    prepare(extract_model)(model=model, map_location=device),
                    mode=compile_mode,
                    fullgraph=fullgraph,
                )
                for model in self.models
            ]
            self.use_compile = True
        else:
            self.use_compile = False

        # Ensure all models are on the same device
        for model in self.models:
            model.to(device)

        if has_ipex and device == "xpu":
            for model in self.models:
                model = ipex.optimize(model)

        r_maxs = [model.r_max.cpu() for model in self.models]
        r_maxs = np.array(r_maxs)
        if not np.all(r_maxs == r_maxs[0]):
            raise ValueError(f"committee r_max are not all the same {' '.join(r_maxs)}")
        self.r_max = float(r_maxs[0])

        self.device = torch_tools.init_device(device)
        self.energy_units_to_eV = energy_units_to_eV
        self.length_units_to_A = length_units_to_A
        self.z_table = utils.AtomicNumberTable(
            [int(z) for z in self.models[0].atomic_numbers]
        )
        self.charges_key = charges_key

        try:
            self.available_heads: List[str] = self.models[0].heads  # type: ignore
        except AttributeError:
            self.available_heads = ["Default"]
        kwarg_head = kwargs.get("head", None)
        if kwarg_head is not None:
            self.head = kwarg_head
        elif len(self.available_heads) == 1:
            self.head = self.available_heads[0]
        else:
            self.head = [
                head for head in self.available_heads if head.lower() == "default"
            ]
            if len(self.head) == 0:
                raise ValueError(
                    "Head keyword was not provided, and no head in the model is 'default'. "
                    "Please provide a head keyword to specify the head you want to use. "
                    f"Available heads are: {self.available_heads}"
                )
            self.head = self.head[0]

        print("Using head", self.head, "out of", self.available_heads)

        model_dtype = get_model_dtype(self.models[0])
        if default_dtype == "":
            print(
                f"No dtype selected, switching to {model_dtype} to match model dtype."
            )
            default_dtype = model_dtype
        if model_dtype != default_dtype:
            print(
                f"Default dtype {default_dtype} does not match model dtype {model_dtype}, converting models to {default_dtype}."
            )
            if default_dtype == "float64":
                self.models = [model.double() for model in self.models]
            elif default_dtype == "float32":
                self.models = [model.float() for model in self.models]
        torch_tools.set_default_dtype(default_dtype)
        if enable_cueq:
            print("Converting models to CuEq for acceleration")
            self.models = [
                run_e3nn_to_cueq(model, device=device).to(device)
                for model in self.models
            ]
        if enable_oeq:
            print("Converting models to OEq for acceleration")
            self.models = [
                run_e3nn_to_oeq(model, device=device).to(device)
                for model in self.models
            ]
        for model in self.models:
            for param in model.parameters():
                param.requires_grad = False

    def _create_result_tensors(
        self, model_type: str, num_models: int, num_atoms: int
    ) -> dict:
        """
        Create tensors to store the results of the committee
        :param model_type: str, type of model to load
            Options: [MACE, DipoleMACE, EnergyDipoleMACE, LLPRModel]
        :param num_models: int, number of models in the committee
        :return: tuple of torch tensors
        """
        dict_of_tensors = {}
        if model_type in ["MACE", "EnergyDipoleMACE", "LLPRModel"]:
            energies = torch.zeros(num_models, device=self.device)
            node_energy = torch.zeros(num_models, num_atoms, device=self.device)
            forces = torch.zeros(num_models, num_atoms, 3, device=self.device)
            stress = torch.zeros(num_models, 3, 3, device=self.device)
            dict_of_tensors.update(
                {
                    "energies": energies,
                    "node_energy": node_energy,
                    "forces": forces,
                    "stress": stress,
                }
            )
        if model_type in ["EnergyDipoleMACE", "DipoleMACE", "DipolePolarizabilityMACE"]:
            dipole = torch.zeros(num_models, 3, device=self.device)
            dict_of_tensors.update({"dipole": dipole})
<<<<<<< HEAD
        if model_type == "LLPRModel":
            energies_pred_var = torch.zeros(num_models, device=self.device)
            forces_pred_var = torch.zeros(num_models, num_atoms, 3, device=self.device)
            stress_pred_var = torch.zeros(num_models, 3, 3, device=self.device)
            dict_of_tensors.update(
                {
                    "energies_pred_var": energies_pred_var,
                    "forces_pred_var": forces_pred_var,
                    "stress_pred_var": stress_pred_var,
=======
        if model_type in ["DipolePolarizabilityMACE"]:
            charges = torch.zeros(num_models, num_atoms, device=self.device)
            polarizability = torch.zeros(num_models, 3, 3, device=self.device)
            polarizability_sh = torch.zeros(num_models, 6, device=self.device)
            dict_of_tensors.update(
                {
                    "charges": charges,
                    "polarizability": polarizability,
                    "polarizability_sh": polarizability_sh,
>>>>>>> c9b6599a
                }
            )
        return dict_of_tensors

    def _atoms_to_batch(self, atoms):
        self.arrays_keys.update({self.charges_key: "charges"})
        keyspec = data.KeySpecification(
            info_keys=self.info_keys, arrays_keys=self.arrays_keys
        )
        config = data.config_from_atoms(
            atoms, key_specification=keyspec, head_name=self.head
        )
        data_loader = torch_geometric.dataloader.DataLoader(
            dataset=[
                data.AtomicData.from_config(
                    config,
                    z_table=self.z_table,
                    cutoff=self.r_max,
                    heads=self.available_heads,
                )
            ],
            batch_size=1,
            shuffle=False,
            drop_last=False,
        )
        batch = next(iter(data_loader)).to(self.device)
        return batch

    def _clone_batch(self, batch):
        batch_clone = batch.clone()
        if self.use_compile:
            batch_clone["node_attrs"].requires_grad_(True)
            batch_clone["positions"].requires_grad_(True)
        return batch_clone

    # pylint: disable=dangerous-default-value
    def calculate(self, atoms=None, properties=None, system_changes=all_changes):
        """
        Calculate properties.
        :param atoms: ase.Atoms object
        :param properties: [str], properties to be computed, used by ASE internally
        :param system_changes: [str], system changes since last calculation, used by ASE internally
        :return:
        """
        # call to base-class to set atoms attribute
        Calculator.calculate(self, atoms)

        batch_base = self._atoms_to_batch(atoms)

        if self.model_type in ["MACE", "EnergyDipoleMACE", "LLPRModel"]:
            batch = self._clone_batch(batch_base)
            node_heads = batch["head"][batch["batch"]]
            num_atoms_arange = torch.arange(batch["positions"].shape[0])
            node_e0 = self.models[0].atomic_energies_fn(batch["node_attrs"])[
                num_atoms_arange, node_heads
            ]
            compute_stress = not self.use_compile
        else:
            compute_stress = False

        ret_tensors = self._create_result_tensors(
            self.model_type, self.num_models, len(atoms)
        )
        for i, model in enumerate(self.models):
            batch = self._clone_batch(batch_base)
            out = model(
                batch.to_dict(),
                compute_stress=compute_stress,
                training=self.use_compile,
                compute_edge_forces=self.compute_atomic_stresses,
                compute_atomic_stresses=self.compute_atomic_stresses,
            )
            if self.model_type in ["MACE", "EnergyDipoleMACE", "LLPRModel"]:
                ret_tensors["energies"][i] = out["energy"].detach()
                ret_tensors["node_energy"][i] = (out["node_energy"] - node_e0).detach()
                ret_tensors["forces"][i] = out["forces"].detach()
                if out["stress"] is not None:
                    ret_tensors["stress"][i] = out["stress"].detach()
            if self.model_type in [
                "DipoleMACE",
                "EnergyDipoleMACE",
                "DipolePolarizabilityMACE",
            ]:
                ret_tensors["dipole"][i] = out["dipole"].detach()
<<<<<<< HEAD
            if self.model_type == "LLPRModel":
                ret_tensors["energies_pred_var"] = out["energy_uncertainty"].detach()
                ret_tensors["forces_pred_var"] = out["forces_uncertainty"].detach()
                if out["stress"] is not None:
                    ret_tensors["stress_pred_var"] = out["stress_uncertainty"].detach()
=======
            if self.model_type == "DipolePolarizabilityMACE":
                ret_tensors["charges"][i] = out["charges"].detach()
                ret_tensors["polarizability"][i] = out["polarizability"].detach()
                ret_tensors["polarizability_sh"][i] = out["polarizability_sh"].detach()
            if self.model_type in ["MACE"]:
                if out["atomic_stresses"] is not None:
                    ret_tensors.setdefault("atomic_stresses", []).append(
                        out["atomic_stresses"].detach()
                    )
                if out["atomic_virials"] is not None:
                    ret_tensors.setdefault("atomic_virials", []).append(
                        out["atomic_virials"].detach()
                    )
>>>>>>> c9b6599a

        self.results = {}
        if self.model_type in ["MACE", "EnergyDipoleMACE"]:
            self.results["energy"] = (
                torch.mean(ret_tensors["energies"], dim=0).cpu().item()
                * self.energy_units_to_eV
            )
            self.results["free_energy"] = self.results["energy"]
            self.results["node_energy"] = (
                torch.mean(ret_tensors["node_energy"], dim=0).cpu().numpy()
            )
            self.results["forces"] = (
                torch.mean(ret_tensors["forces"], dim=0).cpu().numpy()
                * self.energy_units_to_eV
                / self.length_units_to_A
            )
            if self.num_models > 1:
                self.results["energies"] = (
                    ret_tensors["energies"].cpu().numpy() * self.energy_units_to_eV
                )
                self.results["energy_var"] = (
                    torch.var(ret_tensors["energies"], dim=0, unbiased=False)
                    .cpu()
                    .item()
                    * self.energy_units_to_eV
                )
                self.results["forces_comm"] = (
                    ret_tensors["forces"].cpu().numpy()
                    * self.energy_units_to_eV
                    / self.length_units_to_A
                )
            if out["stress"] is not None:
                self.results["stress"] = full_3x3_to_voigt_6_stress(
                    torch.mean(ret_tensors["stress"], dim=0).cpu().numpy()
                    * self.energy_units_to_eV
                    / self.length_units_to_A**3
                )
                if self.num_models > 1:
                    self.results["stress_var"] = full_3x3_to_voigt_6_stress(
                        torch.var(ret_tensors["stress"], dim=0, unbiased=False)
                        .cpu()
                        .numpy()
                        * self.energy_units_to_eV
                        / self.length_units_to_A**3
                    )
            if "atomic_stresses" in ret_tensors:
                self.results["stresses"] = (
                    torch.mean(torch.stack(ret_tensors["atomic_stresses"]), dim=0)
                    .cpu()
                    .numpy()
                    * self.energy_units_to_eV
                    / self.length_units_to_A**3
                )
            if "atomic_virials" in ret_tensors:
                self.results["virials"] = (
                    torch.mean(torch.stack(ret_tensors["atomic_virials"]), dim=0)
                    .cpu()
                    .numpy()
                    * self.energy_units_to_eV
                )
        if self.model_type in [
            "DipoleMACE",
            "EnergyDipoleMACE",
            "DipolePolarizabilityMACE",
        ]:
            self.results["dipole"] = (
                torch.mean(ret_tensors["dipole"], dim=0).cpu().numpy()
            )
            if self.num_models > 1:
                self.results["dipole_var"] = (
                    torch.var(ret_tensors["dipole"], dim=0, unbiased=False)
                    .cpu()
                    .numpy()
                )
<<<<<<< HEAD
        if self.model_type == "LLPRModel":
            self.results["energy"] = (
                torch.mean(ret_tensors["energies"], dim=0).cpu().item()
                * self.energy_units_to_eV
            )
            self.results["free_energy"] = self.results["energy"]
            self.results["node_energy"] = (
                torch.mean(ret_tensors["node_energy"], dim=0).cpu().numpy()
            )
            self.results["forces"] = (
                torch.mean(ret_tensors["forces"], dim=0).cpu().numpy()
                * self.energy_units_to_eV
                / self.length_units_to_A
            )
            self.results["energy_pred_var"] = (
                torch.mean(ret_tensors["energies_pred_var"], dim=0).cpu().item()
                * self.energy_units_to_eV
                * self.energy_units_to_eV
            )
            self.results["forces_pred_var"] = (
                torch.mean(ret_tensors["forces"], dim=0).cpu().numpy()
                * self.energy_units_to_eV
                * self.energy_units_to_eV
                / self.length_units_to_A
                / self.length_units_to_A
            )
            if out["stress"] is not None:
                self.results["stress"] = (
                    torch.mean(ret_tensors["stress"], dim=0).cpu().numpy()
                    * self.energy_units_to_eV
                    / self.length_units_to_A**3
                )
                self.results["stress_pred_var"] = (
                    torch.mean(ret_tensors["stress_uncertainty"], dim=0).cpu().numpy()
                    * self.energy_units_to_eV
                    * self.energy_units_to_eV
                    / self.length_units_to_A**3
                    / self.length_units_to_A**3
                )
=======
        if self.model_type in [
            "DipolePolarizabilityMACE",
        ]:
            self.results["charges"] = (
                torch.mean(ret_tensors["charges"], dim=0).cpu().numpy()
            )
            self.results["polarizability"] = (
                torch.mean(ret_tensors["polarizability"], dim=0).cpu().numpy()
            )
            self.results["polarizability_sh"] = (
                torch.mean(ret_tensors["polarizability_sh"], dim=0).cpu().numpy()
            )

    def get_dielectric_derivatives(self, atoms=None):
        if atoms is None and self.atoms is None:
            raise ValueError("atoms not set")
        if atoms is None:
            atoms = self.atoms
        if self.model_type not in ["DipoleMACE", "DipolePolarizabilityMACE"]:
            raise NotImplementedError(
                "Only implemented for DipoleMACE or DipolePolarizabilityMACE models"
            )
        batch = self._atoms_to_batch(atoms)
        outputs = [
            model(
                self._clone_batch(batch).to_dict(),
                compute_dielectric_derivatives=True,
                training=self.use_compile,
            )
            for model in self.models
        ]
        dipole_derivatives = [
            output["dmu_dr"].clone().detach().cpu().numpy() for output in outputs
        ]
        if self.models[0].use_polarizability:
            polarizability_derivatives = [
                output["dalpha_dr"].clone().detach().cpu().numpy() for output in outputs
            ]
            if self.num_models == 1:
                dipole_derivatives = dipole_derivatives[0]
                polarizability_derivatives = polarizability_derivatives[0]
            del outputs, batch, atoms
            return dipole_derivatives, polarizability_derivatives
        if self.num_models == 1:
            return dipole_derivatives[0]
        del outputs, batch, atoms
        return dipole_derivatives
>>>>>>> c9b6599a

    def get_hessian(self, atoms=None):
        if atoms is None and self.atoms is None:
            raise ValueError("atoms not set")
        if atoms is None:
            atoms = self.atoms
        if self.model_type != "MACE":
            raise NotImplementedError("Only implemented for MACE models")
        batch = self._atoms_to_batch(atoms)
        hessians = [
            model(
                self._clone_batch(batch).to_dict(),
                compute_hessian=True,
                compute_stress=False,
                training=self.use_compile,
            )["hessian"]
            for model in self.models
        ]
        hessians = [hessian.detach().cpu().numpy() for hessian in hessians]
        if self.num_models == 1:
            return hessians[0]
        return hessians

    def get_descriptors(self, atoms=None, invariants_only=True, num_layers=-1):
        """Extracts the descriptors from MACE model.
        :param atoms: ase.Atoms object
        :param invariants_only: bool, if True only the invariant descriptors are returned
        :param num_layers: int, number of layers to extract descriptors from, if -1 all layers are used
        :return: np.ndarray (num_atoms, num_interactions, invariant_features) of invariant descriptors if num_models is 1 or list[np.ndarray] otherwise
        """
        if atoms is None and self.atoms is None:
            raise ValueError("atoms not set")
        if atoms is None:
            atoms = self.atoms
        if self.model_type != "MACE":
            raise NotImplementedError("Only implemented for MACE models")
        num_interactions = int(self.models[0].num_interactions)
        if num_layers == -1:
            num_layers = num_interactions
        batch = self._atoms_to_batch(atoms)
        descriptors = [model(batch.to_dict())["node_feats"] for model in self.models]

        irreps_out = o3.Irreps(str(self.models[0].products[0].linear.irreps_out))
        l_max = irreps_out.lmax
        num_invariant_features = irreps_out.dim // (l_max + 1) ** 2
        per_layer_features = [irreps_out.dim for _ in range(num_interactions)]
        per_layer_features[-1] = (
            num_invariant_features  # Equivariant features not created for the last layer
        )

        if invariants_only:
            descriptors = [
                extract_invariant(
                    descriptor,
                    num_layers=num_layers,
                    num_features=num_invariant_features,
                    l_max=l_max,
                )
                for descriptor in descriptors
            ]
        to_keep = np.sum(per_layer_features[:num_layers])
        descriptors = [
            descriptor[:, :to_keep].detach().cpu().numpy() for descriptor in descriptors
        ]

        if self.num_models == 1:
            return descriptors[0]
        return descriptors<|MERGE_RESOLUTION|>--- conflicted
+++ resolved
@@ -184,11 +184,7 @@
             ]
         else:
             raise ValueError(
-<<<<<<< HEAD
-                f"Give a valid model_type: [MACE, DipoleMACE, EnergyDipoleMACE, LLPRModel], {model_type} not supported"
-=======
-                f"Give a valid model_type: [MACE, DipoleMACE, DipolePolarizabilityMACE, EnergyDipoleMACE], {model_type} not supported"
->>>>>>> c9b6599a
+                f"Give a valid model_type: [MACE, DipoleMACE, DipolePolarizabilityMACE, EnergyDipoleMACE, LLPRModel], {model_type} not supported"
             )
 
         if model_paths is not None:
@@ -358,7 +354,17 @@
         if model_type in ["EnergyDipoleMACE", "DipoleMACE", "DipolePolarizabilityMACE"]:
             dipole = torch.zeros(num_models, 3, device=self.device)
             dict_of_tensors.update({"dipole": dipole})
-<<<<<<< HEAD
+        if model_type in ["DipolePolarizabilityMACE"]:
+            charges = torch.zeros(num_models, num_atoms, device=self.device)
+            polarizability = torch.zeros(num_models, 3, 3, device=self.device)
+            polarizability_sh = torch.zeros(num_models, 6, device=self.device)
+            dict_of_tensors.update(
+                {
+                    "charges": charges,
+                    "polarizability": polarizability,
+                    "polarizability_sh": polarizability_sh,
+                }
+            )
         if model_type == "LLPRModel":
             energies_pred_var = torch.zeros(num_models, device=self.device)
             forces_pred_var = torch.zeros(num_models, num_atoms, 3, device=self.device)
@@ -368,17 +374,6 @@
                     "energies_pred_var": energies_pred_var,
                     "forces_pred_var": forces_pred_var,
                     "stress_pred_var": stress_pred_var,
-=======
-        if model_type in ["DipolePolarizabilityMACE"]:
-            charges = torch.zeros(num_models, num_atoms, device=self.device)
-            polarizability = torch.zeros(num_models, 3, 3, device=self.device)
-            polarizability_sh = torch.zeros(num_models, 6, device=self.device)
-            dict_of_tensors.update(
-                {
-                    "charges": charges,
-                    "polarizability": polarizability,
-                    "polarizability_sh": polarizability_sh,
->>>>>>> c9b6599a
                 }
             )
         return dict_of_tensors
@@ -463,13 +458,6 @@
                 "DipolePolarizabilityMACE",
             ]:
                 ret_tensors["dipole"][i] = out["dipole"].detach()
-<<<<<<< HEAD
-            if self.model_type == "LLPRModel":
-                ret_tensors["energies_pred_var"] = out["energy_uncertainty"].detach()
-                ret_tensors["forces_pred_var"] = out["forces_uncertainty"].detach()
-                if out["stress"] is not None:
-                    ret_tensors["stress_pred_var"] = out["stress_uncertainty"].detach()
-=======
             if self.model_type == "DipolePolarizabilityMACE":
                 ret_tensors["charges"][i] = out["charges"].detach()
                 ret_tensors["polarizability"][i] = out["polarizability"].detach()
@@ -483,7 +471,11 @@
                     ret_tensors.setdefault("atomic_virials", []).append(
                         out["atomic_virials"].detach()
                     )
->>>>>>> c9b6599a
+            if self.model_type == "LLPRModel":
+                ret_tensors["energies_pred_var"] = out["energy_uncertainty"].detach()
+                ret_tensors["forces_pred_var"] = out["forces_uncertainty"].detach()
+                if out["stress"] is not None:
+                    ret_tensors["stress_pred_var"] = out["stress_uncertainty"].detach()
 
         self.results = {}
         if self.model_type in ["MACE", "EnergyDipoleMACE"]:
@@ -558,7 +550,6 @@
                     .cpu()
                     .numpy()
                 )
-<<<<<<< HEAD
         if self.model_type == "LLPRModel":
             self.results["energy"] = (
                 torch.mean(ret_tensors["energies"], dim=0).cpu().item()
@@ -598,7 +589,6 @@
                     / self.length_units_to_A**3
                     / self.length_units_to_A**3
                 )
-=======
         if self.model_type in [
             "DipolePolarizabilityMACE",
         ]:
@@ -646,7 +636,6 @@
             return dipole_derivatives[0]
         del outputs, batch, atoms
         return dipole_derivatives
->>>>>>> c9b6599a
 
     def get_hessian(self, atoms=None):
         if atoms is None and self.atoms is None:
